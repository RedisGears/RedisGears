#!/bin/bash

cd `dirname ${BASH_SOURCE}`
if [ ! -z "${CIRCLE_BRANCH}" ]; then
    echo "${CIRCLE_BRANCH}" | cut -d '/' -f 2-2
else
<<<<<<< HEAD
    git rev-parse --abbrev-ref HEAD|sed -e 's/heads\//v//'
=======
    git rev-parse --abbrev-ref HEAD|sed -e 's/heads\//v/'
>>>>>>> b2fa8c62
fi<|MERGE_RESOLUTION|>--- conflicted
+++ resolved
@@ -4,9 +4,5 @@
 if [ ! -z "${CIRCLE_BRANCH}" ]; then
     echo "${CIRCLE_BRANCH}" | cut -d '/' -f 2-2
 else
-<<<<<<< HEAD
-    git rev-parse --abbrev-ref HEAD|sed -e 's/heads\//v//'
-=======
     git rev-parse --abbrev-ref HEAD|sed -e 's/heads\//v/'
->>>>>>> b2fa8c62
 fi