--- conflicted
+++ resolved
@@ -72,9 +72,6 @@
 
 **Author: [RedisLabs](https://redislabs.com/)**
 
-<<<<<<< HEAD
-## Distributed Monte Carlo to Estimate _pi_
-=======
 ## Keyspace Notification Processing
 
 This example demonstrates a two-step process that:
@@ -90,8 +87,7 @@
 {{ include('examples/notification-processing.py') }}
 ```
 
-## Distributed Monte Carlo Estimation of Pi's Value
->>>>>>> 47bb8ed1
+## Distributed Monte Carlo to Estimate _pi_
 
 Estimate _pi_ by throwing darts at a carefully-constructed dartboard.
 
