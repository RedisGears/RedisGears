--- conflicted
+++ resolved
@@ -88,23 +88,19 @@
 {{ include('examples/notification-processing.py') }}
 ```
 
-<<<<<<< HEAD
-## Distributed Monte Carlo to Estimate _pi_
-=======
-**Author: [RedisLabs](https://redislabs.com/)**
-
 ## Reliable Keyspace Notification
 
 Capture each keyspace event and store to a Stream
 
 **Author: [RedisLabs](https://redislabs.com/)**
 
+**Python API**
+
 ```python
 {{ include('examples/reliable-keyspace-notification.py') }}
 ```
 
-## Distributed Monte Carlo Estimation of Pi's Value
->>>>>>> caf6f51f
+## Distributed Monte Carlo to Estimate _pi_
 
 Estimate _pi_ by throwing darts at a carefully-constructed dartboard.
 
