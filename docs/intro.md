# Introduction to RedisGears

## What is RedisGears?
RedisGears is a dynamic framework for data processing in Redis. RedisGears supports transaction, [batch](glossary.md#batch-processing) and [event-driven](glossary.md#event-processing) processing of Redis data. To use RedisGears, you write [functions](functions.md) that describe how your data should be processed. You then submit this code to your Redis deployment for remote execution.

!!! important "Prerequisites"
    Before diving into RedisGears please make sure that you are familiar with the basic concepts of Redis and Python.

## Getting Started
RedisGears is a Redis module, so it requires a [Redis](https://redis.io) server to run. The easiest way to get a standalone Redis server with RedisGears bootstrapped locally is to use the official RedisGears Docker container image:

```
docker run -d --name redisgears -p 6379:6379 redislabs/redisgears:latest
```

??? note "Further reference"
    For more information on installing RedisGears refer to the [Quickstart page](quickstart.md).

## Overview
RedisGears runs as a module inside a Redis server and is operated via a set of [Redis commands](commands.md). At the module's core is an engine that executes user-provided flows, or functions, through a programmable interface.

Functions can be executed by the engine in an ad-hoc batch-like fashion, or triggered by different events for event-driven processing. The data stored in the database can be read and written by functions, and a built-in coordinator facilitates processing distributed data in a cluster.

In broad strokes, the following diagram depicts RedisGears' components:

```
    +---------------------------------------------------------------------+
    | Redis Server               +--------------------------------------+ |
    |                            | RedisGears Module                    | |
    | +----------------+         |                                      | |
    | | Data           | Input   | +------------+ +-------------------+ | |
    | |                +-------->+ | Function   | | APIs              | | |
    | | Key1 : Value1  |         | | +--------+ | | C, Python, ...    | | |
    | | Key2 : Value2  | Output  | | | Reader | | +-------------------+ | |
    | | Key3 : Value3  <---------+ | +---+----+ | +-------------------+ | |
    | |      ...       |         | |     v      | | Redis commands    | | |
    | +----------------+         | | +---+----+ | | Gears admin & ops | | |
    |                            | | | Step 1 | | +-------------------+ | |
    |                            | | +---+----+ | +-------------------+ | |
    | +----------------+         | |     v      | | Coordinator       | | |
    | | Events         |         | | +---+----+ | | Cluster MapReduce | | |
    | |                | Trigger | | | Step 2 | | +-------------------+ | |
    | | Data update    +-------->+ | +---+----+ | +-------------------+ | |
    | | Stream message |         | |     v      | | Engine            | | |
    | | Time interval  |         | |    ...     | | Runtime execution | | |
    | |      ...       |         | +------------+ +-------------------+ | |
    | +----------------+         +--------------------------------------+ |
    +---------------------------------------------------------------------+
```

## The Simplest Example
Let us start by writing and executing the simplest possible RedisGears function. As a prerequisite, any communication with RedisGears requires using its commands via a Redis client, so we'll begin by using the official [`redis-cli`](https://redis.io/topics/rediscli). If you have it locally installed feel free to use that, but it is also available from the container:

```
docker exec -it redisgears redis-cli
```

Once at the redis-cli prompt, type in the following and then hit the `<ENTER>` on your keyboard to execute it:

```
RG.PYEXECUTE "GearsBuilder().run()"
```

!!! example "Example: executing the simplest function in redis-cli:"
    ```
    $ docker exec -it redisgears redis-cli
    127.0.0.1:6379> RG.PYEXECUTE "GearsBuilder().run()"
    1) (empty array)
    2) (empty array)
    ```

**Congratulations** - you've executed your first RedisGears function! But what had happened here?

## Functions
The first thing we've done was call the [**`RG.PYEXECUTE`**](commands.md#rgpyexecute) command. All of RedisGears' Redis commands are prefixed with `RG.`, and `RG.PYEXECUTE`'s purpose is, well, to execute a RedisGears function in Python.

The function is passed to the command as an argument that's enclosed in double-quotes. RedisGears functions in Python always begin with a context builder - the [**`#!python class GearsBuilder`**](functions.md#context-builder) - followed by the data flow's operations, and ending with an action. That means that functions generally look like this:

```
                                      +------------+
                                      | Function   |
                    +-------------+   | +--------+ |
                    | Input data  +-->+ | Reader | |
                    +-------------+   | +---+----+ |
                                      |     v      |
                                      | +---+----+ |
                                      | | Step 1 | |
                                      | +---+----+ |
                                      |     |      |
                                      |    ...     |
                                      |     v      |
                                      | +---+----+ |
                                      | | Step n | |
                                      | +---+----+ |
                                      |     v      |
                    +-------------+   | +---+----+ |
                    | Results     +<--+ | Action | |
                    +-------------+   | +--------+ |
                                      +------------+
```

In our simple example, the function performs no operations so it has no additional steps. It ends with the [**`run()`**](functions.md#run) action that causes the function to execute once and return. This type of execution is also referred to as batch and means that execution is started immediately on existing data.

Once the command is sent from the client (`redis-cli`) to the server, the engine executes the function and returns the reply. The reply consists of two arrays, both of which are empty in this case. The first array contains the function's output and the second array is reserved for reporting errors.

## Input Data
The RedisGears function we've executed had replied with an empty results array because it had no input to process. The initial input to any RedisGears function can be zero, one or more records that are generated by a reader.

A [**Record**](glossary.md#record) is the basic RedisGears abstraction that represents data in the function's flow. Input data records are passed from one step to the next and are finally returned as the result.

A [**Reader**](glossary.md#reader) is the mandatory first step of any function, and every function has exactly one reader. A reader reads data and generates input records from it. The input records are consumed by the function.

There are several [reader types](readers.md) that the engine offers. A function's reader type is always declared during the initialization of its `GearsBuilder()` context. Unless explicitly declared, a function's reader defaults to the [KeysReader](readers.md#keysreader), meaning the following lines are interchangeable:

!!! example "Example: three ways for achieving the same"
    ```python
    {{ include('intro/intro-000.py') | indent(4) }}
    ```

The [**KeysReader**](readers.md#keysreader) scans the Redis database and generates records made of the keys found and their respective values. Let's add some data to Redis to see how that changes things. First we'll create a key called "foo" with a String value of "bar" using the Redis [`SET` command](https://redis.io/commands/set):

```
SET foo bar
```

Once that's done, we'll run the simple function again (you can use the arrow keys for scrolling history). Your terminal should look like this:

!!! example "Example: adding datum"
    ```
    127.0.0.1:6379> SET foo bar
    OK
    127.0.0.1:6379> RG.PYEXECUTE "GearsBuilder().run()"
    1) 1) "{'key': 'foo', 'value': 'bar'}"
    2) (empty list or set)
    ```

The function's results array now contains a single record, generated by the KeysReader, which represents the key we had just created and its value. Let's add a couple of Hashes to represent fictitious personas. Execute these Redis commands:

```
HSET person:1 name "Rick Sanchez" age 70
HSET person:2 name "Morty Smith" age 14
```

Then, run the function again.

!!! example "Example: adding more data"
    ```
    127.0.0.1:6379> HSET person:1 name "Rick Sanchez" age 70
    (integer) 2
    127.0.0.1:6379> HSET person:2 name "Morty Smith" age 14
    (integer) 2
    127.0.0.1:6379> RG.PYEXECUTE "GearsBuilder().run()"
    1) 1) "{'key': 'foo', 'value': 'bar'}"
       2) "{'key': 'person:1', 'value': {'age': '70', 'name': 'Rick Sanchez'}}"
       3) "{'key': 'person:2', 'value': {'age': '14', 'name': 'Morty Smith'}}"
    2) (empty list or set)
    ```

!!! note "Order of reply"
    The order of elements in the reply may be different.

Now that there are three keys in the database, the function returns three result records, one for each. Note how the type of 'value' field differs between the String and Hash records - the former is a string and the latter a dictionary.

The following visualization summarizes what we've achieved so far:

```
          Data                               Python Function
          +----------+-------------------+   +----------------+
          | Key      | Value             |   | GearsBuilder() |
          +------------------------------+   |                |
          | foo      | bar               +--------+ Key:Value |
          | person:1 | {name: Rick ...}  |   |    v           |
          | person:2 | {name: Morty ...} |   | +--+---------+ |
          +----------+-------------------+   | | KeysReader | |
                                             | +--+---------+ |
          Results                            |    |           |
          +------------------------------+   |    | Record    |
          |{key: foo, value: bar }       |   |    v           |
          +------------------------------+   | +--+---------+ |
          |{key: person:1, value: {...}} +<----+ run()      | |
          +------------------------------+   | +------------+ |
          |{key: person:2, value: {...}} |   |                |
          +------------------------------+   +----------------+
```

## Keys Pattern
By default, the KeysReader reads all keys in the database. This behaviour can be controlled by providing the reader with a glob-like pattern that, upon the function's execution, is matched against every key name. The reader generates input records only for the keys with names that successfully match the pattern.

The reader's key names' pattern is set to "*" by default, so any key name matches it. One way to override the default pattern is from the context's `run()` method. To have input records consisting only of persons, we can use the pattern `person:*` to discard keys that don't match it by providing it like so:

```
RG.PYEXECUTE "GearsBuilder().run('person:*')"
```

Running the function with the pattern should result as follows:

!!! example "Example: using a key pattern"
    ```
    127.0.0.1:6379> RG.PYEXECUTE "GearsBuilder().run('person:*')"
    1) 1) "{'key': 'person:1', 'value': {'age': '70', 'name': 'Rick Sanchez'}}"
       2) "{'key': 'person:2', 'value': {'age': '14', 'name': 'Morty Smith'}}"
    2) (empty list or set)
    ```

The reply now consists only of those records that had matched the key name pattern, effectively excluding the key "foo" from our function's input.

## Flow Steps
Data is now flowing into our function, so it can be processed. RedisGears functions describe steps in a data processing flow that always begins with a reader. The reader can generate any number of input records as its output. These records are used as input for the next step in the flow, in which the records can be operated upon in some manner and then output. Multiple steps can be added to the flow, with each transforming its input records in some meaningful way to one or more output records.

To see how this works in practice, we'll refactor our function to use a [**`filter()`**](operations.md#filter) operation as a step instead of the reader's keys pattern:

!!! example "Example: `filter()` operation"
    ```
    127.0.0.1:6379> RG.PYEXECUTE "GB().filter(lambda x: x['key'].startswith('person:')).run()"
    1) 1) "{'key': 'person:1', 'value': {'age': '70', 'name': 'Rick Sanchez'}}"
       2) "{'key': 'person:2', 'value': {'age': '14', 'name': 'Morty Smith'}}"
    2) (empty list or set)
    ```

Although the results appear identical to the previous execution, they were obtained differently. Here's the same function, only formatted for ease of reading:

```python
GB() \
  .filter(lambda x: x['key'].startswith('person:')) \
  .run()
```

The first change to our function is purely syntactical and replaces the verbose form of the function's context constructor with a shorter alias.

??? tip "`GB()` is an alias for `GearsBuilder()`"
    It is intended to be used for brevity, increased productivity and the reduction of finger strain due to repetitive typing.

The next change to the flow is much more significant. It adds a new operation between the function's context initialization and execution. A `filter()` operation, as the name suggests, filters its input. This is done by evaluating each record against the provided function. Only records for which `filter()`'s function returns a `True` value are output (as input) to the next step.

??? note "Lambda and regular function callbacks"
    The example above uses a Python lambda function as the argument to the `filter()` step, but that's hardly a requirement. Traditional Python callbacks (functions are 1st-class citizens) are perfectly ok too, so you can implement the same flow with a regular callback:

    ```python
    {{ include('intro/intro-001.py') | indent(4) }}
    ```

The `filter()` operation invokes the filtering function once for every input record it gets. The input record denoted as `x` in the examples, is a dictionary in our case and the function checks whether the value of its `key` key conforms to the requested pattern.

The main difference between the function that uses the reader's key pattern and the one using the step is in time when the filtering act happens. In the key pattern's case, filtering is done by the reader itself - after it obtains the keys' names but before reading their values. Conversely, with the `filter()` operation in the flow, the reader reads all keys (and their values), that are only then turned to records and filtered by the step.

Functions can be as complex as needed and can consist of any number of steps that are executed sequentially. Furthermore, RedisGears Python API allows the use of all of the language's features to be used, including importing and using external packages.

## Executing Complex Functions
Our simple RedisGears function is hardly "complex" yet, but typing it into the prompt is already becoming tiresome. Furthermore, as you may have found out, `redis-cli`'s interactive mode (a.k.a REPL) is not really suited for multi-line text editing.

Instead of using the interactive mode, you can store your functions' code in a regular text file and have the `redis-cli` client send its contents for execution. For example, if you'll save your function in a local file called "mygear.py" and you're using the `redis-cli` from the Docker container, then you can execute it with:

```
cat mygear.py | docker exec -i redisgears redis-cli -x RG.PYEXECUTE
```

Another option is to use [gears-cli](https://github.com/RedisGears/gears-cli) that gets a file name as input and sends its content to Redis:

```
gears-cli run mygear.py
```

## Processing Data
We saw how input records are read and then filtered using a step, but that's literally just the beginning. By adding more steps to the function, we can manipulate the data in any way needed using different operations and the language's capabilities.

To see how this works in practice, we'll gradually extend our function until it can be used to compute the maximum age of persons in the database.

## Mapping Records
All we care about now are persons' ages, so we'll start by transforming the records to strip them from all other data. Transforming a record from one shape to another is referred to as mapping operation and the [**`map()`**](operations.md#map) operation implements it:

```python
{{ include('intro/intro-002.py') }}
```

Exactly like `filter()`, the `map()` operation accepts a single function callback argument. The step executes the mapping function once on each of its input records, and whatever the function returns becomes an output record for the next step. In our example, the mapping function transforms the record's value dictionary into a single numeric value by extracting, casting and returning the value of the "age" key from the value of the record's "value" key.

When you run the function with the mapping step, the results should be:

!!! example "Example: `map()` operation"
    ```
    $ cat mygear.py | docker exec -i redisgears redis-cli --no-raw -x RG.PYEXECUTE
    1) 1) "70"
       2) "14"
    2) (empty list or set)
    ```

## Accumulating Data
Computing the maximum age from our records is done by iterating on all of them and picking the highest value. RedisGears supports this type of processing with the [**`accumulate()`**](operations.md#accumulate) step. This step groups multiple input records, usually for summation purposes, and follows this pattern:

1. Initialize an accumulator variable to the zero value
2. For each input record, manipulate the accumulator's value accordingly
3. Output the accumulator

??? tip "Important: use `aggregate()` instead of `accumulate()`"
    We'll be using the `accumulate()` operation to demonstrate basic aggregation. Generally speaking, you should use the [**`aggregate()`**](operations.md#aggregate) for computing aggregates that also accounts for the distribution of data.

    These concepts are explained later in the [Distributed Processing](#distributed-processing) section.

So, in our case by following these steps, to compute the maximal age we'll need to:

1. Set the accumulator to 0
2. Compare each records' value to the accumulator - when greater, update it
3. Output the maximum value that the accumulator stores as a record

We'll implement this with a function - `maximum()` - that we'll provide to the `accumulate()` step as an argument:

```python
{{ include('intro/intro-003.py') }}
```

The most noticeable thing about the accumulating function is that, unlike the functions used by `filter()` and `map()` that operate on a single record argument, it accepts two arguments: an accumulator (argument `a`) and an input record (`x`). This allows the accumulator to be carried from between executions of accumulating function on different records.

The accumulator is initialized by RedisGears to a Pythonic `None`, so the function's first instruction initializes it to 0. Then, the record is compared to the accumulator's value and the latter is updated if needed. The `maximum()` function ends by returning the accumulator.

??? tip "Simple aggregates"
    By using different accumulating functions you can compute other simple aggregates. For example, you can use the following function to count records:

    ```python
    {{ include('intro/intro-004.py') | indent(4) }}
    ```

## Aggregating Data
We've seen how accumulating data allows a RedisGears function to calculate simple aggregates such as maximum and count. That pattern is also used for computing more complex ones, such as the average person age for example.

??? tip "The `avg()` operation"
    The RedisGears Python API includes the [**`avg()`**](operations.md#avg) operation that you can always use instead of coding your own.

To compute the average age from the data in our database, we'll need two accumulators: one for summing the records' values, and another one for counting them. After we've iterated all records to obtain these accumulated values, we want to output the quotient that results from their division.

In more abstract terms, we'll implement a pattern that looks like this:
1. Initialize two accumulator variables - one for the sum of ages and the other for their count - to their respective zero values
2. For each record, add the value to the sum accumulator and increase the counter by one.
3. Output the result of dividing the sum and count accumulators

Here's how the first two steps in the aggregate flow are achieved with RedisGears by defining and calling the `prepare_avg()` function from an `accumulate()` flow step:

```python
{{ include('intro/intro-005.py') }}
```

Instead of using a single value for the accumulator, we opt for a Pythonic tuple in which the first element represents the sum of ages, and the second element their count. After all records have been processed, and in to derive the average from the function's output tuple, we can add a final `map()` operation that calls `compute_avg()` to the flow:

```python
{{ include('intro/intro-006.py') }}
```

## Blocking vs. Nonblocking Execution
The time it takes to execute a function depends on both its input and its complexity. RedisGears executes batch functions asynchronously in a thread running in the background, thus allowing the main Redis process to continue serving requests while the engine is processing.

The default behaviour for `RG.PYEXECUTE` is to block the client that had called. A blocked client waits for the server's reply before continuing, and in the case of a RedisGears function, that means until processing is complete. Then, any results generated are returned to the client and it is unblocked.

Blocking greatly simplifies the client's logic, but for long-running tasks, it is sometimes desired to have the client continue its work while the function is executed. RedisGears batch functions can be executed in this non-client-blocking mode by adding the `UNBLOCKING` argument to the `RG.PYEXECUTE` command. For example, we can run the first version of our simple function in a nonblocking fashion like so:

!!! example "Example: running a nonblocking function"
    ```
    127.0.0.1:6379> RG.PYEXECUTE "GB().run()" UNBLOCKING
    "0000000000000000000000000000000000000000-0"
    ```

When executing in `UNBLOCKING` mode, the engine replies with an [**Execution ID**](functions.md#execution-id) that represents the function's execution internally. The execution IDs are unique. They are made of two parts, a shard identifier and a sequence, that are delimited by a hyphen ('-'). The shard identifier is unique for each shard in a Redis Cluster, whereas the sequence is incremented each time the engine executes a function.

By calling the [**`RG.DUMPEXECUTIONS`** command](commands.md#rgdumpexecutions), we can fetch the engine's executions list, which currently has just one entry representing the function we've just run:

!!! example "Example: dumping executions"
    ```
    127.0.0.1:6379> RG.DUMPEXECUTIONS
    1) 1) "executionId"
       2) "0000000000000000000000000000000000000000-0"
       3) "status"
       4) "done"
    ```

Because the function's execution is finished, as indicated by the value "done" of the "status" field, we can now obtain its execution results with the [**`RG.GETRESULTS`** command](commands.md#rggetresults). As the name suggests, the command returns the results of the execution specified by its ID:

!!! example "Example: getting results of a nonblocking execution"
    ```
    127.0.0.1:6379> RG.GETRESULTS 0000000000000000000000000000000000000000-0
    1) 1) "{'key': 'foo', 'value': 'bar'}"
       2) "{'key': 'person:1', 'value': {'age': '70', 'name': 'Rick Sanchez'}}"
       3) "{'key': 'person:2', 'value': {'age': '14', 'name': 'Morty Smith'}}"
    2) (empty list or set)
    ```

Had we called `RG.GETRESULTS` before the execution was "done", the engine would have replied with an error. A client that opts for nonblocking execution can use that to poll for results or continue working in case an error was returned.

Lastly, if it has no work left to done, a client can return to blocking mode by calling the [**`RG.GETRESULTSBLOCKING`** command](commands.md#rggetresultsblocking). Calling `RG.GETRESULTSBLOCKING` blocks the client until the execution is finished, whereupon the client is unblocked with the results.

!!! note
    Functions that are executed in blocking mode are not added to RedisGears' executions and results lists.

## Event Processing
Until this point we've executed batch functions, which means that we've used the `run()` action to have the function execute immediately. When executed in this fashion, the function's reader fetches whatever data there is and then stops. Once the reader stops, the function is finished and its results are returned.

In many cases, data constantly changes and needs to be processed in an event-driven manner. For that purpose, RedisGears functions can be registered as triggers that "fire" on specific events to implement what is known as stream processing flows. A registered function's reader doesn't read existing data but rather waits for new input to trigger steps instead.

When registered to process streaming data, the function is executed once for each new input record as a default. Whereas batch functions are executed exactly once, a registered function's execution may be triggered any number of times in response to the events that drive it.

To try this, we'll return to the maximum computing example and have it executed in response to new data with the [`register()`](functions.md#register) action:

```python
{{ include('intro/intro-007.py') }}
```

By ending a function with the [`register()`](functions.md#register) action and sending it to RedisGears, the engine registers it and will execute it in response to the reader's events. In the case of the **KeysReader**, events are generated every time keys that match the pattern `person:*` are written to the database.

Just `register()`ing the function doesn't trigger its execution, and the "OK" returned in the response serves only to indicate that its registration was successful. Changes to data will trigger execution, which can be done for example with the following Redis command:

```
HSET person:3 name "Summer Smith" age 17
```

A registered function is by definition nonblocking, so any results it returns can only be obtained with the `RG.GETRESULTS` command and by specifying its respective execution ID. At this point we know there is just one registered function and that it had executed just once, so we can use `RG.DUMPEXECUTIONS` output to get the last execution's ID and then read the results:

!!! example "Example: dumping executions"
    ```
    127.0.0.1:6379> HSET person:3 name "Summer Smith" age 17
    (integer) 2
    127.0.0.1:6379> RG.DUMPEXECUTIONS
    1) 1) "executionId"
       2) "0000000000000000000000000000000000000000-1"
       3) "status"
       4) "done"
    2) 1) "executionId"
       2) "0000000000000000000000000000000000000000-0"
       3) "status"
       4) "done"
    127.0.0.1:6379> RG.GETRESULTS 0000000000000000000000000000000000000000-1
    1) 1) (integer) 17
    2) (empty array)
    ```

Note that the executions' list now consists of two entries: the first is the most recent one generated by the registered function, and the second entry is from our previous nonblocking execution of the batch function.

!!! note "Order of reply"
    The order of elements in the reply may be different than that of their creation.

The result "17" is technically correct, in the sense that it is the maximum of inputs and in this case, a single record. To have an event-driven maximum, we'll store its current value in the database.

## Writing Data
The RedisGears Python API ships with the [`execute()` function](runtime.md#execute), which allows the execution of arbitrary Redis commands in the database. RedisGears functions can call `execute()` for accessing the data during their flow, both for reading and writing, allowing the enrichment of inputs and persistence of results.

We'll complete the implementation that seeks an event-driven maximum by storing the current maximum value in another Redis key called `age:maximum`:

```python
{{ include('intro/intro-008.py') }}
```

The event handler employs a new step type after mapping the input records to ages. The [`foreach()`](operations.md#foreach) step executes its argument function callback once for each input record but does not change the records themselves. We use it to call the check-and-set logic that's implemented by `cas()` function.

!!! example "Example: Event-driven maximum"
    ```
    127.0.0.1:6379> GET age:maximum
    (nil)
    127.0.0.1:6379> HSET person:4 name "Beth Smith" age 35
    (integer) 2
    127.0.0.1:6379> GET age:maximum
    "35"
    127.0.0.1:6379> HSET person:5 name "Shrimply Pibbles" age 87
    (integer) 2
    127.0.0.1:6379> GET age:maximum
    "87"
    ```

??? note "Disclaimer"
    In reality, Shrimply Pibbles' age is unknown, so the above is only an estimate and may be inaccurate. Luckily, he no longer requires a heart transplant.

## Code Upgrades

The above example (maintaining max age) has one issue, getting the age value and resetting it is not atomic. We might end up with wrong maximus age. RedisGears has 2 ways to achieve atomicity:

1. Using [atomic block](runtime.md#atomic)
2. Using sync [execution mode](functions.md#register)

To fix the example, all we need to do is adding `mode='sync'` argument to the [`register`](functions.md#register) function. The new code will look like this:

```python
{{ include('intro/intro-008-1.py') }}
```

If we will register this new code now using [gears-cli](https://github.com/RedisGears/gears-cli) we will end up with 2 [registrations](glossary.md#registration), the old one (with the bug) and the new one (fixed). How can we upgrade our code? one way is to unregister the old registration (using [`RG.UNREGISTER`](commands.md#rgunregister)) and then send the new code, example:

* Register old code and find out we have a bug:
```
> gears-cli run ./code_with_bug.py
OK
```

* find old code registration id
```
> redis-cli RG.DUMPREGISTRATIONS
1)  1) "id"
    1) "0000000000000000000000000000000000000000-1"
    2) "reader"
    3) "KeysReader"
    4) "desc"
    5) (nil)
    6) "RegistrationData"
    7)  1) "mode"
        1) "async"
        2) "numTriggered"
        3) (integer) 0
        4) "numSuccess"
        5) (integer) 0
        6) "numFailures"
        7) (integer) 0
        8) "numAborted"
       1)  (integer) 0
       2)  "lastRunDurationMS"
       3)  (integer) 0
       4)  "totalRunDurationMS"
       5)  (integer) 0
       6)  "avgRunDurationMS"
       7)  "-nan"
       8)  "lastError"
       9)  (nil)
       10) "args"
       11) 1) "regex"
           1) "person:*"
           2) "eventTypes"
           3) (nil)
           4) "keyTypes"
           5) (nil)
           6) "hookCommands"
           7) (nil)
    8) "PD"
   1)  "{'sessionName':'3c29e67c13d85b55c46c736f5072751367802e93', 'sessionDescription':'null', 'refCount': 2, 'linked': true, 'ts': false, 'isInstallationNeeded':0, 'registrationsList':['0000000000000000000000000000000000000000-1'], 'depsList':[]}"
   2)  "ExecutionThreadPool"
   3)  "DefaultPool"
```

* unregister old code
```
> redis-cli RG.UNREGISTER 0000000000000000000000000000000000000000-1
OK
```

* send the new fixed code
```
> gears-cli run ./new_fix_code.py # send the new fixed code
OK
```

Although working just fine, this approach has some disadvantage:

* It is hard to find the registrations that need to be removed (require a hard and frustrated manual process).
* The process is not atomic, which means that you must stop your traffic during this process otherwise you might lose events.

RedisGears 1.2 comes with an easier and safer way to upgrade your code using a new concept called [sessions](glossary.md#session). Whenever [`RG.PYEXECUTE`](commands.md#rgpyexecute) is invoked, a new [session](glossary.md#session) is created. The session accumulates everything that was created during invocation of the session code ([registrations](glossary.md#registration) and [executions](glossary.md#execution)). Each session has a unique ID, sessions unique ID can be set by the user so it will have meaning and will be easy to find. The above upgrade example can be done easier by taking advantage of RedisGears sessions:

* Register old code with user provided session ID:
```
> gears-cli run ./code_with_bug.py ID example
OK
```

* If we will try to send a new code with the same session ID, we will get an error indicating that the session already exists:
```
> gears-cli run ./new_fix_code.py ID example
failed running gear function (Session example already exists)
```

* Now we can upgrade to the new code using `UPGRADE` argument, RedisGears will automatically unregister all the registrations that belongs to the upgraded session and only then execute the new code:
```
> gears-cli run ./new_fix_code.py ID example UPGRADE
OK
```

RedisGears will make this entire upgrade process atomically on all the shards and will make sure to revert the entire process on failure (so if the new code fails for some reason your old registrations stay untouched).

It is also possible to see information about sessions using [`RG.PYDUMPSESSION`](commands.md#rgpydumpsessions) command:
```
> redis-cli RG.PYDUMPSESSIONS
1)  1) "ID"
    2) "example"
    3) "sessionDescription"
    4) (nil)
    5) "refCount"
    6) (integer) 2
    7) "Linked"
    8) "true"
    9) "TS"
   10) "false"
   11) "requirementInstallationNeeded"
   12) (integer) 0
   13) "requirements"
   14) (empty array)
   15) "registrations"
   16) 1) "0000000000000000000000000000000000000000-5"

```

??? note "Notice"
    Revert is per shard, if one shard. If the initiator decided that the upgrade succeeded, there will be no revert even if the upgrade failed on some other shards. Such scenario can only happened if upgrading the same session on 2 different shards simultaneously. RedisGears make no attempt to achieve consensus between shards and assume the user will send the upgrade command only to a single shard.

### Upgrades Limitation

* Upgrading your python code will not upgrade your requirements, the python interpreter already loaded the requirements code into the memory and changing them on the file system will not help. Currently upgrade requirements require full restart of the Redis processes. We do plane to make this processes simpler on future versions, for more information about this topic please refer to [Isolation Technics](isolation.md) page.

* Upgrade atomicity is promised on the shard level and not on the cluster level. There might be a moment in time where one shard runs the old version while another shard runs the new version, but **it is promised** that on each moment each shard will have either the new registrations or the old registrations.

* Revert is performed per shard (not on a cluster level). It might be that one shard will failed the upgrade and another will succeeded, in this case one shard will run the old code while another shard will run the new code. In such case `RG.PYEXECUTE` will return with an error messages indicating which shard failed and why, it is possible to fix the error and repeat the upgrade processes. Possible errors are:
    * One of the shards crashed during the upgrade process (if the shard crashed before the upgrade, the entire upgrade will failed).
    * Shards are at inconsistent state when the upgrade started. This can happened if the upgrade perform on 2 shards simultaneously. RedisGears make no attempt to reach consensus, performing simultaneous upgrade to the same session will cause cluster inconsistency.

**If your upgrade requires a stronger requirements then what RedisGears provides you are highly recommended to stop the traffic during the upgrade, complete the upgrade, and restart the traffic.**

### Code Upgrades from RedisGears V1.0

On RedisGears V1, the session concept was not yet exists. If you upgrade from RedisGears V1.0 and use [`RG.PYDUMPSESSION`](commands.md#rgpydumpsessions) command, you will see that all the sessions has some random generated session ID. It is still possible to upgrade those sessions using [`REPLACE_WITH`](commands.md#rgpyexecute) option, example:

Use [`RG.PYDUMPSESSION`](commands.md#rgpydumpsessions) command to find the session we want to upgrade (It is possible to spot the session by the registrations list. It is also possible to use the `VERBOSE` option to see full details about the registrations and find the relevant session by registration description given to the [gears builder](functions.md#context-builder)):
```
> redis-cli RG.PYDUMPSESSIONS
1)  1) "ID"
    2) "0e04c5f540d2885cdb3408370fb6fa7d98f1e1c1"
    3) "sessionDescription"
    4) (nil)
    5) "refCount"
    6) (integer) 2
    7) "Linked"
    8) "true"
    9) "TS"
   10) "false"
   11) "requirementInstallationNeeded"
   12) (integer) 0
   13) "requirements"
   14) (empty array)
   15) "registrations"
   16) 1) "0000000000000000000000000000000000000000-1"

```

Use [`REPLACE_WITH`](commands.md#rgpyexecute) to upgrade this session with the new code:
```
> gears-cli run ./new_fix_code.py ID example REPLACE_WITH 0e04c5f540d2885cdb3408370fb6fa7d98f1e1c1
OK
```

On [`RG.PYDUMPSESSION`](commands.md#rgpydumpsessions) output, we will see that the old session was removed and the new session was added:
```
> redis-cli RG.PYDUMPSESSIONS
1)  1) "ID"
    2) "example"
    3) "sessionDescription"
    4) (nil)
    5) "refCount"
    6) (integer) 2
    7) "Linked"
    8) "true"
    9) "TS"
   10) "false"
   11) "requirementInstallationNeeded"
   12) (integer) 0
   13) "requirements"
   14) (empty array)
   15) "registrations"
   16) 1) "0000000000000000000000000000000000000000-3"

```

## Cluster 101
Redis can be used in one of two modes: **Stand-alone** or [**Cluster**](glossary.md#cluster).

When deployed in cluster mode, multiple Redis server processes that are referred to as [**Shards**](glossary.md#shard), manage a single logical database in a _shared-nothing_ fashion.

The database is partitioned by hashing the names of keys into slots, and each shard manages only the keys in the slots that it is assigned with. Every slot (and therefore every key) has a single shard managing it and that shard is called the **master**.

Masters can have zero or more **replica** shards, that are kept in sync for availability and read scaling purposes.

??? note "Further reference"
    To learn more about the cluster refer to the [Redis cluster tutorial](https://redis.io/topics/cluster-tutorial).

To quickly get a RedisGears-bootstrapped cluster consisting of 3 master shards you can use Docker:

```
docker run -d --name rgcluster -p 30001:30001 -p 30002:30002 -p 30003:30003 redislabs/rgcluster:latest
```

To load the test data to the cluster, first create a file called "data.txt" with these contents:

!!! summary "data.txt"
    ```
    SET foo bar
    HSET person:1 name "Rick Sanchez" age 70
    HSET person:2 name "Morty Smith" age 14
    HSET person:3 name "Summer Smith" age 17
    HSET person:4 name "Beth Smith" age 35
    HSET person:5 name "Shrimply Pibbles" age 87
    ```

Now, run the following command:

```
docker exec -i rgcluster redis-cli -c -p 30001 < data.txt
```

!!! important "Use `redis-cli -c` for cluster mode"
    The cli, by default, does not follow the cluster's redirection. To have the cli automatically hop between shards, start it with the `-c` command line switch.

The output should resemble the following:

!!! example "Example: populating the cluster with data"
    ```
    $ docker exec -i rgcluster redis-cli -c -p 30001 < data.txt
    -> Redirected to slot [12182] located at 127.0.0.1:30003
    OK
    -> Redirected to slot [1603] located at 127.0.0.1:30001
    (integer) 2
    -> Redirected to slot [13856] located at 127.0.0.1:30003
    (integer) 2
    -> Redirected to slot [9729] located at 127.0.0.1:30002
    (integer) 2
    (integer) 2
    -> Redirected to slot [1735] located at 127.0.0.1:30001
    (integer) 2
    ```

In more graphic terms, this illustrates the distribution of our data in the cluster:

```
 +----------------------+   +----------------------+   +----------------------+
 | Shard A:30001        |   | Shard B:30002        |   | Shard C:30003        |
 | +----------+-------+ |   | +----------+-------+ |   | +----------+-------+ |
 | | Key      | Value | |   | | Key      | Value | |   | | Key      | Value | |
 | +------------------+ |   | +------------------+ |   | +------------------+ |
 | | person:1 | {...} | |   | | person:3 | {...} | |   | | foo      | bar   | |
 | | person:5 | {...} | |   | | person:4 | {...} | |   | | person:2 | {...} | |
 | +------------------+ |   | +------------------+ |   | +------------------+ |
 +----------------------+   +----------------------+   +----------------------+
```
## Distributed Processing
When RedisGears is running in a cluster, it will execute functions on all of the cluster's shards by default. That means that when a client sends an `RG.PYEXECUTE` command to one of the shards, for example shard A, that shard as well as all other shards in the cluster (shards B and C in our example) will execute that function in parallel.

To see this in action, we can run the simplest function from one of the shards and have all keys in the database returned:

!!! example "Example: distributed processing"
    ```
    $ redis-cli -c -p 30001
    127.0.0.1:30001> RG.PYEXECUTE "GB().run()"
    1) 1) "{'key': 'person:1', 'value': {'age': '70', 'name': 'Rick Sanchez'}}"
    2) "{'key': 'person:5', 'value': {'age': '87', 'name': 'Shrimply Pibbles'}}"
    3) "{'key': 'person:2', 'value': {'age': '14', 'name': 'Morty Smith'}}"
    4) "{'key': 'person:4', 'value': {'age': '35', 'name': 'Beth Smith'}}"
    5) "{'key': 'person:3', 'value': {'age': '17', 'name': 'Summer Smith'}}"
    6) "{'key': 'foo', 'value': 'bar'}"
    2) (empty list or set)
    ```

Although data is distributed across the cluster's shards, the function returns results that are identical (order excluded) to what a single-instance would have returned. This is because the originating shard had collected the intermediate local results from all other shards before returning a merged response.

An illustration may help in explaining what had happened:

```
 +----------------------+
 | Shard A              |
 | +------------------+ |
 | | Redis command    | | +------------+--------------------------+
 | | RG.PYEXECUTE ... | | |            |         Function         |
 | +-+----------------+ | | +----------|-----------+   +----------|-----------+
 |   v                  | | | Shard B  v           |   | Shard C  v           |
 | +-+----------------+ | | | +--------+---------+ |   | +--------+---------+ |
 | | Coordinator      +---+ | | Coordinator      | |   | | Coordinator      | |
 | | Send execution   | |   | | Send execution   | |   | | Send execution   | |
 | +-+----------------+ |   | +-+----------------+ |   | +-+----------------+ |
 |   v Function         |   |   v Function         |   |   v Function         |
 | +-+----------------+ |   | +-+----------------+ |   | +-+----------------+ |
 | | Engine           | |   | | Engine           | |   | | Engine           | |
 | | Local execution  | |   | | Local execution  | |   | | Local execution  | |
 | +-+----------------+ |   | +-+----------------+ |   | +-+----------------+ |
 |   v Local records    |   |   v Local records    |   |   v Local records    |
 | +-+----------------+ |   | +-+----------------+ |   | +-+----------------+ |
 | | Coordinator      +<--+ | | Coordinator      | |   | | Coordinator      | |
 | | Collect results  | | | | | Return results   | |   | | Return results   | |
 | +--------+---------+ | | | +--------+---------+ |   | +--------+---------+ |
 |          v           | | +----------|-----------+   +----------|-----------+
 |    Global results    | |            |       Local records      |
 +----------------------+ +------------+--------------------------+
```

Before returning the results, the coordinator of the originating shard collects the local results from each shard. This is the default behaviour and using it implicitly adds a [`collect()`](operations.md#collect) operation to the function as its last step.

This can be disabled by providing the `collect=False` argument to the `run()` action. When no collection is performed, the results will consist only of the shard's local records:

!!! example "Example: `run(collect=False)`"
    ```
    127.0.0.1:30001> RG.PYEXECUTE "GB().run(collect=False)"
    1) 1) "{'key': 'person:1', 'value': {'age': '70', 'name': 'Rick Sanchez'}}"
       2) "{'key': 'person:5', 'value': {'age': '87', 'name': 'Shrimply Pibbles'}}"
    2) (empty list or set)
    ```

The `collect()` operation can be called at any point of the flow, so by adding it to this function we'll get results from all shards again despite having disabled the default one:

!!! example "Example: `collect()`"
    ```
    127.0.0.1:30001> RG.PYEXECUTE "GB().collect().run(collect=False)"
    1) 1) "{'key': 'person:1', 'value': {'age': '70', 'name': 'Rick Sanchez'}}"
       2) "{'key': 'person:5', 'value': {'age': '87', 'name': 'Shrimply Pibbles'}}"
       3) "{'key': 'person:2', 'value': {'age': '14', 'name': 'Morty Smith'}}"
       4) "{'key': 'foo', 'value': 'bar'}"
       5) "{'key': 'person:4', 'value': {'age': '35', 'name': 'Beth Smith'}}"
       6) "{'key': 'person:3', 'value': {'age': '17', 'name': 'Summer Smith'}}"
    2) (empty list or set)
    ```

## MapReduce
The RedisGears framework supports functions that follow the MapReduce pattern

??? quote "[Wikipedia: MapReduce](https://en.wikipedia.org/wiki/MapReduce)"
    A MapReduce framework (or system) is usually composed of three operations (or steps):

      1. **Map**: each worker node applies the map function to the local data, and writes the output to a temporary storage. A master node ensures that only one copy of the redundant input data is processed.
      2. **Shuffle**: worker nodes redistribute data based on the output keys (produced by the map function), such that all data belonging to one key is located on the same worker node.
      3. **Reduce**: worker nodes now process each group of output data, per key, in parallel.

In our example, data is localized by the cluster's partitioning to each master shard, and neither mapping or reducing is done on the **KeyReader**'s records. Shuffling occurs when `collect()` is called, moving all local records to the originating worker.

## Cluster Map and Reduce
To map and reduce the cluster's data, we can run the maximum function on the cluster. However, if we execute the function unchanged it will return the non-reduced results:

```python
{{ include('intro/intro-009.py') }}
```

The `accumulate()` operation is performed locally, on each master shard in parallel. The implicit `collect()` operation before the `run()` action (recall that `collect=True` by default) collects the shards' maxima, and these are returned as result.

Providing the correct result requires selecting the maximum of the maxima. To rectify this, we'll explicitly collect the local results, and apply an accumulation step to reduce them. This looks like this:

```python
{{ include('intro/intro-010.py') }}
```

There's another, shorter and much neater way to achieve the same. The RedisGears Python API includes the [`aggregate()`](operations.md#aggregate) operation that wraps the accumulate-collect-accumulate steps into a single one:

```python
{{ include('intro/intro-011.py') }}
```

`aggregate()` accepts three arguments: the first is the accumulator's zero value, and the other two are callbacks to accumulating functions that will be executed locally and globally, respectively. In the maximum's example above, the zero value is the scalar value zero, and both local and global are the same maximum-returning lambda function.

We can also use `aggregate()` for computing a reduced average:

```python
{{ include('intro/intro-012.py') }}
```

This time, we've provided a tuple of zeros as the zero value. The local function performs the equivalent of the previously-introduced `prepare_avg()`, and provides the sum and count of ages per worker. Then, once collected, the global callback merges the local tuple records by summing them. In the last `map()` step, much like with the `compute_avg()` function, the final value is computed.

??? tip "Advanced: look at `avg()`'s implementation"
    The RedisGears Python API `avg()` operation is implemented by the code in [GearsBuilder.py][https://github.com/RedisGears/RedisGears/blob/0.9/src/GearsBuilder.py#L93-L103] - you're encouraged to review and compare it to the above.

## Local vs. Global
Input records are determined by the worker's data and the function's reader type. While executing a distributed operation, records may need to be shuffled - a.k.a repartitioned - and moved to other workers.

!!! important "Performance matters"
    Repartitioning impacts performance, so try avoiding it as much as possible.

We've used the `collect()` operation to move all records to the originating worker, which is one repartitioning strategy. Another strategy is to distribute the records among workers by some chosen key, and as usual, we'll use examples to cover the details.

We'll set our final task to be counting the number of persons per family in our database. The quickest way to get this done is probably:

```python
{{ include('intro/intro-013.py') }}
```

Do not let the apparent simplicity of the above fool you - a lot of work done by the engine (and some Pythonic wrappers) make it happen. It should be pretty obvious what's happening here though: the [`countby()`](operations.md#countby) operation returns a count for each key in its input records. The function callback argument that it accepts is an extractor for the key, so in this case `fname()` returns the person's last name.

In reality, the `countby()` operation is implemented efficiently by an assortment of other steps. This is what it would look like if coded from scratch:

```python
{{ include('intro/intro-014.py') }}
```

We've introduced two new operations: [`localgroupby()`](operations.md#localgroupby) and [`groupby()`](operations.md#groupby). Both perform the same type of operation, that is the grouping of records but differ in regards of where they run.

The first operation, `localgroupby()`, is run locally by each shard's engine. The global `groupby()` applies the extractor function to the local data , shuffles the records to appropriate shards and then applies the accumulator function locally.


Both global and local group operations expect two functions as their arguments. The first function is an extractor, whereas the second is an accumulator. While the accumulating functions for previous operations we've used had only used two arguments (namely the accumulator, "a", and the record, "r"), group operations precede these with another "k" argument that represents the key on which grouping is performed.

The local grouping accumulator increases the count for each input family name record, whereas the global one sums them. Here's how the data moves:

```
 +----------------------+   +----------------------+   +----------------------+
 | Shard A              |   | Shard B              |   | Shard C              |
 | +----------+-------+ |   | +----------+-------+ |   | +----------+-------+ |
 | | Key      | Value | |   | | Key      | Value | |   | | Key      | Value | |
 | +------------------+ |   | +------------------+ |   | +------------------+ |
 | | person:1 | {...} | |   | | person:3 | {...} | |   | | foo      | bar   | |
 | | person:5 | {...} | |   | | person:4 | {...} | |   | | person:2 | {...} | |
 | +-+--------+-------+ |   | +-+--------+-------+ |   | +-+--------+-------+ |
 |   v localgroupby()   |   |   v localgroupby()   |   |   v localgroupby()   |
 | +-+--------+-------+ |   | +-+--------+-------+ |   | +-+--------+-------+ |
 | | Key      | Value | |   | | Key      | Value | |   | | Key      | Value | |
 | +------------------+ |   | +------------------+ |   | +------------------+ |
 | | Sanchez  | 1     | |   | | Smith    | 2     | |   | | Smith    | 1     | |
 | | Pibbles  | 1     | |   | +-+----------------+ |   | +-+----------------+ |
 | +-+--------+-------+ |   |                      |   |                      |
 +----------------------+   +----------------------+   +----------------------+
 |   v repartition()    |   |   v repartition()    |   |   v repartition()    |
 | +-+--------+-------+ |   | +-+--------+-------+ |   | +-+--------+-------+ |
 | | Key      | Value | |   | | Key      | Value | |   | | Key      | Value | |
 | +------------------+ |   | +------------------+ |   | +------------------+ |
 | | Pibbles  | 1     | |   | | Sanchez  | 1     | |   | | Smith    | 2     | |
 | +------------------+ |   | +------------------+ |   | | Smith    | 1     | |
 |                      |   |                      |   | +------------------+ |
 |   v localgroupby()   |   |   v localgroupby()   |   |   v localgroupby()   |
 | +-+--------+-------+ |   | +-+--------+-------+ |   | +-+--------+-------+ |
 | | Key      | Value | |   | | Key      | Value | |   | | Key      | Value | |
 | +------------------+ |   | +------------------+ |   | +------------------+ |
 | | Pibbles  | 1     | |   | | Sanchez  | 1     | |   | | Smith    | 3     | |
 | +------------------+ |   | +------------------+ |   | +------------------+ |
 |                      |   +---|------------------+   +---|------------------+
 |                      |       |                          |
 | +-+--------+-------+ |       |   Implicit collect()     |
 | | Key      | Value |<--------+--------------------------+
 | +------------------+ |
 | | Sanchez  | 1     | |
 | | Pibbles  | 1     | |
 | | Smith    | 3     | |
 | +------------------+ |
 +----------------------+
```

That's an efficient processing pattern because data is first reduced locally, which results in fewer records that need to be repartitioned by the `collect()`ion. Consider this less-than-recommended implementation for comparison:

```python
{{ include('intro/intro-015.py') }}
```

Using only our limited dataset it is unlikely that we'll be able to discern any difference in performance. Instead of collecting two records we'll be collecting three and that's hardly significant.

<<<<<<< HEAD
Consider, however, what will happen once we start adding Revolio Clockberg Jr. (a.k.a Gearhead),  Birdperson, and the rest of the multiverse to the database. The number of input records and the number of families will increase accordingly, causing more and more records to be moved across the network and resulting in higher latencies.
=======
Consider, however, what will happen once we start adding Revolio Clockberg Jr. (a.k.a Gearhead), Mr. Poopybutthole, Birdperson, Fart and the rest of the multiverse to the database. The number of input records and the number of families will increase accordingly, causing more and more records to be moved across the network and resulting in higher latency.
>>>>>>> 6a548c86

## Repartitioning Data
!!! important "Important reminder"
    Repartitioning impacts performance, so try avoiding it as much as possible.

As mentioned earlier, when absolutely required, functions can repartition data in the cluster by using an arbitrary key. When data is repartitioned, each worker is assigned with a subset of the records' keys and these are shipped to it from all other workers.

Let's make up a contrived example to demonstrate the inner workings. We'll add a requirement for storing  the families' head counts as simple strings in their respective String keys. Put differently, we expect that after running the function we'll be able to do this:

!!! example "Example: expect results of retrieving family head counts"
    ````
    127.0.0.1:30001> GET Smith
    -> Redirected to slot [14205] located at 127.0.0.1:30003
    "3"
    127.0.0.1:30003> GET Sanchez
    -> Redirected to slot [9503] located at 127.0.0.1:30002
    "1"
    127.0.0.1:30002> GET Pibbles
    -> Redirected to slot [169] located at 127.0.0.1:30001
    "1"
    ````

The trick in this case is ensuring that the target String keys we'll be using reside on the same shards as the workers that are writing them. The distribution of results should follow the cluster's partitioning scheme, just like that of the input records.

To do that, we'll modify the function to include the [`repartition()`](operations.md#repartition) operation:

```python
{{ include('intro/intro-016.py') }}
```

Here's how this function differs: instead of performing the global grouping operation, we've called `repartition()` in order to have the locally-grouped records shuffled in the cluster. By using the records' key, all records with the same key arrive to the same worker, allowing it to reduce them further with the summer.

!!! tip "Use `aggregateby()`"
    RedisGears' Python API includes the [`aggregateby()`](operations.md#aggregateby) operation. It amounts to the same as using the `GB().localgroupby().repartition().localgroupby()` flow.

Then, after shuffling and summing, each worker executes the `foreach()` operation on its family records for setting their respective keys and values in Redis. Put differently:

```
 +----------------------+   +----------------------+   +----------------------+
 | Shard A              |   | Shard B              |   | Shard C              |
 | +----------+-------+ |   | +----------+-------+ |   | +----------+-------+ |
 | | Key      | Value | |   | | Key      | Value | |   | | Key      | Value | |
 | +------------------+ |   | +------------------+ |   | +------------------+ |
 | | person:1 | {...} | |   | | person:3 | {...} | |   | | foo      | bar   | |
 | | person:5 | {...} | |   | | person:4 | {...} | |   | | person:2 | {...} | |
 | +-+--------+-------+ |   | +-+--------+-------+ |   | +-+--------+-------+ |
 |   v localgroupby()   |   |   v localgroupby()   |   |   v localgroupby()   |
 | +-+--------+-------+ |   | +-+--------+-------+ |   | +-+--------+-------+ |
 | | Key      | Value | |   | | Key      | Value | |   | | Key      | Value | |
 | +------------------+ |   | +------------------+ |   | +------------------+ |
 | | Sanchez  | 1     | |   | | Smith    | 2     | |   | | Smith    | 1     | |
 | | Pibbles  | 1     | |   | |          |       | |   | |          |       | |
 | +-+--------+-------+ |   | +-+--------+-------+ |   | +-+--------+-------+ |
 |   v repartition()    |   |   v repartition()    |   |   v repartition()    |
 | +-+--------+-------+ |   | +-+--------+-------+ |   | +-+--------+-------+ |
 | | Key      | Value +<----->+ Key      | Value +<----->+ Key      | Value | |
 | +------------------+ |   | +------------------+ |   | +------------------+ |
 | | Pibbles  | 1     | |   | | Sanchez  | 1     | |   | | Smith    | 1     | |
 | |          |       | |   | |          |       | |   | | Smith    | 2     | |
 | +-+--------+-------+ |   | +-+--------+-------+ |   | +-+--------+-------+ |
 |   v localgroupby()   |   |   v localgroupby()   |   |   v localgroupby()   |
 | +-+--------+-------+ |   | +-+--------+-------+ |   | +-+--------+-------+ |
 | | Key      | Value | |   | | Key      | Value | |   | | Key      | Value | |
 | +------------------+ |   | +------------------+ |   | +------------------+ |
 | | Pibbles  | 1     | |   | | Sanchez  | 1     | |   | | Smith    | 3     | |
 | +-+--------+-------+ |   | +-+--------+-------+ |   | +-+--------+-------+ |
 |   v execute() ...    |   |   v execute() ...    |   |   v execute() ...    |
 +----------------------+   +----------------------+   +----------------------+
```

## Async Await Support

RedisGears v1.2 added support for Python async-await. This allows you to use Python coroutines within RedisGears operations. When using coroutines, the execution runs in a dedicated thread that runs an event loop and schedules all the coroutines.

Example:
```python
{{ include('async_await/async_await-000.py')}}
```
This example waits for 5 seconds and then returns a list of IDs for all shards in the Redis cluster. Since it's a coroutine that runs inside a dedicated event loop, it will not consume a thread from the RedisGears thread pool. This allows other executions to run while it's waiting.

!!! important "Notice"
    A coroutine processes each record in a background thread. If there are multiple records on each shard, the execution waits 5 seconds for each record. In addition, the processing of records in the same shard is not parallel.
!!! important "Coroutine support"
    Only the following steps support coroutines: `map`, `flatmap`, `filter`, `foreach`, `aggregate`, `aggregateby`

### Waiting for Another Execution

You can use a coroutine inside a step to wait for events like `async.sleep`. As of v1.2, it can also wait on the future object returned by the [run](functions.md#run) function. This allows you to start a [local](intro.md#local-vs-global) execution, decide to create a global execution, and wait for it to finish.

The following example uses async-await to cache global execution results in a local key and only triggers a global execution on cache misses:
```python
{{ include('async_await/async_await-003.py')}}
```
This example first checks if the student count is in a local key. It uses [`hashtag()`](runtime.md#hashtag) to make sure this cached key is located on the correct shard (for cluster support). If the key exists, it returns its content. Otherwise, it creates a global execution that counts the number of students. It waits for this global execution to finish, cache the result, and return it. Notice that the results from `await GB() ... run()` are a list of two elements: the first is a list of execution results and the second is a list of errors.

### Gears Future

The last section mentioned that the [run](functions.md#run) function returns a future object. You can create a future object with the new `createFuture` function and await it with the `await` keyword. When waiting on a future object, the waiting coroutine does not consume any CPU resources. The waiting coroutine will continue when some other code sets a result to the future object with `setFutureResults`.

The following example creates a pubsub pattern where the publisher sends each message to a single subscriber and is blocked until the subscriber reads the message.

```python
{{ include('async_await/async_await-001.py')}}
```
This example creates two [CommandReader](readers.md#commandreader) registrations. The first is triggered with MSG_PUBLISH, and the second with MSG_CONSUME. The publish registration calls the `publish` function which checks if there are any consumers waiting. If there are any, it sets the message as the result of the last consumer's future object, which sends the message to the consumer.

If no consumers are waiting, it creates a future object and adds it and the message to the list of publishers. When a consumer arrives, it first checks if there is a publisher waiting. If there is, it will take its message and release it with an `OK` reply.

If no publishers are waiting, it creates a future object and adds it to the list of consumers, waiting for the next publisher to take it.

Notice that this code is protected under a mutex. This prevents a race condition on setting the future object and getting it with a publisher or consumer.
!!! important "Notice"
    You must initialize the mutex inside the onRegistered callback since it's not serializable.
!!! important "Notice"
    Use a mutex with caution since it can cause deadlocks with the Redis Global Lock.
!!! example "Example: publisher"
    ````
    127.0.0.1:6379> RG.TRIGGER MSG_PUBLISH "this is a message"
    1) "0K"
    ````
!!! example "Example: consumer"
    ````
    127.0.0.1:6379> RG.TRIGGER MSG_CONSUME
    1) "this is a message"
    ````

You can use the `runCoroutine` function to add a publisher timeout to the example. This function allows you to add another coroutine to the event loop and specify a delay. If a delay is given, the coroutine will only start after this delay.

Here's the extended code:

```python
{{ include('async_await/async_await-002.py')}}
```
The only addition is that a coroutine with a delay of 5 seconds starts after adding the publisher's future object to the list of publishers. The coroutine will release the publisher with a timeout error (exception) if it was not released by then.

The result looks like this:
!!! example "Example: publisher timeout"
    ````
    127.0.0.1:6379> RG.TRIGGER MSG_PUBLISH "this is a message"
    (error) timeout
    ````
!!! important "Notice"
    This example only works on a single shard. You will need to make some changes for it to work on a cluster.

To read more about async await, see [Async Await Advanced Topics](async_await_advance_topics.md).

## Where Next?
At this point you should be pretty much acquainted with the basic principles under the hood of the RedisGears engine. To familiarize yourself with RedisGears, review the following:

  * The [Overview](glossary.md) page summarizes the concepts used by RedisGears
  * The reference pages about RedisGears' [Runtime](runtime.md), [Functions](functions.md), [Readers](readers.md) and [Operations](operations.md)
  * The RedisGears [Commands](commands.md) reference and [RedisAI](redisai.md) integration reference.
  * The [Quickstart](quickstart.md) page provides information about getting, building, installing and running RedisGears
  * There are interesting uses and RedisGears recipes in the [Examples](examples.md)<|MERGE_RESOLUTION|>--- conflicted
+++ resolved
@@ -930,11 +930,7 @@
 
 Using only our limited dataset it is unlikely that we'll be able to discern any difference in performance. Instead of collecting two records we'll be collecting three and that's hardly significant.
 
-<<<<<<< HEAD
 Consider, however, what will happen once we start adding Revolio Clockberg Jr. (a.k.a Gearhead),  Birdperson, and the rest of the multiverse to the database. The number of input records and the number of families will increase accordingly, causing more and more records to be moved across the network and resulting in higher latencies.
-=======
-Consider, however, what will happen once we start adding Revolio Clockberg Jr. (a.k.a Gearhead), Mr. Poopybutthole, Birdperson, Fart and the rest of the multiverse to the database. The number of input records and the number of families will increase accordingly, causing more and more records to be moved across the network and resulting in higher latency.
->>>>>>> 6a548c86
 
 ## Repartitioning Data
 !!! important "Important reminder"
