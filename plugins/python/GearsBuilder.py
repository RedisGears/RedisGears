import redisgears
import copy
import redisgears as rg
import cProfile
import pstats
import io
from redisgears import executeCommand as execute
from redisgears import callNext as call_next
from redisgears import getCommand as get_command
from redisgears import overrideReply as override_reply
from redisgears import atomicCtx as atomic
from redisgears import getMyHashTag as hashtag
from redisgears import registerTimeEvent as registerTE
from redisgears import gearsCtx
from redisgears import gearsFutureCtx as gearsFuture
from redisgears import log
from redisgears import setGearsSession
from redisgears import getGearsSession
from redisgears import registerGearsThread
from redisgears import isInAtomicBlock
from redisgears import config_get as configGet
from redisgears import PyFlatExecution
from redisgears import isAsyncAllow as isAsyncAllow
import asyncio
from asyncio.futures import Future
from threading import Thread

globals()['str'] = str

redisgears._saveGlobals()

def createKeysOnlyReader(pattern='*', count=1000, noScan=False, patternGenerator=None):
    '''
    Create a KeysOnlyReader callback as a python reader
    pattern          - keys pattern to return
    count            - count parameter given to scan command (ignored if isPattern is false)
    noScan           - boolean indicating if exact match is require, i.e, do not use scan and just return the
                       give pattern
    patternGenerator - a callbacks to generate different pattern on each shard. If given, the callback
                       will run on each shard and the return tuple (pattern, isPattern) will be used.
                       If this argument is given the pattern and noScan arguments are ignored.
    '''
    def keysOnlyReader():
        nonlocal pattern
        nonlocal count
        nonlocal noScan
        nonlocal patternGenerator
        if patternGenerator is not None:
            pattern, noScan = patternGenerator()
        if noScan:
            try:
                if execute('exists', pattern) == 1:
                    yield pattern
            except Exception:
                return
        else:
            count = str(count)
            cursor, keys = execute('scan', '0', 'MATCH', str(pattern), 'COUNT', count)
            while cursor != '0':
                for k in keys:
                    yield k
                cursor, keys = execute('scan', cursor, 'MATCH', str(pattern), 'COUNT', count)
            for k in keys:
                yield k
    return keysOnlyReader

def shardReaderCallback():
    res = execute('RG.INFOCLUSTER')
    if res == 'no cluster mode':
        yield '1'
    else:
        yield res[1]


class GearsBuilder():
    def __init__(self, reader='KeysReader', defaultArg='*', desc=None):
        self.realReader = reader
        if(reader == 'ShardsIDReader'):
            reader = 'PythonReader'
        if(reader == 'KeysOnlyReader'):
            reader = 'PythonReader'
        self.reader = reader
        self.gearsCtx = gearsCtx(self.reader, desc)
        self.defaultArg = defaultArg

    def __localAggregateby__(self, extractor, zero, aggregator):
        self.gearsCtx.localgroupby(lambda x: extractor(x), lambda k, a, r: aggregator(k, a if a else copy.deepcopy(zero), r))
        return self

    def aggregate(self, zero, seqOp, combOp):
        '''
        perform aggregation on all the execution data.
        zero - the first value that will pass to the aggregation function
        seqOp - the local aggregate function (will be performed on each shard)
        combOp - the global aggregate function (will be performed on the results of seqOp from each shard)
        '''
        self.gearsCtx.accumulate(lambda a, r: seqOp(a if a else copy.deepcopy(zero), r))
        self.gearsCtx.collect()
        self.gearsCtx.accumulate(lambda a, r: combOp(a if a else copy.deepcopy(zero), r))
        return self

    def aggregateby(self, extractor, zero, seqOp, combOp):
        '''
        Like aggregate but on each key, the key is extracted using the extractor.
        extractor - a function that get as input the record and return the aggregated key
        zero - the first value that will pass to the aggregation function
        seqOp - the local aggregate function (will be performed on each shard)
        combOp - the global aggregate function (will be performed on the results of seqOp from each shard)
        '''
        self.__localAggregateby__(extractor, zero, seqOp)
        self.gearsCtx.groupby(lambda r: r['key'], lambda k, a, r: combOp(k, a if a else copy.deepcopy(zero), r['value']))
        return self

    def count(self):
        '''
        Count the number of records in the execution
        '''
        self.gearsCtx.accumulate(lambda a, r: 1 + (a if a else 0))
        self.gearsCtx.collect()
        self.gearsCtx.accumulate(lambda a, r: r + (a if a else 0))
        return self

    def countby(self, extractor=lambda x: x):
        '''
        Count, for each key, the number of recors contains this key.
        extractor - a function that get as input the record and return the key by which to perform the counting
        '''
        self.aggregateby(extractor, 0, lambda k, a, r: 1 + a, lambda k, a, r: r + a)
        return self

    def sort(self, reverse=True):
        '''
        Sorting the data
        '''
        self.aggregate([], lambda a, r: a + [r], lambda a, r: a + r)
        self.map(lambda r: sorted(r, reverse=reverse))
        self.flatmap(lambda r: r)
        return self

    def distinct(self):
        '''
        Keep only the distinct values in the data
        '''
        return self.aggregate(set(), lambda a, r: a | set([r]), lambda a, r: a | r).flatmap(lambda x: list(x))

    def avg(self, extractor=lambda x: float(x)):
        '''
        Calculating average on all the records
        extractor - a function that gets the record and return the value by which to calculate the average
        '''
        # we aggregate using a tupple, the first entry is the sum of all the elements,
        # the second element is the amount of elements.
        # After the aggregate phase we just devide the sum in the amount of elements and get the avg.
        return self.map(extractor).aggregate((0, 0),
                                             lambda a, r: (a[0] + r, a[1] + 1),
                                             lambda a, r: (a[0] + r[0], a[1] + r[1])).map(lambda x: x[0] / x[1])

    def run(self, arg=None, convertToStr=True, collect=True, **kargs):
        '''
        Starting the execution
        '''
        if(convertToStr):
            self.gearsCtx.map(lambda x: str(x))
        if(collect):
            self.gearsCtx.collect()
        arg = arg if arg else self.defaultArg
        if(self.realReader == 'ShardsIDReader'):
            arg = shardReaderCallback
        if(self.realReader == 'KeysOnlyReader'):
            arg = createKeysOnlyReader(arg, **kargs)
        return self.gearsCtx.run(arg, **kargs)

    def register(self, prefix='*', convertToStr=True, collect=True, **kargs):
        if(convertToStr):
            self.gearsCtx.map(lambda x: str(x))
        if(collect):
            self.gearsCtx.collect()
        kargs['prefix'] = prefix # this is for backword comptability
        if 'regex' in kargs:
            log('Using regex argument with register is deprecated and missleading, use prefix instead.', level='warning')
            kargs['prefix'] = kargs['regex']
        self.gearsCtx.register(**kargs)

def createDecorator(f):
    def deco(self, *args):
        f(self.gearsCtx, *args)
        return self
    return deco


for k in PyFlatExecution.__dict__:
    if k in GearsBuilder.__dict__:
        continue
    if '_' in k:
        continue
    setattr(GearsBuilder, k, createDecorator(PyFlatExecution.__dict__[k]))

GB = GearsBuilder

def gearsConfigGet(key, default=None):
    val = configGet(key)
    return val if val is not None else default

def genDeprecated(deprecatedName, name, target):
    def method(*argc, **nargs):
        log('%s is deprecated, use %s instead' % (str(deprecatedName), str(name)), level='warning')
        return target(*argc, **nargs)
    globals()[deprecatedName] = method

# Gears loop of async support

class GearsSession():
    def __init__(self, s):
        self.s = s
        
    def __enter__(self):
        setGearsSession(self.s)
        return self

    def __exit__(self, exc_type, exc_value, traceback):
        setGearsSession(None)

class GearsFuture(Future):
    def __init__(self, *, loop=None, gearsSession=None):
        Future.__init__(self, loop=loop)
        self.gearsSession = gearsSession
        
    def add_done_callback(self, fn, *, context=None):
        def BeforeFn(*args, **kargs):
            try:
                with GearsSession(self.gearsSession):
                    fn(*args, **kargs)
            except Exception as e:
                log(e)
        Future.add_done_callback(self, BeforeFn, context=context)
        
    def __await__(self):
        res = None
        if isInAtomicBlock():
            raise Exception("await is not allow inside atomic block")
        else:
            res = yield from Future.__await__(self)
        return res
        

loop = asyncio.new_event_loop()

loop.create_future = lambda: GearsFuture(loop=loop, gearsSession=getGearsSession())

def createFuture():
    # we need to use globals()['loop'] so the function will not break serialization
    return globals()['loop'].create_future()

def setFutureResults(f, res):
    # we need to use globals()['loop'] so the function will not break serialization
    async def setFutureRes():
        f.set_result(res)
    asyncio.run_coroutine_threadsafe(setFutureRes(), globals()['loop'])    

def setFutureException(f, exception):
    async def setException():
        if isinstance(exception, Exception):
            f.set_exception(exception)
        else:
            f.set_exception(Exception(str(exception)))
    asyncio.run_coroutine_threadsafe(setException(), globals()['loop'])

def f(loop):
    registerGearsThread()
    asyncio.set_event_loop(loop)
    loop.run_forever()

t = Thread(target=f, args=(loop,))
t.start()

def runCoroutine(cr, f=None, delay=0, s=None):
    if s is None:
        s = getGearsSession()
    async def runInternal():
        try:
            with GearsSession(s):
                if delay:
                    await asyncio.sleep(delay)
                res = await cr
        except Exception as e:
            try:
                if f is not None:
                    f.continueFailed(e)
            except Exception as e1:
                log(str(e1))
            return
<<<<<<< HEAD
        if f is not None:
            f.continueRun(res)
    asyncio.run_coroutine_threadsafe(runInternal(), globals()['loop'])
=======
        f.continueRun(res)
    asyncio.run_coroutine_threadsafe(runInternal(), loop)
    
def profilerCreate():
    return cProfile.Profile()

def profileStart(p):
    p.enable()
    
def profileStop(p):
    p.disable()
    
def profileGetInfo(p, order):
    s = io.StringIO()
    ps = pstats.Stats(p, stream=s)
    ps.sort_stats(order)
    ps.print_stats()
    ps.print_callers()
    ps.print_callees()
    return s.getvalue()
    
>>>>>>> 4da4ec1d

genDeprecated('Log', 'log', log)
genDeprecated('ConfigGet', 'configGet', configGet)
genDeprecated('GearsConfigGet', 'gearsConfigGet', gearsConfigGet)<|MERGE_RESOLUTION|>--- conflicted
+++ resolved
@@ -289,12 +289,8 @@
             except Exception as e1:
                 log(str(e1))
             return
-<<<<<<< HEAD
         if f is not None:
             f.continueRun(res)
-    asyncio.run_coroutine_threadsafe(runInternal(), globals()['loop'])
-=======
-        f.continueRun(res)
     asyncio.run_coroutine_threadsafe(runInternal(), loop)
     
 def profilerCreate():
@@ -315,7 +311,6 @@
     ps.print_callees()
     return s.getvalue()
     
->>>>>>> 4da4ec1d
 
 genDeprecated('Log', 'log', log)
 genDeprecated('ConfigGet', 'configGet', configGet)
