#include <Python.h>
#include "redisai.h"
#include "globals.h"
#include "redisgears.h"
#include "redisgears_memory.h"
#include "GearsBuilder.auto.h"
#include "cloudpickle.auto.h"
#include "utils/arr_rm_alloc.h"
#include "utils/dict.h"
#include "utils/thpool.h"
#include "utils/buffer.h"

#include <marshal.h>
#include <assert.h>
#include <dirent.h>

#include <pthread.h>

typedef struct PythonConfig{
    int createVenv;
    int downloadDeps;
    int foreceDownloadDepsOnEnterprise;
    int installReqMaxIdleTime;
    int attemptTraceback;
    char* gearsPythonUrl;
    char* gearsPythonSha256;
    char* pythonInstallationDir;
}PythonConfig;

PythonConfig pythonConfig;

static RedisModuleCtx *staticCtx = NULL;

#define PY_OBJECT_TYPE_VERSION 1

#define PY_SESSION_TYPE_VERSION 1
#define PY_SESSION_TYPE_WITH_REQ_NAMES_ONLY 1

#define PY_REQ_VERSION 1
#define PY_REQ_VERSION_WITH_OS_VERSION 1
#define PY_SESSION_REQ_VERSION 1

#define SUB_INTERPRETER_TYPE "subInterpreterType"

#define STACK_BUFFER_SIZE 100

static PyObject* pyGlobals;
static PyObject* runCoroutineFunction;
static PyObject* createFutureFunction;
static PyObject* setFutureResultsFunction;
static PyObject* setFutureExceptionFunction;
PyObject* GearsError;
PyObject* ForceStoppedError;

RecordType* pythonRecordType;

RedisModuleType* GearsPyRequirementDT;

typedef struct PythonRecord{
    Record base;
    PyObject* obj;
}PythonRecord;

static inline void GearsPyDecRef(PyObject* obj){
    RedisModule_Assert(obj->ob_refcnt > 0);
    Py_DECREF(obj);
}

static int PyInitializeRedisAI(){
    if (globals.redisAILoaded){
        return REDISMODULE_OK;
    }
    if(!RMAPI_FUNC_SUPPORTED(RedisModule_GetDetachedThreadSafeContext)) {
        RedisModule_Log(staticCtx, "warning",
          "Redis version is to old, please upgrade to a newer version.");
        return REDISMODULE_ERR;
    }
    RedisModule_ThreadSafeContextLock(staticCtx);
    int ret = RedisAI_Initialize(staticCtx);
    if(ret == REDISMODULE_OK){
        globals.redisAILoaded = true;
    }
    RedisModule_ThreadSafeContextUnlock(staticCtx);
    return ret;
}

#define verifyRedisAILoaded() \
    if(!globals.redisAILoaded && (PyInitializeRedisAI() != REDISMODULE_OK)){ \
        PyErr_SetString(GearsError, "RedisAI is not loaded, it is not possible to use AI interface."); \
        return NULL;\
    }

static Record* PyObjRecordCreate(){
    PythonRecord* ret = (PythonRecord*)RedisGears_RecordCreate(pythonRecordType);
    ret->obj = NULL;
    return &ret->base;
}

static PyObject* PyObjRecordGet(Record* base){
    RedisModule_Assert(base->type == pythonRecordType);
    PythonRecord* r = (PythonRecord*)base;
    return r->obj;
}

static void PyObjRecordSet(Record* base, PyObject* obj){
    RedisModule_Assert(base->type == pythonRecordType);
    PythonRecord* r = (PythonRecord*)base;
    r->obj = obj;
}


/*
 * Contains thread pacific data like:
 * - the sub-interpreter
 * - Does execution was triggered
 * - Does time event was trigger
 * - Does the execution is blocking or not
 * - Lock counter, to allow thread to acquire the lock multiple times
 * - doneFunction, in case execution was trigger we want to know what to do once its done
 */
pthread_key_t pythonThreadCtxKey;

#define PythonThreadCtxFlag_InsideAtomic (1 << 0)

typedef struct PythonSessionCtx PythonSessionCtx;

typedef struct PythonExecutionCtx{
    PythonSessionCtx* sCtx;
    ExecutionCtx* eCtx;
    PyObject* pyfutureCreated;
}PythonExecutionCtx;

void RedisGearsPy_Lock(PythonExecutionCtx* pectx);
void RedisGearsPy_Unlock(PythonExecutionCtx* oldectx);

#define PythonExecutionCtx_New(s, e) (PythonExecutionCtx){.sCtx = s, .eCtx = e, .pyfutureCreated = NULL}

#define RedisGearsPy_LOCK \
    PythonExecutionCtx oldpectx = {0}; \
    RedisGearsPy_Lock(&oldpectx);

#define RedisGearsPy_UNLOCK RedisGearsPy_Unlock(&oldpectx);

typedef void (*DoneCallbackFunction)(ExecutionPlan* ep, void* privateData);

/*
 * Thread spacific data
 */
typedef struct PythonThreadCtx{
    int lockCounter;
    RedisModuleCtx* currentCtx;
    ExecutionPlan* createdExecution;
    DoneCallbackFunction doneFunction;
    PythonSessionCtx* currSession;
    ExecutionCtx* currEctx;
    int flags;
    CommandReaderTriggerCtx* crtCtx;
    PyObject* pyfutureCreated;
}PythonThreadCtx;

/* default onDone function */
static void onDone(ExecutionPlan* ep, void* privateData);
char* getPyError();

#define PYTHON_ERROR "error running python code"

static void* RedisGearsPy_PyCallbackDeserialize(FlatExecutionPlan* fep, Gears_BufferReader* br, int version, char** err);
static void TimeEvent_Free(void *value);
static int RedisGearsPy_PyCallbackSerialize(FlatExecutionPlan* fep, void* arg, Gears_BufferWriter* bw, char** err);
static PythonThreadCtx* GetPythonThreadCtx();
static void continueFutureOnDone(ExecutionPlan* ep, void* privateData);
static void dropExecutionOnDone(ExecutionPlan* ep, void* privateData);

static long long CurrSessionId = 0;

RedisModuleDict* SessionsDict = NULL;

static char* venvDir = NULL;

typedef struct PythonRequirementCtx{
    size_t refCount;
    char* basePath;
    char* installName;
    char** wheels;
    volatile bool isInstalled;
    volatile bool isDownloaded;
    pthread_mutex_t installationLock;
}PythonRequirementCtx;

Gears_dict* RequirementsDict = NULL;

typedef struct PythonSessionCtx{
    size_t refCount;
    char sessionId[ID_LEN];
    char sessionIdStr[STR_ID_LEN];
    PyObject* globalsDict;
    PythonRequirementCtx** requirements;
    bool isInstallationNeeded;
}PythonSessionCtx;

static PythonRequirementCtx* PythonRequirementCtx_Deserialize(Gears_BufferReader* br, int version, char** err);
static PythonRequirementCtx* PythonRequirement_Deserialize(Gears_BufferReader* br, char** err);
static int PythonRequirementCtx_Serialize(PythonRequirementCtx* req, Gears_BufferWriter* bw, char** err);
static int PythonRequirement_Serialize(PythonRequirementCtx* req, Gears_BufferWriter* bw, char** err);

static PyObject* GearsPyDict_GetItemString(PyObject* dict, const char* key){
    return (dict ? PyDict_GetItemString(dict, key) : NULL);
}


static bool PythonRequirementCtx_DownloadRequirement(PythonRequirementCtx* req){
#define RETRY 3
#define RETRY_SLEEP_IN_SEC 1
    int ret = true;
    int exitCode;
    pthread_mutex_lock(&req->installationLock);
    if(req->isDownloaded){
        goto done;
    }
    for(size_t i = 0 ; i < RETRY; ++i){
        if(pythonConfig.createVenv){
            exitCode = RedisGears_ExecuteCommand(NULL, "notice", "/bin/bash -c \"source %s/bin/activate;cd '%s';python -m pip wheel '%s'\"", venvDir, req->basePath, req->installName);
        }else{
            exitCode = RedisGears_ExecuteCommand(NULL, "notice", "/bin/bash -c \"cd '%s';%s/bin/python3 -m pip wheel '%s'\"", req->basePath, venvDir, req->installName);
        }
        if(exitCode != 0){
            sleep(RETRY_SLEEP_IN_SEC);
            continue;
        }
        break;
    }
    if(exitCode != 0){
        ret = false;
        goto done;
    }

    // fills the wheels array
    DIR *dr = opendir(req->basePath);
    RedisModule_Assert(dr);
    struct dirent *de;
    while ((de = readdir(dr))){
        if (strcmp(de->d_name, ".") == 0 || strcmp(de->d_name, "..") == 0){
            continue;
        }
        char* c = de->d_name;
        req->wheels = array_append(req->wheels, RG_STRDUP(de->d_name));
    }
    closedir(dr);

    req->isDownloaded = true;

done:
    pthread_mutex_unlock(&req->installationLock);
    return ret;
}

static bool PythonRequirementCtx_InstallRequirement(PythonRequirementCtx* req){
    int ret = true;
    pthread_mutex_lock(&req->installationLock);
    if(req->isInstalled){
        goto done;
    }
    RedisModule_Assert(array_len(req->wheels) > 0);
    char* filesInDir = array_new(char, 10);
    filesInDir = array_append(filesInDir, '\'');
    for(size_t i = 0 ; i < array_len(req->wheels) ; ++i){
        char* c = req->wheels[i];
        while(*c){
            filesInDir = array_append(filesInDir, *c);
            ++c;
        }
        filesInDir = array_append(filesInDir, '\'');
        filesInDir = array_append(filesInDir, ' ');
        filesInDir = array_append(filesInDir, '\'');
    }
    filesInDir[array_len(filesInDir) - 2] = '\0';

    int exitCode;
    if(pythonConfig.createVenv){
        exitCode = RedisGears_ExecuteCommand(NULL, "notice", "/bin/bash -c \"source %s/bin/activate; cd '%s'; python -m pip install --no-index --disable-pip-version-check %s\"", venvDir, req->basePath, filesInDir);
    }else{
        exitCode = RedisGears_ExecuteCommand(NULL, "notice", "/bin/bash -c \"cd '%s'; %s/bin/python3 -m pip install --no-index --disable-pip-version-check %s\"", req->basePath, venvDir, filesInDir);
    }
    array_free(filesInDir);
    if(exitCode == 0){
        req->isInstalled = true;
    }

    ret = exitCode == 0;
done:
    pthread_mutex_unlock(&req->installationLock);
    return ret;
}

static void PythonRequirementCtx_VerifyBasePath(PythonRequirementCtx* req){
    char* c = req->basePath;
    while(*c){
        if(*c != '/'){
            return;
        }
        c++;
    }
    RedisModule_Log(staticCtx, "warning", "Fatal!!!, failed verifying basePath of requirement. name:'%s', basePath:'%s'", req->installName, req->basePath);
    RedisModule_Assert(false);
}
static void PythonRequirementCtx_Free(PythonRequirementCtx* reqCtx){
    if(--reqCtx->refCount){
        return;
    }

    PythonRequirementCtx_VerifyBasePath(reqCtx);
    RedisGears_ExecuteCommand(NULL, "notice", "rm -rf '%s'", reqCtx->basePath);
    Gears_dictDelete(RequirementsDict, reqCtx->installName);
    RG_FREE(reqCtx->installName);
    RG_FREE(reqCtx->basePath);
    if(reqCtx->wheels){
        for(size_t i = 0 ; i < array_len(reqCtx->wheels) ; i++){
            RG_FREE(reqCtx->wheels[i]);
        }
        array_free(reqCtx->wheels);
    }
    RG_FREE(reqCtx);
}

static char* PythonRequirementCtx_WheelToStr(void* wheel){
    char* str;
    RedisGears_ASprintf(&str, "'%s'", (char*)wheel);
    return str;
}

static char* PythonRequirementCtx_ToStr(void* val){
    PythonRequirementCtx* req = val;
    char* res;
    char* wheelsStr = RedisGears_ArrToStr((void**)req->wheels, array_len(req->wheels), PythonRequirementCtx_WheelToStr);
    RedisGears_ASprintf(&res, "{'name':'%s', 'basePath':'%s', 'wheels':%s}", req->installName, req->basePath, wheelsStr);
    RG_FREE(wheelsStr);
    return res;
}

static char* PythonSessionRequirements_ToString(void* arg){
    PythonRequirementCtx** req = arg;
    return RedisGears_ArrToStr((void**)req, array_len(req), PythonRequirementCtx_ToStr);
}

static void* PythonSessionRequirements_Deserialize(FlatExecutionPlan* fep, Gears_BufferReader* br, int version, char** err){
    if(version > PY_SESSION_REQ_VERSION){
        *err = RG_STRDUP("unsupported session requirements version");
        return NULL;
    }
    PythonRequirementCtx** reqs = array_new(PythonRequirementCtx*, 10);
    size_t reqsLen = RedisGears_BRReadLong(br);
    for(size_t i = 0 ; i < reqsLen ; ++i){
        PythonRequirementCtx* req = PythonRequirement_Deserialize(br, err);
        if(!req){
            goto error;
        }
        reqs = array_append(reqs, req);
    }
    return reqs;

error:
// revert
    for(size_t i = 0 ; i < array_len(reqs) ; ++i){
        PythonRequirementCtx_Free(reqs[i]);
    }
    array_free(reqs);
    return NULL;
}

static int PythonSessionRequirements_Serialize(FlatExecutionPlan* fep, void* arg, Gears_BufferWriter* bw, char** err){
    PythonRequirementCtx** reqs = arg;
    RedisGears_BWWriteLong(bw, array_len(reqs));
    for(size_t i = 0 ; i < array_len(reqs) ; ++i){
        if(PythonRequirement_Serialize(reqs[i], bw, err) != REDISMODULE_OK){
            return REDISMODULE_ERR;
        }
    }
    return REDISMODULE_OK;
}

static void PythonSessionRequirements_Free(void* arg){
    PythonRequirementCtx** reqs = arg;
    for(size_t i = 0 ; i < array_len(reqs) ; ++i){
        PythonRequirementCtx_Free(reqs[i]);
    }
    array_free(reqs);
}

static PythonRequirementCtx* PythonRequirementCtx_ShellowCopy(PythonRequirementCtx* req){
    ++req->refCount;
    return req;
}

static void* PythonSessionRequirements_Dup(void* arg){
    PythonRequirementCtx** reqs = arg;
    PythonRequirementCtx** res = array_new(PythonRequirementCtx*, 10);
    for(size_t i = 0 ; i < array_len(reqs) ; ++i){
        res = array_append(res, PythonRequirementCtx_ShellowCopy(reqs[i]));
    }
    return res;
}

static PythonRequirementCtx* PythonRequirementCtx_Get(const char* requirement){
    PythonRequirementCtx* ret = Gears_dictFetchValue(RequirementsDict, requirement);
    if(ret){
        ++ret->refCount;
    }
    return ret;
}

static PythonRequirementCtx* PythonRequirementCtx_Create(const char* requirement){

    // first lets create basePath
    int exitCode = RedisGears_ExecuteCommand(NULL, "notice", "mkdir -p '%s/%s'", venvDir, requirement);
    if(exitCode != 0){
        return NULL;
    }

    PythonRequirementCtx* ret = RG_ALLOC(sizeof(*ret));
    ret->installName = RG_STRDUP(requirement);
    RedisGears_ASprintf(&ret->basePath, "%s/%s", venvDir, ret->installName);
    ret->wheels = array_new(char*, 10);
    // refCount is starting from 2, one hold by RequirementsDict and once by the caller.
    // currently we basically never delete requirements so we will know not to reinstall them
    // to save time
    ret->refCount = 2;
    pthread_mutex_init(&ret->installationLock, NULL);

    Gears_dictAdd(RequirementsDict, ret->installName, ret);

    PythonRequirementCtx_VerifyBasePath(ret);

    ret->isInstalled = false;
    ret->isDownloaded = false;

    return ret;
}

typedef struct{
    const char* fileName;
    const char* data;
    size_t len;
} wheelData;

static PythonRequirementCtx* PythonRequirementCtx_Deserialize(Gears_BufferReader* br, int version, char** err){
    if(version > PY_REQ_VERSION){
        *err = RG_STRDUP("Requirement version is not compatible, upgrade to newer RedisGears.");
        return NULL;
    }
    wheelData* wheelsData = array_new(wheelData, 10);
    PythonRequirementCtx* req = NULL;
    const char* name = RedisGears_BRReadString(br);
    if(name == BUFF_READ_ERROR){
        *err = RG_STRDUP("Bad serialization format on reading requirement name");
        goto done;
    }

    if(version >= PY_REQ_VERSION_WITH_OS_VERSION){
        const char* os = RedisGears_BRReadString(br);
        if(os == BUFF_READ_ERROR){
            *err = RG_STRDUP("Bad serialization format on reading requirement os");
            goto done;
        }
        if(strcmp(os, RedisGears_GetCompiledOs()) != 0){
            RedisGears_ASprintf(err, "Requirement was compiled on different os (compiled_os = %s, current_os = %s)", os, RedisGears_GetCompiledOs());
            goto done;
        }
    }

    long nWheels = RedisGears_BRReadLong(br);
    if(nWheels == LONG_READ_ERROR){
        *err = RG_STRDUP("Bad serialization format on reading requirement wheels amount");
        goto done;
    }

    for(size_t i = 0 ; i < nWheels ; ++i){
        const char* fileName = RedisGears_BRReadString(br);
        if(fileName == BUFF_READ_ERROR){
            *err = RG_STRDUP("Bad serialization format on reading wheel file name");
            goto done;
        }
        size_t dataLen;
        const char* data = RedisGears_BRReadBuffer(br, &dataLen);
        if(data == BUFF_READ_ERROR){
            *err = RG_STRDUP("Bad serialization format on reading wheel file data");
            goto done;
        }

        wheelData wd = {
                .fileName = fileName,
                .data = data,
                .len = dataLen,
        };
        array_append(wheelsData, wd);
    }

    req = PythonRequirementCtx_Get(name);
    if(!req){
        req = PythonRequirementCtx_Create(name);
    }

    pthread_mutex_lock(&req->installationLock);
    if(!req->isDownloaded){
        for(size_t i = 0 ; i < array_len(wheelsData) ; ++i){
            char* filePath;
            RedisGears_ASprintf(&filePath, "%s/%s", req->basePath, wheelsData[i].fileName);

            FILE *f = fopen(filePath, "wb");
            if(!f){
                pthread_mutex_unlock(&req->installationLock);
                RG_FREE(filePath);
                *err = RG_STRDUP("Failed open file for write");
                goto done;
            }

            size_t dataWriten = fwrite(wheelsData[i].data, 1, wheelsData[i].len, f);
            if(dataWriten != wheelsData[i].len){
                pthread_mutex_unlock(&req->installationLock);
                RG_FREE(filePath);
                *err = RG_STRDUP("Failed writing data to file");
                goto done;
            }

            fclose(f);
            RG_FREE(filePath);

            req->wheels = array_append(req->wheels, RG_STRDUP(wheelsData[i].fileName));
        }
        req->isDownloaded = true;
    }
    pthread_mutex_unlock(&req->installationLock);

done:
    if(*err){
        if(req){
            PythonRequirementCtx_Free(req);
            req = NULL;
        }
    }
    array_free(wheelsData);
    return req;
}

static PythonRequirementCtx* PythonRequirement_Deserialize(Gears_BufferReader* br, char** err){
    int version = RedisGears_BRReadLong(br);
    if(version == LONG_READ_ERROR){
        *err = RG_STRDUP("Bad serialization format on reading requirement version");
        return NULL;
    }
    return PythonRequirementCtx_Deserialize(br, version, err);
}

static int PythonRequirementCtx_Serialize(PythonRequirementCtx* req, Gears_BufferWriter* bw, char** err){
    if(!req->isDownloaded){
        // requirement is not downloaded yet and so we can not serialized it
        // this can only happened if rdb save was trigger before download
        // completed. In this case rdb will not contains this requirement.
        // It will succeded next time.
        *err = RG_STRDUP("Requirement was not installed yet");
        return REDISMODULE_ERR;
    }
    RedisGears_BWWriteString(bw, req->installName);
    RedisGears_BWWriteString(bw, RedisGears_GetCompiledOs());
    RedisGears_BWWriteLong(bw, array_len(req->wheels));
    for(size_t i = 0 ; i < array_len(req->wheels) ; ++i){
        char* wheel = req->wheels[i];
        char* filePath;
        RedisGears_ASprintf(&filePath, "%s/%s", req->basePath, wheel);

        FILE *f = fopen(filePath, "rb");
        if(!f){
            RG_FREE(filePath);
            RedisGears_ASprintf(err, "Could not open file %s", filePath);
            RedisModule_Log(staticCtx, "warning", "%s", *err);
            return REDISMODULE_ERR;
        }
        fseek(f, 0, SEEK_END);
        long fsize = ftell(f);
        fseek(f, 0, SEEK_SET);  /* same as rewind(f); */

        char *data = RG_ALLOC(fsize);
        size_t readData = fread(data, 1, fsize, f);
        if(readData != fsize){
            RG_FREE(data);
            RG_FREE(filePath);
            RedisGears_ASprintf(err, "Could read data from file %s", filePath);
            RedisModule_Log(staticCtx, "warning", "%s", *err);
            return REDISMODULE_ERR;
        }
        fclose(f);

        RedisGears_BWWriteString(bw, wheel);
        RedisGears_BWWriteBuffer(bw, data, fsize);

        RG_FREE(data);
        RG_FREE(filePath);
    }
    return REDISMODULE_OK;
}

static int PythonRequirement_Serialize(PythonRequirementCtx* req, Gears_BufferWriter* bw, char** err){
    RedisGears_BWWriteLong(bw, PY_REQ_VERSION);
    return PythonRequirementCtx_Serialize(req, bw, err);
}

static void* PythonSessionCtx_ShellowCopy(void* arg){
    PythonSessionCtx* session = arg;
    ++session->refCount;
    return session;
}

static void PythonSessionCtx_FreeRequirementsList(PythonRequirementCtx** requirementsList){
    for(size_t i = 0 ; i < array_len(requirementsList) ; ++i){
        PythonRequirementCtx_Free(requirementsList[i]);
    }
    array_free(requirementsList);
}

static void PythonSessionCtx_Free(void* arg){
    PythonSessionCtx* session = arg;
    if(--session->refCount == 0){
        // delete the session working dir
        RedisModule_DictDelC(SessionsDict, session->sessionId, ID_LEN, NULL);
        PythonSessionCtx_FreeRequirementsList(session->requirements);
        RedisGearsPy_LOCK
        PyDict_Clear(session->globalsDict);
        GearsPyDecRef(session->globalsDict);
        RedisGearsPy_UNLOCK
        RG_FREE(session);
    }
}

static PythonSessionCtx* PythonSessionCtx_Get(char* id){
    return RedisModule_DictGetC(SessionsDict, id, ID_LEN, NULL);
}

static int PythonSessionCtx_DownloadWheels(PythonSessionCtx* session){
    for(size_t i = 0 ; i < array_len(session->requirements) ; ++i){
        PythonRequirementCtx* req = session->requirements[i];
        if(!PythonRequirementCtx_DownloadRequirement(req)){
            return false;
        }
    }
    return true;
}

static PythonSessionCtx* PythonSessionCtx_CreateWithId(char* id, const char** requirementsList, size_t requirementsListLen){
    // creating a new global dict for this session
    RedisGearsPy_LOCK

    PyObject* globalDict = PyDict_Copy(pyGlobals);

    PythonSessionCtx* session = RG_ALLOC(sizeof(*session));
    *session = (PythonSessionCtx){
            .refCount = 1,
            .globalsDict = globalDict,
            .isInstallationNeeded = false,
    };
    RedisGears_GetShardUUID(id, session->sessionId, session->sessionIdStr, &CurrSessionId);

    session->requirements = array_new(PythonRequirementCtx*, 10);

    RedisModule_DictSetC(SessionsDict, session->sessionId, ID_LEN, session);

    for(size_t i = 0 ; i < requirementsListLen ; ++i){
        PythonRequirementCtx* req = PythonRequirementCtx_Get(requirementsList[i]);

        if(!req){
            req = PythonRequirementCtx_Create(requirementsList[i]);
            session->isInstallationNeeded = true;

            if(!req){
                PythonSessionCtx_Free(session);
                session = NULL;
                break;
            }
        }

        if(!req->isInstalled){
            // it could be that the requirement already exits but not yet installed
            // in this case we will move the execution to background installation also.
            session->isInstallationNeeded = true;
        }

        session->requirements = array_append(session->requirements , req);
    }

    RedisGearsPy_UNLOCK

    return session;
}

static PythonSessionCtx* PythonSessionCtx_Create(const char** requirementsList, size_t requirementsListLen){

    PythonSessionCtx* session = PythonSessionCtx_CreateWithId(NULL, requirementsList, requirementsListLen);

    return session;
}

static int PythonSessionCtx_Serialize(FlatExecutionPlan* fep, void* arg, Gears_BufferWriter* bw, char** err){
    PythonSessionCtx* session = arg;
    RedisGears_BWWriteBuffer(bw, session->sessionId, ID_LEN);
    RedisGears_BWWriteLong(bw, array_len(session->requirements));
    for(size_t i = 0 ; i < array_len(session->requirements) ; ++i){
        RedisGears_BWWriteString(bw, session->requirements[i]->installName);
    }

    return REDISMODULE_OK;
}

static void* PythonSessionCtx_Deserialize(FlatExecutionPlan* fep, Gears_BufferReader* br, int version, char** err){
    if(version > PY_SESSION_TYPE_VERSION){
        *err = RG_STRDUP("unsupported session version");
        return NULL;
    }
    size_t len;
    char* id = RedisGears_BRReadBuffer(br, &len);

    PythonSessionCtx* s = PythonSessionCtx_Get(id);
    bool sessionExists;
    if(!s){
        s = PythonSessionCtx_CreateWithId(id, NULL, 0);
        if(!s){
            *err = RG_STRDUP("Could not create session");
            return NULL;
        }
        sessionExists = false;
    }else{
        s = PythonSessionCtx_ShellowCopy(s);
        sessionExists = true;
    }
    size_t requirementsLen = RedisGears_BRReadLong(br);
    for(size_t i = 0 ; i < requirementsLen ; ++i){
        PythonRequirementCtx* req;
        if(version >= PY_SESSION_TYPE_WITH_REQ_NAMES_ONLY){
            const char* reqName = RedisGears_BRReadString(br);
            req = PythonRequirementCtx_Get(reqName);
            if(!req){
                RedisGears_ASprintf(err, "session missing requirement (%s)", reqName);
                PythonSessionCtx_Free(s);
                return NULL;
            }
        }else{
            // we set the req version to 0, only at gears v1.0.0 we added the serialized
            // requirement to the session so we need to read it and install it here
            RedisModule_Log(staticCtx, "notice", "Loading an old rdb registrations that comes with a requirement. the requirent will also be installed.");
            req = PythonRequirementCtx_Deserialize(br, 0, err);
            if(!req){
                if(!*err){
                    *err = RG_STRDUP("Failed deserializing requirement");
                }
                PythonSessionCtx_Free(s);
                return NULL;
            }

            if(!PythonRequirementCtx_InstallRequirement(req)){
                PythonSessionCtx_Free(s);
                *err = RG_STRDUP("Failed install requirement on shard, check shard log for more info.");
                return NULL;
            }
        }

        if(!sessionExists){
            s->requirements = array_append(s->requirements , req);
        }
    }
    return s;
}

static char* PythonSessionCtx_ToString(void* arg){
    PythonSessionCtx* s = arg;
    char* depsListStr = RedisGears_ArrToStr((void**)s->requirements, array_len(s->requirements), PythonRequirementCtx_ToStr);
    char* ret;
    RedisGears_ASprintf(&ret, "{'sessionId':'%s', 'depsList':%s}", s->sessionIdStr, depsListStr);
    RG_FREE(depsListStr);
    return ret;
}

static void RedisGearsPy_OnRegistered(FlatExecutionPlan* fep, void* arg){
    PythonSessionCtx* sctx = RedisGears_GetFlatExecutionPrivateDataFromFep(fep);
    RedisModule_Assert(sctx);

    PyObject* callback = arg;

    PythonExecutionCtx pectx = PythonExecutionCtx_New(sctx, NULL);
    RedisGearsPy_Lock(&pectx);

    RedisModule_Assert(PyFunction_Check(callback));

    PyObject* pArgs = PyTuple_New(0);
    PyObject* ret = PyObject_CallObject(callback, pArgs);
    GearsPyDecRef(pArgs);

    if(!ret){
        char* error = getPyError();
        RedisModule_Log(staticCtx, "warning", "Error occured on RedisGearsPy_OnRegistered, error='%s'", error);
        RG_FREE(error);
        RedisGearsPy_Unlock(&pectx);
        return;
    }

    if(PyCoro_CheckExact(ret)){
        GearsPyDecRef(ret);
        RedisModule_Log(staticCtx, "warning", "Error occured on RedisGearsPy_OnRegistered, error='Coroutines are not allow'");
        RedisGearsPy_Unlock(&pectx);
        return;
    }

    if(ret != Py_None){
        GearsPyDecRef(ret);
    }

    RedisGearsPy_Unlock(&pectx);

}

static void RedisGearsPy_ForceStop(void* threadID){
    RedisGearsPy_LOCK
    PyThreadState_SetAsyncExc((unsigned long)threadID, ForceStoppedError);
    RedisGearsPy_UNLOCK
}

static void RedisGearsPy_OnExecutionUnpausedCallback(ExecutionCtx* ctx, void* arg){
    PythonSessionCtx* sctx = RedisGears_GetFlatExecutionPrivateData(ctx);
    PythonExecutionCtx pectx = PythonExecutionCtx_New(sctx, NULL);
    RedisGearsPy_Lock(&pectx);
    PyThreadState *state = PyGILState_GetThisThreadState();
    RedisGears_SetAbortCallback(ctx, RedisGearsPy_ForceStop, (void*)state->thread_id);
    RedisGearsPy_Unlock(&pectx);
}

static PythonThreadCtx* GetPythonThreadCtx(){
    PythonThreadCtx* ptctx = pthread_getspecific(pythonThreadCtxKey);
    if(!ptctx){
        ptctx = RG_ALLOC(sizeof(*ptctx));
        *ptctx = (PythonThreadCtx){
                .lockCounter = 0,
                .currentCtx = NULL,
                .createdExecution = NULL,
                .doneFunction = onDone,
                .flags = 0,
                .crtCtx = NULL,
                .pyfutureCreated = NULL,
        };
        pthread_setspecific(pythonThreadCtxKey, ptctx);
    }
    return ptctx;
}

bool RedisGearsPy_IsLockAcquired(){
    PythonThreadCtx* ptctx = GetPythonThreadCtx();
    return ptctx->lockCounter > 0;
}

void RedisGearsPy_Lock(PythonExecutionCtx* pectx){
    PythonThreadCtx* ptctx = GetPythonThreadCtx();

    PythonSessionCtx* oldSession = ptctx->currSession;
    ExecutionCtx* oldEctx = ptctx->currEctx;
    pectx->pyfutureCreated = ptctx->pyfutureCreated;

    ptctx->currSession = pectx->sCtx;
    ptctx->currEctx = pectx->eCtx;
    ptctx->pyfutureCreated = NULL;

    pectx->sCtx = oldSession;
    pectx->eCtx = oldEctx;

    if(ptctx->lockCounter == 0){
        PyGILState_STATE oldState = PyGILState_Ensure();
        RedisModule_Assert(oldState == PyGILState_UNLOCKED);
    }
    ++ptctx->lockCounter;
}

void RedisGearsPy_Unlock(PythonExecutionCtx* oldectx){
    PythonThreadCtx* ptctx = GetPythonThreadCtx();
    RedisModule_Assert(ptctx);
    RedisModule_Assert(ptctx->lockCounter > 0);
    ptctx->currSession = oldectx->sCtx;
    ptctx->currEctx = oldectx->eCtx;
    if(ptctx->pyfutureCreated){
        GearsPyDecRef(ptctx->pyfutureCreated);
    }
    ptctx->pyfutureCreated = oldectx->pyfutureCreated;
    if(--ptctx->lockCounter == 0){
        RedisModule_Assert(!ptctx->currSession);
        PyGILState_Release(PyGILState_UNLOCKED);
    }
}

typedef struct PyExecutionSession{
    PyObject_HEAD
    PythonSessionCtx* s;
    CommandReaderTriggerCtx* crtCtx;
}PyExecutionSession;


/*
 * Wrapper for a flat execution that allows it leave inside the python interpreter.
 */
typedef struct PyFlatExecution{
   PyObject_HEAD
   FlatExecutionPlan* fep;
} PyFlatExecution;

static PyObject* map(PyObject *self, PyObject *args){
    PyFlatExecution* pfep = (PyFlatExecution*)self;
    if(PyTuple_Size(args) != 1){
        PyErr_SetString(GearsError, "wrong number of args to map function");
        return NULL;
    }
    PyObject* callback = PyTuple_GetItem(args, 0);
    if(!PyObject_TypeCheck(callback, &PyFunction_Type)){
        PyErr_SetString(GearsError, "map argument must be a function");
        return NULL;
    }
    Py_INCREF(callback);
    RGM_Map(pfep->fep, RedisGearsPy_PyCallbackMapper, callback);
    Py_INCREF(self);
    return self;
}

static PyObject* filter(PyObject *self, PyObject *args){
    PyFlatExecution* pfep = (PyFlatExecution*)self;
    if(PyTuple_Size(args) != 1){
        PyErr_SetString(GearsError, "wrong number of args to filter function");
        return NULL;
    }
    PyObject* callback = PyTuple_GetItem(args, 0);
    if(!PyObject_TypeCheck(callback, &PyFunction_Type)){
        PyErr_SetString(GearsError, "filter argument must be a function");
        return NULL;
    }
    Py_INCREF(callback);
    RGM_Filter(pfep->fep, RedisGearsPy_PyCallbackFilter, callback);
    Py_INCREF(self);
    return self;
}

static PyObject* localAccumulateby(PyObject *self, PyObject *args){
    PyFlatExecution* pfep = (PyFlatExecution*)self;
    if(PyTuple_Size(args) != 2){
        PyErr_SetString(GearsError, "wrong number of args to groupby function");
        return NULL;
    }
    PyObject* extractor = PyTuple_GetItem(args, 0);
    if(!PyObject_TypeCheck(extractor, &PyFunction_Type)){
        PyErr_SetString(GearsError, "groupby extractor argument must be a function");
        return NULL;
    }
    PyObject* accumulator = PyTuple_GetItem(args, 1);
    if(!PyObject_TypeCheck(accumulator, &PyFunction_Type)){
        PyErr_SetString(GearsError, "groupby reducer argument must be a function");
        return NULL;
    }
    Py_INCREF(extractor);
    Py_INCREF(accumulator);
    RGM_LocalAccumulateBy(pfep->fep, RedisGearsPy_PyCallbackExtractor, extractor, RedisGearsPy_PyCallbackAccumulateByKey, accumulator);
    RGM_Map(pfep->fep, RedisGearsPy_ToPyRecordMapper, NULL);
    Py_INCREF(self);
    return self;
}

static PyObject* accumulateby(PyObject *self, PyObject *args){
	PyFlatExecution* pfep = (PyFlatExecution*)self;
	if(PyTuple_Size(args) != 2){
	    PyErr_SetString(GearsError, "wrong number of args to groupby function");
        return NULL;
	}
	PyObject* extractor = PyTuple_GetItem(args, 0);
	if(!PyObject_TypeCheck(extractor, &PyFunction_Type)){
        PyErr_SetString(GearsError, "groupby extractor argument must be a function");
        return NULL;
    }
	PyObject* accumulator = PyTuple_GetItem(args, 1);
	if(!PyObject_TypeCheck(accumulator, &PyFunction_Type)){
        PyErr_SetString(GearsError, "groupby reducer argument must be a function");
        return NULL;
    }
	Py_INCREF(extractor);
	Py_INCREF(accumulator);
	RGM_AccumulateBy(pfep->fep, RedisGearsPy_PyCallbackExtractor, extractor, RedisGearsPy_PyCallbackAccumulateByKey, accumulator);
	RGM_Map(pfep->fep, RedisGearsPy_ToPyRecordMapper, NULL);
	Py_INCREF(self);
	return self;
}

static PyObject* groupby(PyObject *self, PyObject *args){
    PyFlatExecution* pfep = (PyFlatExecution*)self;
    if(PyTuple_Size(args) != 2){
        PyErr_SetString(GearsError, "wrong number of args to batchgroupby function");
        return NULL;
    }
    PyObject* extractor = PyTuple_GetItem(args, 0);
    if(!PyObject_TypeCheck(extractor, &PyFunction_Type)){
        PyErr_SetString(GearsError, "batchgroupby extractor argument must be a function");
        return NULL;
    }
    PyObject* reducer = PyTuple_GetItem(args, 1);
    if(!PyObject_TypeCheck(extractor, &PyFunction_Type)){
        PyErr_SetString(GearsError, "batchgroupby reducer argument must be a function");
        return NULL;
    }
    Py_INCREF(extractor);
    Py_INCREF(reducer);
    RGM_GroupBy(pfep->fep, RedisGearsPy_PyCallbackExtractor, extractor, RedisGearsPy_PyCallbackReducer, reducer);
    RGM_Map(pfep->fep, RedisGearsPy_ToPyRecordMapper, NULL);
    Py_INCREF(self);
    return self;
}

static PyObject* collect(PyObject *self, PyObject *args){
    if(PyTuple_Size(args) != 0){
        PyErr_SetString(GearsError, "wrong number of args to collect function");
        return NULL;
    }
    PyFlatExecution* pfep = (PyFlatExecution*)self;
    RGM_Collect(pfep->fep);
    Py_INCREF(self);
    return self;
}

static PyObject* foreach(PyObject *self, PyObject *args){
    PyFlatExecution* pfep = (PyFlatExecution*)self;
    if(PyTuple_Size(args) != 1){
        PyErr_SetString(GearsError, "wrong number of args to foreach function");
        return NULL;
    }
    PyObject* callback = PyTuple_GetItem(args, 0);
    if(!PyObject_TypeCheck(callback, &PyFunction_Type)){
        PyErr_SetString(GearsError, "foreach argument must be a function");
        return NULL;
    }
    Py_INCREF(callback);
    RGM_ForEach(pfep->fep, RedisGearsPy_PyCallbackForEach, callback);
    Py_INCREF(self);
    return self;
}

static PyObject* repartition(PyObject *self, PyObject *args){
    PyFlatExecution* pfep = (PyFlatExecution*)self;
    if(PyTuple_Size(args) != 1){
        PyErr_SetString(GearsError, "wrong number of args to repartition function");
        return NULL;
    }
    PyObject* callback = PyTuple_GetItem(args, 0);
    if(!PyObject_TypeCheck(callback, &PyFunction_Type)){
        PyErr_SetString(GearsError, "repartition argument must be a function");
        return NULL;
    }
    Py_INCREF(callback);
    RGM_Repartition(pfep->fep, RedisGearsPy_PyCallbackExtractor, callback);
    Py_INCREF(self);
    return self;
}

static PyObject* flatmap(PyObject *self, PyObject *args){
    PyFlatExecution* pfep = (PyFlatExecution*)self;
    if(PyTuple_Size(args) != 1){
        PyErr_SetString(GearsError, "wrong number of args to flatmap function");
        return NULL;
    }
    PyObject* callback = PyTuple_GetItem(args, 0);
    if(!PyObject_TypeCheck(callback, &PyFunction_Type)){
        PyErr_SetString(GearsError, "flatmap argument must be a function");
        return NULL;
    }
    Py_INCREF(callback);
    RGM_FlatMap(pfep->fep, RedisGearsPy_PyCallbackFlatMapper, callback);
    Py_INCREF(self);
    return self;
}

static PyObject* limit(PyObject *self, PyObject *args){
    PyFlatExecution* pfep = (PyFlatExecution*)self;
    if(PyTuple_Size(args) < 1 || PyTuple_Size(args) > 2){
        PyErr_SetString(GearsError, "wrong number of args to limit function");
        return NULL;
    }
    PyObject* len = PyTuple_GetItem(args, 0);
    if(!PyLong_Check(len)){
        PyErr_SetString(GearsError, "limit argument must be a number");
        return NULL;
    }
    long lenLong = PyLong_AsLong(len);
    long offsetLong = 0;
    if(PyTuple_Size(args) > 1){
        PyObject* offset= PyTuple_GetItem(args, 1);
        if(!PyLong_Check(offset)){
            PyErr_SetString(GearsError, "limit argument must be a number");
            return NULL;
        }
        offsetLong = PyLong_AsLong(offset);
    }
    RGM_Limit(pfep->fep, (size_t)offsetLong, (size_t)lenLong);
    Py_INCREF(self);
    return self;
}

static PyObject* accumulate(PyObject *self, PyObject *args){
    PyFlatExecution* pfep = (PyFlatExecution*)self;
    if(PyTuple_Size(args) != 1){
        PyErr_SetString(GearsError, "wrong number of args to accumulate function");
        return NULL;
    }
    PyObject* callback = PyTuple_GetItem(args, 0);
    if(!PyObject_TypeCheck(callback, &PyFunction_Type)){
        PyErr_SetString(GearsError, "accumulate argument must be a function");
        return NULL;
    }
    Py_INCREF(callback);
    RGM_Accumulate(pfep->fep, RedisGearsPy_PyCallbackAccumulate, callback);
    Py_INCREF(self);
    return self;
}

static void onDone(ExecutionPlan* ep, void* privateData){
    RedisModuleBlockedClient *bc = privateData;
    RedisModuleCtx *rctx = RedisModule_GetThreadSafeContext(bc);
    RedisGears_ReturnResultsAndErrors(ep, rctx);
    RedisModule_UnblockClient(bc, NULL);
    RedisGears_DropExecution(ep);
    RedisModule_FreeThreadSafeContext(rctx);
}

static void dropExecutionOnDone(ExecutionPlan* ep, void* privateData){
    RedisGears_DropExecution(ep);
}

static void continueFutureOnDone(ExecutionPlan* ep, void* privateData){
    // create the results lists
    FlatExecutionPlan* fep = RedisGears_GetFep(ep);
    PythonSessionCtx* sctx = RedisGears_GetFlatExecutionPrivateDataFromFep(fep);
    RedisModule_Assert(sctx);

    PythonExecutionCtx pectx = PythonExecutionCtx_New(sctx, NULL);
    RedisGearsPy_Lock(&pectx);

    PyObject* future = privateData;
    PyObject* l = PyList_New(0);
    PyObject* results = PyList_New(0);
    PyObject* errs = PyList_New(0);

    PyList_Append(l, results);
    PyList_Append(l, errs);

    for(size_t i = 0 ; i < RedisGears_GetRecordsLen(ep) ; ++i){
        Record* res = RedisGears_GetRecord(ep, i);
        RedisModule_Assert(RedisGears_RecordGetType(res) == pythonRecordType);
        PythonRecord* pyRec = (PythonRecord*)res;
        PyList_Append(results, pyRec->obj);
    }

    for(size_t i = 0 ; i < RedisGears_GetErrorsLen(ep) ; ++i){
        Record* err = RedisGears_GetError(ep, i);
        RedisModule_Assert(RedisGears_RecordGetType(err) == RedisGears_GetErrorRecordType());
        size_t len;
        const char* errStr = RedisGears_StringRecordGet(err, &len);
        PyObject* pyErr = PyUnicode_FromStringAndSize(errStr, len);
        PyList_Append(errs, pyErr);
        GearsPyDecRef(pyErr);
    }

    GearsPyDecRef(results);
    GearsPyDecRef(errs);

    PyObject* pArgs = PyTuple_New(2);
    PyTuple_SetItem(pArgs, 0, future);
    PyTuple_SetItem(pArgs, 1, l);
    PyObject* r = PyObject_CallObject(setFutureResultsFunction, pArgs);
    GearsPyDecRef(pArgs);
    if(!r){
        char* err = getPyError();
        RedisModule_Log(staticCtx, "warning", "Error happened when releasing execution future, error='%s'", err);
        RG_FREE(err);
    }else{
        GearsPyDecRef(r);
    }

    RedisGearsPy_Unlock(&pectx);
}

static void* runCreateStreamReaderArgs(const char* pattern, PyObject *kargs){
    const char* defaultFromIdStr = "0-0";
    const char* fromIdStr = defaultFromIdStr;
    PyObject* pyFromId = GearsPyDict_GetItemString(kargs, "fromId");
    if(pyFromId){
        if(!PyUnicode_Check(pyFromId)){
            PyErr_SetString(GearsError, "fromId argument must be a string");
            return NULL;
        }
        fromIdStr = PyUnicode_AsUTF8AndSize(pyFromId, NULL);
    }
    return RedisGears_StreamReaderCtxCreate(pattern, fromIdStr);
}

static void* runCreateKeysReaderArgs(const char* pattern, PyObject *kargs){
    bool noScan = false;
    PyObject* pyNoScan = GearsPyDict_GetItemString(kargs, "noScan");
    if(pyNoScan){
        if(!PyBool_Check(pyNoScan)){
            PyErr_SetString(GearsError, "exactMatch value is not boolean");
            return NULL;
        }
        if(pyNoScan == Py_True){
            noScan = true;
        }
    }
    bool readValue = true;
    PyObject* pyReadValue = GearsPyDict_GetItemString(kargs, "readValue");
    if(pyReadValue){
        if(!PyBool_Check(pyReadValue)){
            PyErr_SetString(GearsError, "readValue value is not boolean");
            return NULL;
        }
        if(pyReadValue == Py_False){
            readValue = false;
        }
    }
    return RedisGears_KeysReaderCtxCreate(pattern, readValue, NULL, noScan);
}

static PyObject* run(PyObject *self, PyObject *args,  PyObject *kargs){
    PythonThreadCtx* ptctx = GetPythonThreadCtx();
    PyFlatExecution* pfep = (PyFlatExecution*)self;

    if(ptctx->currentCtx && ptctx->createdExecution){
        // we have currentCtx, which means we run inside rg.pyexecute command.
        // it is not possible to run 2 executions in single rg.pyexecute command.
        PyErr_SetString(GearsError, "Can not run more then 1 executions in a single script");
        return NULL;
    }

    const char* defaultRegexStr = "*";
    const char* patternStr = defaultRegexStr;
    void* arg;
    if (strcmp(RedisGears_GetReader(pfep->fep), "PythonReader") == 0){
        if(PyTuple_Size(args) != 1){
            PyErr_SetString(GearsError, "python reader function is not given");
            return NULL;
        }
        arg = PyTuple_GetItem(args, 0);
        if(!PyObject_TypeCheck(arg, &PyFunction_Type)){
            PyErr_SetString(GearsError, "pyreader argument must be a function");
            return NULL;
        }
        Py_INCREF((PyObject*)arg);
    }else{
        if(PyTuple_Size(args) > 0){
            PyObject* pattern = PyTuple_GetItem(args, 0);
            if(!PyUnicode_Check(pattern)){
                PyErr_SetString(GearsError, "regex argument must be a string");
                return NULL;
            }
            patternStr = PyUnicode_AsUTF8AndSize(pattern, NULL);
        }
        if(strcmp(RedisGears_GetReader(pfep->fep), "StreamReader") == 0){
            arg = runCreateStreamReaderArgs(patternStr, kargs);
        }else if(strcmp(RedisGears_GetReader(pfep->fep), "KeysReader") == 0){
            arg = runCreateKeysReaderArgs(patternStr, kargs);
        }else{
            PyErr_SetString(GearsError, "Given reader do not support run or not exists");
            return NULL;
        }
    }

    if(arg == NULL){
        return NULL;
    }

    char* err = NULL;
    PyObject* res = NULL;

    RedisGears_OnExecutionDoneCallback onDoneCallback = (!ptctx->currentCtx) ? dropExecutionOnDone : NULL;

    ExecutionPlan* ep = RGM_Run(pfep->fep, ExecutionModeAsync, arg, onDoneCallback, NULL, &err);
    if(!ep){
        if(err){
            PyErr_SetString(GearsError, err);
            RG_FREE(err);
        }else{
            PyErr_SetString(GearsError, "failed creating execution");
        }
        if(strcmp(RedisGears_GetReader(pfep->fep), "StreamReader") == 0){
            RedisGears_StreamReaderCtxFree(arg);
        }else if(strcmp(RedisGears_GetReader(pfep->fep), "KeysReader") == 0){
            RedisGears_KeysReaderCtxFree(arg);
        }else if(strcmp(RedisGears_GetReader(pfep->fep), "PythonReader") == 0){
            GearsPyDecRef((PyObject*)arg);
        }else{
            RedisModule_Log(staticCtx, "warning", "unknown reader when try to free reader args");
            RedisModule_Assert(false);
        }
        goto end;
    }

    if(ptctx->currentCtx){
        ptctx->createdExecution = ep;
    }

    PyObject* pArgs = PyTuple_New(0);
    PyObject* future = PyObject_CallObject(createFutureFunction, pArgs);
    GearsPyDecRef(pArgs);

    RedisGears_AddOnDoneCallback(ep, continueFutureOnDone, future);
    Py_INCREF(future);
    res = future;

end:
    return res;
}

static int registerStrKeyTypeToInt(const char* keyType){
    if(strcmp(keyType, "string") == 0){
        return REDISMODULE_KEYTYPE_STRING;
    }
    if(strcmp(keyType, "list") == 0){
        return REDISMODULE_KEYTYPE_LIST;
    }
    if(strcmp(keyType, "hash") == 0){
        return REDISMODULE_KEYTYPE_HASH;
    }
    if(strcmp(keyType, "set") == 0){
        return REDISMODULE_KEYTYPE_SET;
    }
    if(strcmp(keyType, "zset") == 0){
        return REDISMODULE_KEYTYPE_ZSET;
    }
    if(strcmp(keyType, "module") == 0){
        return REDISMODULE_KEYTYPE_MODULE;
    }
    return -1;
}

static void* registerCreateKeysArgs(PyObject *kargs, const char* prefix, ExecutionMode mode){
    Arr(char*) eventTypes = NULL;
    Arr(int) keyTypes = NULL;

    // getting even types white list (no list == all event types)
    PyObject* pyEventTypes = GearsPyDict_GetItemString(kargs, "eventTypes");
    if(pyEventTypes && pyEventTypes != Py_None){
        PyObject* eventTypesIterator = PyObject_GetIter(pyEventTypes);
        if(!eventTypesIterator){
            PyErr_SetString(GearsError, "given eventTypes is not iterable");
            return NULL;
        }
        eventTypes = array_new(char*, 10);
        PyObject* event = NULL;
        while((event = PyIter_Next(eventTypesIterator))){
            if(!PyUnicode_Check(event)){
                GearsPyDecRef(eventTypesIterator);
                array_free_ex(eventTypes, RG_FREE(*(Arr(char*))ptr));
                PyErr_SetString(GearsError, "given event type is not string");
                return NULL;
            }
            const char* eventTypeStr = PyUnicode_AsUTF8AndSize(event, NULL);
            char* eventTypeStr1 = RG_STRDUP(eventTypeStr);
            eventTypes = array_append(eventTypes, eventTypeStr1);
        }
        GearsPyDecRef(eventTypesIterator);
    }

    // getting key types white list (no list == all key types)
    PyObject* pyKeyTypes = GearsPyDict_GetItemString(kargs, "keyTypes");
    if(pyKeyTypes && pyKeyTypes != Py_None){
        PyObject* keyTypesIterator = PyObject_GetIter(pyKeyTypes);
        if(!keyTypesIterator){
            PyErr_SetString(GearsError, "given keyTypes is not iterable");
            return NULL;
        }
        keyTypes = array_new(char*, 10);
        PyObject* keyType = NULL;
        while((keyType = PyIter_Next(keyTypesIterator))){
            if(!PyUnicode_Check(keyType)){
                GearsPyDecRef(keyTypesIterator);
                array_free_ex(eventTypes, RG_FREE(*(Arr(char*))ptr));
                array_free(keyTypes);
                PyErr_SetString(GearsError, "given key type is not string");
                return NULL;
            }
            const char* keyTypeStr = PyUnicode_AsUTF8AndSize(keyType, NULL);
            int keyTypeInt = registerStrKeyTypeToInt(keyTypeStr);
            if(keyTypeInt == -1){
                GearsPyDecRef(keyTypesIterator);
                array_free_ex(eventTypes, RG_FREE(*(Arr(char*))ptr));
                array_free(keyTypes);
                PyErr_SetString(GearsError, "unknown key type");
                return NULL;
            }
            keyTypes = array_append(keyTypes, keyTypeInt);
        }
        GearsPyDecRef(keyTypesIterator);
    }

    bool readValue = true;
    PyObject* pyReadValue = GearsPyDict_GetItemString(kargs, "readValue");
    if(pyReadValue){
        if(!PyBool_Check(pyReadValue)){
            PyErr_SetString(GearsError, "readValue is not boolean");
            return NULL;
        }
        if(pyReadValue == Py_False){
            readValue = false;
        }
    }

    return RedisGears_KeysReaderTriggerArgsCreate(prefix, eventTypes, keyTypes, readValue);
}

static OnFailedPolicy getOnFailedPolicy(const char* onFailurePolicyStr){
    if(strcasecmp(onFailurePolicyStr, "Continue") == 0){
        return OnFailedPolicyContinue;
    }
    if(strcasecmp(onFailurePolicyStr, "Abort") == 0){
        return OnFailedPolicyAbort;
    }
    if(strcasecmp(onFailurePolicyStr, "Retry") == 0){
        return OnFailedPolicyRetry;
    }
    return OnFailedPolicyUnknown;
}

static void* registerCreateStreamArgs(PyObject *kargs, const char* prefix, ExecutionMode mode){
    size_t batch = 1;
    PyObject* pyBatch = GearsPyDict_GetItemString(kargs, "batch");
    if(pyBatch){
        if(PyNumber_Check(pyBatch)){
            batch = PyNumber_AsSsize_t(pyBatch, NULL);
        }else{
            PyErr_SetString(GearsError, "batch argument must be a number");
            return NULL;
        }
    }

    size_t durationMS = 0;
    PyObject* pydurationInSec = GearsPyDict_GetItemString(kargs, "duration");
    if(pydurationInSec){
        if(PyNumber_Check(pydurationInSec)){
            durationMS = PyNumber_AsSsize_t(pydurationInSec, NULL);
        }else{
            PyErr_SetString(GearsError, "duration argument must be a number");
            return NULL;
        }
    }

    OnFailedPolicy onFailedPolicy = OnFailedPolicyContinue;
    PyObject* pyOnFailedPolicy = GearsPyDict_GetItemString(kargs, "onFailedPolicy");
    if(pyOnFailedPolicy){
        if(PyUnicode_Check(pyOnFailedPolicy)){
            const char* onFailedPolicyStr = PyUnicode_AsUTF8AndSize(pyOnFailedPolicy, NULL);
            onFailedPolicy = getOnFailedPolicy(onFailedPolicyStr);
            if(onFailedPolicy == OnFailedPolicyUnknown){
                PyErr_SetString(GearsError, "onFailedPolicy must be Continue/Abort/Retry");
                return NULL;
            }
            if(mode == ExecutionModeSync && onFailedPolicy != OnFailedPolicyContinue){
                PyErr_SetString(GearsError, "ExecutionMode sync can only be combined with OnFailedPolicy Continue");
                return NULL;
            }
        }else{
            PyErr_SetString(GearsError, "onFailedPolicy must be a string (Continue/Abort/Retry)");
            return NULL;
        }
    }

    size_t retryInterval = 1;
    PyObject* pyRetryInterval = GearsPyDict_GetItemString(kargs, "onFailedRetryInterval");
    if(pyRetryInterval){
        if(PyNumber_Check(pyRetryInterval)){
            retryInterval = PyNumber_AsSsize_t(pyRetryInterval, NULL);
        }else{
            PyErr_SetString(GearsError, "retryInterval argument must be a number");
            return NULL;
        }
    }

    bool trimStream = true;
    PyObject* pyTrimStream = GearsPyDict_GetItemString(kargs, "trimStream");
    if(pyTrimStream){
        if(PyBool_Check(pyTrimStream)){
            if(Py_True == pyTrimStream){
                trimStream = true;
            }else{
                trimStream = false;
            }
        }else{
            PyErr_SetString(GearsError, "pyTrimmStream argument must be a boolean");
            return NULL;
        }
    }

    return RedisGears_StreamReaderTriggerArgsCreate(prefix, batch, durationMS, onFailedPolicy, retryInterval, trimStream);
}

static void* registerCreateCommandArgs(PyObject *kargs){
    const char* trigger = NULL;
    const char* keyPrefix = NULL;
    const char* hook = NULL;
    PyObject* pyTrigger = GearsPyDict_GetItemString(kargs, "trigger");
    if(pyTrigger){
        if(!PyUnicode_Check(pyTrigger)){
            PyErr_SetString(GearsError, "trigger argument is not string");
            return NULL;
        }
        trigger = PyUnicode_AsUTF8AndSize(pyTrigger, NULL);
    }

    PyObject* PykeyPrefix = GearsPyDict_GetItemString(kargs, "keyprefix");
    if(PykeyPrefix){
        if(!PyUnicode_Check(PykeyPrefix)){
            PyErr_SetString(GearsError, "keyprefix argument is not string");
            return NULL;
        }
        keyPrefix = PyUnicode_AsUTF8AndSize(PykeyPrefix, NULL);
    }

    PyObject* PyHook = GearsPyDict_GetItemString(kargs, "hook");
    if(PyHook){
        if(!PyUnicode_Check(PyHook)){
            PyErr_SetString(GearsError, "hook argument is not string");
            return NULL;
        }
        hook = PyUnicode_AsUTF8AndSize(PyHook, NULL);
    }

    if(trigger){
        if(keyPrefix || hook){
            PyErr_SetString(GearsError, "trigger argument can not be given with keyprefix or hook");
            return NULL;
        }
        return RedisGears_CommandReaderTriggerArgsCreate(trigger);
    }else{
        if(!hook){
            PyErr_SetString(GearsError, "no trigger or hook argument was given");
            return NULL;
        }
        return RedisGears_CommandReaderTriggerArgsCreateHook(hook, keyPrefix);
    }

}

static void* registerCreateArgs(FlatExecutionPlan* fep, PyObject *kargs, ExecutionMode mode){
    const char* reader = RedisGears_GetReader(fep);
    if (strcmp(reader, "CommandReader") == 0){
        return registerCreateCommandArgs(kargs);
    }

    char* defaultPrefixStr = "*";
    const char* prefixStr = defaultPrefixStr;
    PyObject* prefix = GearsPyDict_GetItemString(kargs, "prefix");
    if(prefix){
        if(PyUnicode_Check(prefix)){
            prefixStr = PyUnicode_AsUTF8AndSize(prefix, NULL);
        }else{
            PyErr_SetString(GearsError, "regex argument must be a string");
            return NULL;
        }
    }

    if (strcmp(reader, "KeysReader") == 0){
        return registerCreateKeysArgs(kargs, prefixStr, mode);
    }else if (strcmp(reader, "StreamReader") == 0){
        return registerCreateStreamArgs(kargs, prefixStr, mode);
    }
    PyErr_SetString(GearsError, "given reader does not exists or does not support register");
    return NULL;
}

static PyObject* registerExecution(PyObject *self, PyObject *args, PyObject *kargs){
    PythonThreadCtx* ptctx = GetPythonThreadCtx();
    PyFlatExecution* pfep = (PyFlatExecution*)self;

    PyObject* pymode = GearsPyDict_GetItemString(kargs, "mode");
    ExecutionMode mode = ExecutionModeAsync;
    if(pymode){
        if(PyUnicode_Check(pymode)){
            const char* modeStr = PyUnicode_AsUTF8AndSize(pymode, NULL);
            if(strcmp(modeStr, "async") == 0){
                mode = ExecutionModeAsync;
            }else if(strcmp(modeStr, "sync") == 0){
                mode = ExecutionModeSync;
            }else if(strcmp(modeStr, "async_local") == 0){
                mode = ExecutionModeAsyncLocal;
            }else{
                PyErr_SetString(GearsError, "unknown execution mode");
                return NULL;
            }
        }else{
            PyErr_SetString(GearsError, "execution mode must be a string");
            return NULL;
        }
    }

    PyObject* onRegistered = GearsPyDict_GetItemString(kargs, "onRegistered");
    if(onRegistered && onRegistered != Py_None){
        if(!PyFunction_Check(onRegistered)){
            PyErr_SetString(GearsError, "OnRegistered argument must be a function");
            return NULL;
        }
        Py_INCREF(onRegistered);
        if(RGM_SetFlatExecutionOnRegisteredCallback(pfep->fep, RedisGearsPy_OnRegistered, onRegistered) != REDISMODULE_OK){
            PyErr_SetString(GearsError, "Failed setting on OnRegistered callback");
            GearsPyDecRef(onRegistered);
            return NULL;
        }
    }

    void* executionArgs = registerCreateArgs(pfep->fep, kargs, mode);
    if(executionArgs == NULL){
        return NULL;
    }

    char* err = NULL;
    int status = RGM_Register(pfep->fep, mode, executionArgs, &err);
    if(!status){
        if(err){
            PyErr_SetString(GearsError, err);
            RG_FREE(err);
        }else{
            PyErr_SetString(GearsError, "Failed register execution");
        }
        return NULL;
    }

    Py_INCREF(Py_None);
    return Py_None;
}

#define ContinueType_Default 1
#define ContinueType_Filter 2
#define ContinueType_Flat 3
#define ContinueType_Foreach 4

typedef struct PyFuture{
   PyObject_HEAD
   Record* asyncRecord;
   int continueType;
} PyFuture;

static PyObject* futureFailed(PyObject *self, PyObject *args){
    if(PyTuple_Size(args) != 1){
        PyErr_SetString(GearsError, "Continue function expect an object");
        return NULL;
    }

    PyFuture* pyFuture = (PyFuture*)self;
    if(!pyFuture->asyncRecord){
        PyErr_SetString(GearsError, "Can not continue with the same future twice");
        return NULL;
    }

    PyObject* obj = PyTuple_GetItem(args, 0);
    PyObject* argumentStr = PyObject_Str(obj);
    size_t len;
    const char* argumentCStr = PyUnicode_AsUTF8AndSize(argumentStr, &len);
    Record* error = RedisGears_ErrorRecordCreate(RG_STRDUP(argumentCStr), len);

    RedisGears_AsyncRecordContinue(pyFuture->asyncRecord, error);
    pyFuture->asyncRecord = NULL;

    GearsPyDecRef(argumentStr);

    Py_INCREF(Py_None);
    return Py_None;
}

static PyObject* futureContinue(PyObject *self, PyObject *args){
    if(PyTuple_Size(args) != 1){
        PyErr_SetString(GearsError, "Continue function expect an object");
        return NULL;
    }

    PyFuture* pyFuture = (PyFuture*)self;
    if(!pyFuture->asyncRecord){
        PyErr_SetString(GearsError, "Can not continue with the same future twice");
        return NULL;
    }

    Record* record = NULL;

    PyObject* obj = PyTuple_GetItem(args, 0);
    switch(pyFuture->continueType){
    case ContinueType_Default:
        Py_INCREF(obj);
        record = PyObjRecordCreate();
        PyObjRecordSet(record, obj);
        break;
    case ContinueType_Filter:
        if(PyObject_IsTrue(obj)){
            record = RedisGears_GetDummyRecord(); // everithing other then NULL will be true;
        }
        break;
    case ContinueType_Flat:
        if(PyList_Check(obj)){
            size_t len = PyList_Size(obj);
            record = RedisGears_ListRecordCreate(len);
            for(size_t i = 0 ; i < len ; ++i){
                PyObject* temp = PyList_GetItem(obj, i);
                Record* pyRecord = PyObjRecordCreate();
                Py_INCREF(temp);
                PyObjRecordSet(pyRecord, temp);
                RedisGears_ListRecordAdd(record, pyRecord);
            }
        }else{
            // just a normal pyobject
            Py_INCREF(obj);
            record = PyObjRecordCreate();
            PyObjRecordSet(record, obj);
        }
        break;
    case ContinueType_Foreach:
        record = RedisGears_GetDummyRecord(); // continue with the old record
        break;
    default:
        PyErr_SetString(GearsError, "Can not handle future untill it returned from the callback");
        return NULL;
        break;
    }

    RedisGears_AsyncRecordContinue(pyFuture->asyncRecord, record);
    pyFuture->asyncRecord = NULL;

    Py_INCREF(Py_None);
    return Py_None;
}

typedef struct PyAtomic{
   PyObject_HEAD
   RedisModuleCtx* ctx;
} PyAtomic;

static PyObject* atomicEnter(PyObject *self, PyObject *args){
    PythonThreadCtx* ptctx = GetPythonThreadCtx();
    if(ptctx->flags & PythonThreadCtxFlag_InsideAtomic){
        PyErr_SetString(GearsError, "Already inside an atomic block");
        return NULL;
    }
    ptctx->flags |= PythonThreadCtxFlag_InsideAtomic;
    PyAtomic* pyAtomic = (PyAtomic*)self;
    RedisGears_LockHanlderAcquire(pyAtomic->ctx);
    RedisModule_Replicate(pyAtomic->ctx, "multi", "");
    Py_INCREF(self);
    return self;
}

static PyObject* atomicExit(PyObject *self, PyObject *args){
    PythonThreadCtx* ptctx = GetPythonThreadCtx();
    if(!(ptctx->flags & PythonThreadCtxFlag_InsideAtomic)){
        PyErr_SetString(GearsError, "Not inside an atomic block");
        return NULL;
    }
    ptctx->flags &= ~PythonThreadCtxFlag_InsideAtomic;
    PyAtomic* pyAtomic = (PyAtomic*)self;
    RedisModule_Replicate(pyAtomic->ctx, "exec", "");
    RedisGears_LockHanlderRelease(pyAtomic->ctx);
    Py_INCREF(Py_None);
    return Py_None;
}

typedef struct PyTensor{
    PyObject_HEAD
    RAI_Tensor* t;
} PyTensor;

static PyObject *PyTensor_ToFlatList(PyTensor * pyt){
    int ndims = RedisAI_TensorNumDims(pyt->t);
    PyObject* flatList = PyList_New(0);
    long long len = 0;
    long long totalElements = 1;
    for(int i = 0 ; i < ndims ; ++i){
        totalElements *= RedisAI_TensorDim(pyt->t, i);
    }
    for(long long j = 0 ; j < totalElements ; ++j){
        PyObject *pyVal = NULL;
        double doubleVal;
        long long longVal;
        if(RedisAI_TensorGetValueAsDouble(pyt->t, j, &doubleVal)){
            pyVal = PyFloat_FromDouble(doubleVal);
        }else if(RedisAI_TensorGetValueAsLongLong(pyt->t, j, &longVal)){
            pyVal = PyLong_FromLongLong(longVal);
        }else{
            PyErr_SetString(GearsError, "Failed converting tensor to flat list");
            Py_DECREF(flatList);
            return NULL;
        }

        PyList_Append(flatList, pyVal);
    }
    return flatList;
}

static PyObject *PyTensor_ToStr(PyObject * pyObj){
    PyTensor* pyt = (PyTensor*)pyObj;
    PyObject* flatList = PyTensor_ToFlatList(pyt);
    if(!flatList){
        return NULL;
    }
    return PyObject_Repr(flatList);
}

static void PyTensor_Destruct(PyObject *pyObj){
    PyTensor* pyt = (PyTensor*)pyObj;
    RedisAI_TensorFree(pyt->t);
    Py_TYPE(pyObj)->tp_free((PyObject*)pyObj);
}

static PyTypeObject PyTensorType = {
  PyVarObject_HEAD_INIT(NULL, 0)
  "redisgears.PyTensor",       /* tp_name */
  sizeof(PyTensor),          /* tp_basicsize */
  0,                         /* tp_itemsize */
  PyTensor_Destruct,         /* tp_dealloc */
  0,                         /* tp_print */
  0,                         /* tp_getattr */
  0,                         /* tp_setattr */
  0,                         /* tp_compare */
  0,                         /* tp_repr */
  0,                         /* tp_as_number */
  0,                         /* tp_as_sequence */
  0,                         /* tp_as_mapping */
  0,                         /* tp_hash */
  0,                         /* tp_call */
  PyTensor_ToStr,            /* tp_str */
  0,                         /* tp_getattro */
  0,                         /* tp_setattro */
  0,                         /* tp_as_buffer */
  Py_TPFLAGS_DEFAULT | Py_TPFLAGS_BASETYPE,        /* tp_flags */
  "PyTensor",                /* tp_doc */
};

typedef struct PyDAGRunner{
    PyObject_HEAD
    RAI_DAGRunCtx* dag;
} PyDAGRunner;

static PyObject* PyDAG_ToStr(PyObject *obj){
    return PyUnicode_FromString("PyDAGRunner to str");
}

static void PyDAGRunner_Destruct(PyObject *pyObj){
    PyDAGRunner* pyDag = (PyDAGRunner*)pyObj;
    if (pyDag->dag) RedisAI_DAGFree(pyDag->dag);
    Py_TYPE(pyObj)->tp_free((PyObject*)pyObj);
}

static PyTypeObject PyDAGRunnerType = {
  PyVarObject_HEAD_INIT(NULL, 0)
  "redisgears.PyDAGRunner",             /* tp_name */
  sizeof(PyDAGRunner), /* tp_basicsize */
  0,                         /* tp_itemsize */
  PyDAGRunner_Destruct,    /* tp_dealloc */
  0,                         /* tp_print */
  0,                         /* tp_getattr */
  0,                         /* tp_setattr */
  0,                         /* tp_compare */
  0,                         /* tp_repr */
  0,                         /* tp_as_number */
  0,                         /* tp_as_sequence */
  0,                         /* tp_as_mapping */
  0,                         /* tp_hash */
  0,                         /* tp_call */
  PyDAG_ToStr,                         /* tp_str */
  0,                         /* tp_getattro */
  0,                         /* tp_setattro */
  0,                         /* tp_as_buffer */
  Py_TPFLAGS_DEFAULT | Py_TPFLAGS_BASETYPE,        /* tp_flags */
  "PyDAGRunner",           /* tp_doc */
};

static PyObject* createDAGRunner(PyObject *cls) {
    verifyRedisAILoaded();
    RAI_DAGRunCtx* dagCtx = RedisAI_DAGRunCtxCreate();
    PyDAGRunner* pyDag = PyObject_New(PyDAGRunner, &PyDAGRunnerType);
    pyDag->dag = dagCtx;

    return (PyObject*) pyDag;
}
/*
 * Methods for RedisAI DAG runner
 */

bool _IsValidDag(PyDAGRunner * pyDag, void *DagAPIFunc) {

    if (DagAPIFunc == NULL) {
        PyErr_SetString(GearsError, "DAG run is not supported in RedisAI version");
        return false;
    }
    if(!PyObject_IsInstance((PyObject*)pyDag, (PyObject*)&PyDAGRunnerType)){
        PyErr_SetString(GearsError, "Given argument is not of type DAGRunner");
        return false;
    }
    if(pyDag->dag == NULL){
        PyErr_SetString(GearsError, "PyDAGRunner is invalid");
        return false;
    }
    return true;
}

typedef int (*RAI_LoadTensorFunc)(RAI_DAGRunCtx *run_info, const char *t_name,
  RAI_Tensor *tensor);

static PyObject* _loadTensorToDAG(PyObject *self, PyObject *args, RAI_LoadTensorFunc loadTensor) {
    verifyRedisAILoaded();
    PyDAGRunner *pyDag = (PyDAGRunner *)self;
    if(!_IsValidDag(pyDag, loadTensor)) {
        return NULL;
    }
    if(PyTuple_Size(args) != 2) {
        PyErr_SetString(GearsError, "Wrong number of args to DAG load input");
        return NULL;
    }
    PyObject* tensorName = PyTuple_GetItem(args, 0);
    if(!PyUnicode_Check(tensorName)) {
        PyErr_SetString(GearsError, "Tensor name argument must be a string");
        return NULL;
    }
    const char* inputNameStr = PyUnicode_AsUTF8AndSize(tensorName, NULL);
    PyTensor* pyt = (PyTensor*) PyTuple_GetItem(args, 1);
    if(!PyObject_IsInstance((PyObject*) pyt, (PyObject * ) & PyTensorType)) {
        PyErr_SetString(GearsError,
          "Given argument is not of type PyTensorType");
        return NULL;
    }
    loadTensor(pyDag->dag, inputNameStr, pyt->t);
    Py_INCREF(self);
    return self;
}


static PyObject* DAGAddInput(PyObject *self, PyObject *args) {
    return _loadTensorToDAG(self, args, RedisAI_DAGLoadTensor);
}

static PyObject* DAGAddTensorSet(PyObject *self, PyObject *args) {
    return _loadTensorToDAG(self, args, RedisAI_DAGAddTensorSet);
}

static PyObject* DAGAddTensorGet(PyObject *self, PyObject *args) {
    verifyRedisAILoaded();
    PyDAGRunner *pyDag = (PyDAGRunner *)self;
    if (!_IsValidDag(pyDag, RedisAI_DAGAddTensorGet)) {
        return NULL;
    }

    if(PyTuple_Size(args) != 1){
        PyErr_SetString(GearsError, "Wrong number of args to TensorSet op");
        return NULL;
    }
    PyObject* tensorName = PyTuple_GetItem(args, 0);
    if(!PyUnicode_Check(tensorName)){
        PyErr_SetString(GearsError, "Tensor name argument must be a string");
        return NULL;
    }

    const char* inputNameStr = PyUnicode_AsUTF8AndSize(tensorName, NULL);
    RedisAI_DAGAddTensorGet(pyDag->dag, inputNameStr);
    Py_INCREF(self);
    return self;
}

static RAI_DAGRunOp *_createModelRunOp(const char *modelNameStr, RAI_Error *err) {

    RedisGears_LockHanlderAcquire(staticCtx);
    RedisModuleString* keyRedisStr = RedisModule_CreateString(staticCtx, modelNameStr, strlen(modelNameStr));
    RAI_Model *model;
    if(RedisAI_GetModelFromKeyspace(staticCtx, keyRedisStr, &model, REDISMODULE_READ, err) != REDISMODULE_OK) {
        RedisModule_FreeString(staticCtx, keyRedisStr);
        RedisGears_LockHanlderRelease(staticCtx);
        RedisModule_FreeThreadSafeContext(staticCtx);
        PyErr_SetString(GearsError, RedisAI_GetError(err));
        return NULL;
    }

    RedisModule_FreeString(staticCtx, keyRedisStr);
    RAI_DAGRunOp *modelRunOp = RedisAI_DAGCreateModelRunOp(model);
    RedisGears_LockHanlderRelease(staticCtx);
    return modelRunOp;
}

static PyObject* DAGAddModelRun(PyObject *self, PyObject *args, PyObject *kargs) {
    verifyRedisAILoaded();
    PyDAGRunner *pyDag = (PyDAGRunner *)self;
    if (!_IsValidDag(pyDag, RedisAI_DAGCreateModelRunOp)) {
        return NULL;
    }

    PyObject* modelName = GearsPyDict_GetItemString(kargs, "name");
    if (!modelName) {
        PyErr_SetString(GearsError, "Model key name was not given");
        return NULL;
    }
    if(!PyUnicode_Check(modelName)){
        PyErr_SetString(GearsError, "Model name argument must be a string");
        return NULL;
    }
    RAI_Error *err;
    RedisAI_InitError(&err);
    const char* modelNameStr = PyUnicode_AsUTF8AndSize(modelName, NULL);

    // Create MODELRUN op after bringing model from keyspace (raise an exception if it does not exist)
    RAI_DAGRunOp *modelRunOp = _createModelRunOp(modelNameStr, err);
    if (modelRunOp == NULL) {
        RedisAI_FreeError(err);
        return NULL;
    }

    // Add to the modelRun op with its inputs and output keys and insert it to the DAG
    PyObject* modelInputs = GearsPyDict_GetItemString(kargs, "inputs");
    if (!modelInputs) {
        PyErr_SetString(GearsError, "Must specify model inputs");
        goto cleanup;
    }
    PyObject* inputsIter = PyObject_GetIter(modelInputs);
    if (!inputsIter) {
        PyErr_SetString(GearsError, "Model inputs must be iterable");
        goto cleanup;
    }
    PyObject* input;
    while((input = (PyObject*)PyIter_Next(inputsIter)) != NULL) {
        if(!PyUnicode_Check(input)){
            PyErr_SetString(GearsError, "Input name must be a string");
            goto cleanup;
        }
        const char* inputStr = PyUnicode_AsUTF8AndSize(input, NULL);
        RedisAI_DAGRunOpAddInput(modelRunOp, inputStr);
    }

    PyObject* modelOutputs = GearsPyDict_GetItemString(kargs, "outputs");
    if (!modelOutputs) {
        PyErr_SetString(GearsError, "Must specify model outputs");
        goto cleanup;
    }
    PyObject* outputsIter = PyObject_GetIter(modelOutputs);
    if (!outputsIter) {
        PyErr_SetString(GearsError, "Model outputs must be iterable");
        goto cleanup;
    }
    PyObject* output;
    while((output = (PyObject*)PyIter_Next(outputsIter)) != NULL) {
        if(!PyUnicode_Check(output)){
            PyErr_SetString(GearsError, "Output name must be a string");
            goto cleanup;
        }
        const char* outputStr = PyUnicode_AsUTF8AndSize(output, NULL);
        RedisAI_DAGRunOpAddOutput(modelRunOp, outputStr);
    }
    if (RedisAI_DAGAddRunOp(pyDag->dag, modelRunOp, err) != REDISMODULE_OK) {
        PyErr_SetString(GearsError, RedisAI_GetError(err));
        goto cleanup;
    }
    RedisAI_FreeError(err);
    Py_INCREF(self);
    return self;

    cleanup:
    RedisAI_FreeError(err);
    RedisAI_DAGRunOpFree(modelRunOp);
    return NULL;
}

static RAI_DAGRunOp *_createScriptRunOp(const char *scriptNameStr, const char *functionNameStr,
  RAI_Error *err) {

    RedisGears_LockHanlderAcquire(staticCtx);
    RedisModuleString* keyRedisStr = RedisModule_CreateString(staticCtx, scriptNameStr, strlen(scriptNameStr));
    RAI_Script *script;
    if(RedisAI_GetScriptFromKeyspace(staticCtx, keyRedisStr, &script, REDISMODULE_READ, err) != REDISMODULE_OK) {
        RedisModule_FreeString(staticCtx, keyRedisStr);
        RedisGears_LockHanlderRelease(staticCtx);
        RedisModule_FreeThreadSafeContext(staticCtx);
        PyErr_SetString(GearsError, RedisAI_GetError(err));
        return NULL;
    }

    RedisModule_FreeString(staticCtx, keyRedisStr);
    RAI_DAGRunOp *scriptRunOp = RedisAI_DAGCreateScriptRunOp(script, functionNameStr);
    RedisGears_LockHanlderRelease(staticCtx);
    return scriptRunOp;
}

static PyObject* DAGAddScriptRun(PyObject *self, PyObject *args, PyObject *kargs) {
    verifyRedisAILoaded();
    PyDAGRunner *pyDag = (PyDAGRunner *)self;
    if (!_IsValidDag(pyDag, RedisAI_DAGCreateScriptRunOp)) {
        return NULL;
    }

    PyObject* scriptName = GearsPyDict_GetItemString(kargs, "name");
    if (!scriptName) {
        PyErr_SetString(GearsError, "Script key name was not given");
        return NULL;
    }
    if(!PyUnicode_Check(scriptName)){
        PyErr_SetString(GearsError, "Script name argument must be a string");
        return NULL;
    }
    PyObject* funcName = GearsPyDict_GetItemString(kargs, "func");
    if (!funcName) {
        PyErr_SetString(GearsError, "Function name was not given");
        return NULL;
    }
    if(!PyUnicode_Check(funcName)){
        PyErr_SetString(GearsError, "Function name argument must be a string");
        return NULL;
    }
    const char* scriptNameStr = PyUnicode_AsUTF8AndSize(scriptName, NULL);
    const char* functionNameStr = PyUnicode_AsUTF8AndSize(funcName, NULL);

    // Create SCRIPTRUN op after bringing script from keyspace (raise an exception if it does not exist)
    RAI_Error *err;
    RedisAI_InitError(&err);
    RAI_DAGRunOp *scriptRunOp = _createScriptRunOp(scriptNameStr, functionNameStr, err);
    if (scriptRunOp == NULL) {
        RedisAI_FreeError(err);
        return NULL;
    }

    // Add to the scriptRun op with its inputs and output keys and insert it to the DAG
    PyObject* scriptInputs = GearsPyDict_GetItemString(kargs, "inputs");
    PyObject* inputsIter;
    if (scriptInputs) {
        inputsIter = PyObject_GetIter(scriptInputs);
        if(!inputsIter) {
            PyErr_SetString(GearsError, "Script inputs must be iterable");
            goto cleanup;
        }
    }
    PyObject* input;
    while((input = (PyObject*)PyIter_Next(inputsIter)) != NULL) {
        if(!PyUnicode_Check(input)){
            PyErr_SetString(GearsError, "Input name must be a string");
            goto cleanup;
        }
        const char* inputStr = PyUnicode_AsUTF8AndSize(input, NULL);
        RedisAI_DAGRunOpAddInput(scriptRunOp, inputStr);
    }

    PyObject* scriptOutputs = GearsPyDict_GetItemString(kargs, "outputs");
    PyObject* outputsIter;
    if (scriptOutputs) {
        outputsIter = PyObject_GetIter(scriptOutputs);
        if(!outputsIter) {
            PyErr_SetString(GearsError, "Script outputs must be iterable");
            goto cleanup;
        }
    }
    PyObject* output;
    while((output = (PyObject*)PyIter_Next(outputsIter)) != NULL) {
        if(!PyUnicode_Check(output)){
            PyErr_SetString(GearsError, "Output name must be a string");
            goto cleanup;
        }
        const char* outputStr = PyUnicode_AsUTF8AndSize(output, NULL);
        RedisAI_DAGRunOpAddOutput(scriptRunOp, outputStr);
    }
    RedisAI_DAGAddRunOp(pyDag->dag, scriptRunOp, err);

    RedisAI_FreeError(err);
    Py_INCREF(self);
    return self;

    cleanup:
    RedisAI_FreeError(err);
    RedisAI_DAGRunOpFree(scriptRunOp);
    return NULL;
}

static PyObject* DAGAddOpsFromString(PyObject *self, PyObject *args) {
    verifyRedisAILoaded();
    PyDAGRunner *pyDag = (PyDAGRunner *)self;
    if (!_IsValidDag(pyDag, RedisAI_DAGAddOpsFromString)) {
        return NULL;
    }
    if(PyTuple_Size(args) != 1){
        PyErr_SetString(GearsError, "Wrong number of args");
        return NULL;
    }
    PyObject* ops = PyTuple_GetItem(args, 0);
    if(!PyUnicode_Check(ops)){
        PyErr_SetString(GearsError, "ops argument must be a string");
        return NULL;
    }
    const char* opsStr = PyUnicode_AsUTF8AndSize(ops, NULL);
    RAI_Error *err;
    RedisAI_InitError(&err);
    if (RedisAI_DAGAddOpsFromString(pyDag->dag, opsStr, err) != REDISMODULE_OK) {
        PyErr_SetString(GearsError, RedisAI_GetError(err));
        RedisAI_FreeError(err);
        return NULL;
    }
    RedisAI_FreeError(err);
    Py_INCREF(self);
    return self;
}

static void FinishAsyncDAGRun(RAI_OnFinishCtx *onFinishCtx, void *private_data) {

    RedisGearsPy_LOCK
    PyObject* future = private_data;
    PyObject* pArgs = PyTuple_New(2);
    PyTuple_SetItem(pArgs, 0, future);

    if (RedisAI_DAGRunError(onFinishCtx)) {
        PyObject* pyErr;
        const RAI_Error* err = RedisAI_DAGGetError(onFinishCtx);
        const char* errStr = (RedisAI_GetError((RAI_Error*)err));
        pyErr = PyUnicode_FromStringAndSize(errStr, strlen(errStr));

        PyTuple_SetItem(pArgs, 1, pyErr);
        PyObject_CallObject(setFutureExceptionFunction, pArgs);
        goto finish;
    }

    PyObject* tensorList = PyList_New(0);
    size_t n_outputs = RedisAI_DAGNumOutputs(onFinishCtx);
    for(size_t i = 0 ; i < n_outputs ; ++i){
        PyTensor* pyt = PyObject_New(PyTensor, &PyTensorType);
        pyt->t = RedisAI_TensorGetShallowCopy((RAI_Tensor*)RedisAI_DAGOutputTensor(onFinishCtx, i));
        PyList_Append(tensorList, (PyObject*)pyt);
        Py_DECREF(pyt);
    }

    PyTuple_SetItem(pArgs, 1, tensorList);
    PyObject* r = PyObject_CallObject(setFutureResultsFunction, pArgs);
    if(!r){
        char* err = getPyError();
        RedisModule_Log(NULL, "warning", "Error happened when releasing execution future, error='%s'", err);
        RG_FREE(err);
    }else{
        Py_DECREF(r);
    }

    finish:
    RedisAI_DAGFree((RAI_DAGRunCtx *)onFinishCtx);
    Py_DECREF(pArgs);
    RedisGearsPy_UNLOCK
}

static PyObject* DAGRun(PyObject *self){
    verifyRedisAILoaded();
    PyDAGRunner *pyDag = (PyDAGRunner *)self;
    if (!_IsValidDag(pyDag, RedisAI_DAGRun)) {
        return NULL;
    }

    PyObject* pArgs = PyTuple_New(0);
    PyObject* future = PyObject_CallObject(createFutureFunction, pArgs);
    Py_DECREF(pArgs);

    RAI_Error *err;
    RedisAI_InitError(&err);
    int status = RedisAI_DAGRun(pyDag->dag, FinishAsyncDAGRun, future, err);
    if (status == REDISMODULE_ERR) {
        PyErr_SetString(GearsError, RedisAI_GetError(err));
        return NULL;
    }
    pyDag->dag = NULL;
    Py_INCREF(future);
    return future;
}


static void PyAtomic_Destruct(PyObject *pyObj){
    PyAtomic* pyAtomic = (PyAtomic*)pyObj;
    RedisModule_FreeThreadSafeContext(pyAtomic->ctx);
    Py_TYPE(pyObj)->tp_free((PyObject*)pyObj);
}

static void PyFuture_Destruct(PyObject *pyObj){
    PyFuture* pyFuture = (PyFuture*)pyObj;
    if(pyFuture->asyncRecord){
       RedisGears_FreeRecord(pyFuture->asyncRecord);
    }
    Py_TYPE(pyObj)->tp_free((PyObject*)pyObj);
}

PyMethodDef PyAtomicMethods[] = {
    {"__enter__", atomicEnter, METH_VARARGS, "acquire the GIL"},
    {"__exit__", atomicExit, METH_VARARGS, "release the GIL"},
    {NULL, NULL, 0, NULL}
};

PyMethodDef PyFutureMethods[] = {
    {"continueRun", futureContinue, METH_VARARGS, "Continue the execution after blocked"},
    {"continueFailed", futureFailed, METH_VARARGS, "Continue the execution after blocked"},
    {NULL, NULL, 0, NULL}
};

/* Flat Execution operations */
PyMethodDef PyFlatExecutionMethods[] = {
    {"map", map, METH_VARARGS, "map operation on each record"},
    {"filter", filter, METH_VARARGS, "filter operation on each record"},
    {"batchgroupby", groupby, METH_VARARGS, "batch groupby operation on each record"},
	{"groupby", accumulateby, METH_VARARGS, "groupby operation on each record"},
	{"localgroupby", localAccumulateby, METH_VARARGS, "local groupby operation on each record"},
    {"collect", collect, METH_VARARGS, "collect all the records to the initiator"},
    {"foreach", foreach, METH_VARARGS, "perform the given callback on each record"},
    {"repartition", repartition, METH_VARARGS, "repartition the records according to the extracted data"},
    {"flatmap", flatmap, METH_VARARGS, "flat map a record to many records"},
    {"limit", limit, METH_VARARGS, "limit the results to a give size and offset"},
    {"accumulate", accumulate, METH_VARARGS, "accumulate the records to a single record"},
    {"run", (PyCFunction)run, METH_VARARGS|METH_KEYWORDS, "start the execution"},
    {"register", (PyCFunction)registerExecution, METH_VARARGS|METH_KEYWORDS, "register the execution on an event"},
    {NULL, NULL, 0, NULL}
};

/* DAG runner operations */
PyMethodDef PyDAGRunnerMethods[] = {
  {"Input", DAGAddInput, METH_VARARGS, "load an input tensor to the DAG under a specific name"},
  {"TensorGet", DAGAddTensorGet, METH_VARARGS, "output a tensor within the DAG context having a specific name"},
  {"TensorSet", DAGAddTensorSet, METH_VARARGS, "load a tensor into the DAG context having a specific name"},
  {"ModelRun", (PyCFunction)DAGAddModelRun, METH_VARARGS|METH_KEYWORDS, "add a model run operation to the DAG"},
  {"ScriptRun", (PyCFunction)DAGAddScriptRun, METH_VARARGS|METH_KEYWORDS, "add a script run operation to the DAG"},
  {"OpsFromString", DAGAddOpsFromString, METH_VARARGS, "add operations to the DAG by using the redis DAGRUN command syntax"},
  {"Run", (PyCFunction)DAGRun, METH_VARARGS, "start the asynchronous execution of the DAG"},
  {NULL, NULL, 0, NULL}
};

static PyObject *PyExecutionSession_ToStr(PyObject * pyObj){
    return PyUnicode_FromString("PyExecutionSession");
}

static PyObject *PyFlatExecution_ToStr(PyObject * pyObj){
    return PyUnicode_FromString("PyFlatExecution");
}

static void PyExecutionSession_Destruct(PyObject *pyObj){
    PyExecutionSession* pyExSes = (PyExecutionSession*)pyObj;
    if(pyExSes->s){
        PythonSessionCtx_Free(pyExSes->s);
    }
    if(pyExSes->crtCtx){
        RedisGears_CommandReaderTriggerCtxFree(pyExSes->crtCtx);
    }
    Py_TYPE(pyObj)->tp_free((PyObject*)pyObj);
}

static void PyFlatExecution_Destruct(PyObject *pyObj){
    PyFlatExecution* pfep = (PyFlatExecution*)pyObj;
    if(pfep->fep){
        RedisGears_FreeFlatExecution(pfep->fep);
    }
    Py_TYPE(pyObj)->tp_free((PyObject*)pyObj);
}

static PyTypeObject PyAtomicType = {
    PyVarObject_HEAD_INIT(NULL, 0)
    "redisgears.PyAtomic",     /* tp_name */
    sizeof(PyAtomic),          /* tp_basicsize */
    0,                         /* tp_itemsize */
    PyAtomic_Destruct,         /* tp_dealloc */
    0,                         /* tp_print */
    0,                         /* tp_getattr */
    0,                         /* tp_setattr */
    0,                         /* tp_compare */
    0,                         /* tp_repr */
    0,                         /* tp_as_number */
    0,                         /* tp_as_sequence */
    0,                         /* tp_as_mapping */
    0,                         /* tp_hash */
    0,                         /* tp_call */
    0,                         /* tp_str */
    0,                         /* tp_getattro */
    0,                         /* tp_setattro */
    0,                         /* tp_as_buffer */
    Py_TPFLAGS_DEFAULT | Py_TPFLAGS_BASETYPE,        /* tp_flags */
    "PyAtomic",                /* tp_doc */
};

static PyTypeObject PyFutureType = {
    PyVarObject_HEAD_INIT(NULL, 0)
    "redisgears.Future",       /* tp_name */
    sizeof(PyFuture),          /* tp_basicsize */
    0,                         /* tp_itemsize */
    PyFuture_Destruct,         /* tp_dealloc */
    0,                         /* tp_print */
    0,                         /* tp_getattr */
    0,                         /* tp_setattr */
    0,                         /* tp_compare */
    0,                         /* tp_repr */
    0,                         /* tp_as_number */
    0,                         /* tp_as_sequence */
    0,                         /* tp_as_mapping */
    0,                         /* tp_hash */
    0,                         /* tp_call */
    0,                         /* tp_str */
    0,                         /* tp_getattro */
    0,                         /* tp_setattro */
    0,                         /* tp_as_buffer */
    Py_TPFLAGS_DEFAULT | Py_TPFLAGS_BASETYPE,        /* tp_flags */
    "PyFuture",                /* tp_doc */
};

static PyTypeObject PyExecutionSessionType = {
    PyVarObject_HEAD_INIT(NULL, 0)
    "redisgears.PyExecutionSession",       /* tp_name */
    sizeof(PyExecutionSession),          /* tp_basicsize */
    0,                         /* tp_itemsize */
    PyExecutionSession_Destruct,  /* tp_dealloc */
    0,                         /* tp_print */
    0,                         /* tp_getattr */
    0,                         /* tp_setattr */
    0,                         /* tp_compare */
    0,                         /* tp_repr */
    0,                         /* tp_as_number */
    0,                         /* tp_as_sequence */
    0,                         /* tp_as_mapping */
    0,                         /* tp_hash */
    0,                         /* tp_call */
    PyExecutionSession_ToStr,     /* tp_str */
    0,                         /* tp_getattro */
    0,                         /* tp_setattro */
    0,                         /* tp_as_buffer */
    Py_TPFLAGS_DEFAULT | Py_TPFLAGS_BASETYPE,        /* tp_flags */
    "PyExecutionSession",         /* tp_doc */
};

static PyTypeObject PyFlatExecutionType = {
    PyVarObject_HEAD_INIT(NULL, 0)
    "redisgears.PyFlatExecution",       /* tp_name */
    sizeof(PyFlatExecution),          /* tp_basicsize */
    0,                         /* tp_itemsize */
    PyFlatExecution_Destruct,  /* tp_dealloc */
    0,                         /* tp_print */
    0,                         /* tp_getattr */
    0,                         /* tp_setattr */
    0,                         /* tp_compare */
    0,                         /* tp_repr */
    0,                         /* tp_as_number */
    0,                         /* tp_as_sequence */
    0,                         /* tp_as_mapping */
    0,                         /* tp_hash */
    0,                         /* tp_call */
    PyFlatExecution_ToStr,     /* tp_str */
    0,                         /* tp_getattro */
    0,                         /* tp_setattro */
    0,                         /* tp_as_buffer */
    Py_TPFLAGS_DEFAULT | Py_TPFLAGS_BASETYPE,        /* tp_flags */
    "PyFlatExecution",         /* tp_doc */
};

static PyObject* atomicCtx(PyObject *cls, PyObject *args){
    PyAtomic* pyAtomic = PyObject_New(PyAtomic, &PyAtomicType);
    pyAtomic->ctx = RedisModule_GetThreadSafeContext(NULL);
    return (PyObject*)pyAtomic;
}

static PyObject* gearsFutureCtx(PyObject *cls, PyObject *args){
    if(PyTuple_Size(args) != 0){
        PyErr_SetString(GearsError, "Future gets no arguments");
        return NULL;
    }

    PythonThreadCtx* ptctx = GetPythonThreadCtx();
    if(!ptctx->currEctx){
        PyErr_SetString(GearsError, "Future object can only be created inside certain execution steps");
        return NULL;
    }

    if(ptctx->pyfutureCreated){
        PyErr_SetString(GearsError, "Can not create async record twice on the same step");
        return NULL;
    }

    char* err = NULL;
    Record *async = RedisGears_AsyncRecordCreate(ptctx->currEctx, &err);
    if(!async){
        if(!err){
            err = RG_STRDUP("Failed creating async record");
        }
        PyErr_SetString(GearsError, err);
        RG_FREE(err);
        return NULL;
    }

    PyFuture* pyfuture = PyObject_New(PyFuture, &PyFutureType);
    pyfuture->asyncRecord = async;
    pyfuture->continueType = 0;
    ptctx->pyfutureCreated = (PyObject*)pyfuture;
    Py_INCREF(ptctx->pyfutureCreated);
    return (PyObject*)pyfuture;
}

static PyObject* registerGearsThread(PyObject *cls, PyObject *args){
    RedisGears_LockHanlderRegister();
    Py_INCREF(Py_None);
    PythonThreadCtx* ptctx = GetPythonThreadCtx();

    // called from a python thread which means that the lock counter must be 1.
    ptctx->lockCounter = 1;

    return Py_None;
}

static CommandReaderTriggerCtx* getCommandReaderTriggerCtx(PythonThreadCtx* ptctx){
    CommandReaderTriggerCtx* crtCtx = NULL;
    if(ptctx->currEctx){
        crtCtx = RedisGears_GetCommandReaderTriggerCtx(ptctx->currEctx);
    }else{
        crtCtx = ptctx->crtCtx;
    }

    return crtCtx;
}

static PyObject* getGearsSession(PyObject *cls, PyObject *args){
    PythonThreadCtx* ptctx = GetPythonThreadCtx();
    PyObject* res;
    if(!ptctx->currSession){
        Py_INCREF(Py_None);
        res = Py_None;
    }else{
        PyExecutionSession* pyExSes = PyObject_New(PyExecutionSession, &PyExecutionSessionType);
        pyExSes->s = PythonSessionCtx_ShellowCopy(ptctx->currSession);
        pyExSes->crtCtx = getCommandReaderTriggerCtx(ptctx);

        if(pyExSes->crtCtx){
            pyExSes->crtCtx = RedisGears_CommandReaderTriggerCtxGetShallowCopy(pyExSes->crtCtx);
        }

        res = (PyObject*)pyExSes;
    }
    return res;
}

static PyObject* isInAtomicBlock(PyObject *cls, PyObject *args){
    PythonThreadCtx* ptctx = GetPythonThreadCtx();
    PyObject* res = (ptctx->flags & PythonThreadCtxFlag_InsideAtomic) ? Py_True : Py_False;
    Py_INCREF(res);
    return res;
}

static PyObject* setGearsSession(PyObject *cls, PyObject *args){
    if(PyTuple_Size(args) != 1){
        PyErr_SetString(GearsError, "Wrong number of args given to setGearsSession");
        return NULL;
    }

    PythonThreadCtx* ptctx = GetPythonThreadCtx();

    PyObject* s = PyTuple_GetItem(args, 0);
    if(s == Py_None){
        ptctx->currSession = NULL;
    }else{
        if(!PyObject_IsInstance((PyObject*)s, (PyObject*)&PyExecutionSessionType)){
            PyErr_SetString(GearsError, "Given object is not of type GearsSession");
            return NULL;
        }

        PyExecutionSession* pyExSes = (PyExecutionSession*)s;
        ptctx->currSession = pyExSes->s;
        ptctx->crtCtx = pyExSes->crtCtx;
    }

    Py_INCREF(Py_None);
    return Py_None;
}

static PyObject* gearsCtx(PyObject *cls, PyObject *args){
    PythonThreadCtx* ptctx = GetPythonThreadCtx();
    if(!ptctx->currSession){
        PyErr_SetString(GearsError, "Can not create a gearsCtx on a python created thread");
        return NULL;
    }
    const char* readerStr = "KeysReader";
    const char* descStr = NULL;
    if(PyTuple_Size(args) > 0){
        PyObject* reader = PyTuple_GetItem(args, 0);
        if(!PyUnicode_Check(reader)){
            PyErr_SetString(GearsError, "reader argument must be a string");
            return NULL;
        }
        readerStr = PyUnicode_AsUTF8AndSize(reader, NULL);
    }
    if(PyTuple_Size(args) > 1){
        PyObject* desc = PyTuple_GetItem(args, 1);
        if(desc != Py_None && !PyUnicode_Check(desc)){
            PyErr_SetString(GearsError, "desc argument must be a string");
            return NULL;
        }
        if(desc != Py_None){
            descStr = PyUnicode_AsUTF8AndSize(desc, NULL);
        }
    }
    PyFlatExecution* pyfep = PyObject_New(PyFlatExecution, &PyFlatExecutionType);
    char* err = NULL;
    pyfep->fep = RedisGears_CreateCtx((char*)readerStr, &err);
    if(!pyfep->fep){
        Py_DecRef((PyObject*)pyfep);
        if(!err){
            err = RG_STRDUP("the given reader are not exists");
        }
        PyErr_SetString(GearsError, err);
        RG_FREE(err);
        return NULL;
    }
    if(descStr){
        RedisGears_SetDesc(pyfep->fep, descStr);
    }
    RGM_Map(pyfep->fep, RedisGearsPy_ToPyRecordMapper, NULL);
    RedisGears_SetFlatExecutionPrivateData(pyfep->fep, "PySessionType", PythonSessionCtx_ShellowCopy(ptctx->currSession));

    if(RGM_SetFlatExecutionOnUnpausedCallback(pyfep->fep, RedisGearsPy_OnExecutionUnpausedCallback, NULL) != REDISMODULE_OK){
        GearsPyDecRef((PyObject*)pyfep);
        PyErr_SetString(GearsError, "Failed setting on unpause callback");
        return NULL;
    }
    return (PyObject*)pyfep;
}

static PyObject* saveGlobals(PyObject *cls, PyObject *args){
    pyGlobals = PyEval_GetGlobals();
    Py_INCREF(pyGlobals);
    // main var are not serialize, we want all the user define functions to
    // be serialize so we specify the module on which the user run as not_main!!
    PyDict_SetItemString(pyGlobals, "__name__", PyUnicode_FromString("not_main"));
    return PyLong_FromLong(1);
}

static PyObject* replyToPyList(RedisModuleCallReply *reply){
    if(!reply){
        Py_INCREF(Py_None);
        return Py_None;
    }
    if(RedisModule_CallReplyType(reply) == REDISMODULE_REPLY_ARRAY){
        PyObject* ret = PyList_New(0);
        for(size_t i = 0 ; i < RedisModule_CallReplyLength(reply) ; ++i){
            RedisModuleCallReply *subReply = RedisModule_CallReplyArrayElement(reply, i);
            PyObject* val = replyToPyList(subReply);
            PyList_Append(ret, val);
            GearsPyDecRef(val);
        }
        return ret;
    }

    if(RedisModule_CallReplyType(reply) == REDISMODULE_REPLY_STRING ||
            RedisModule_CallReplyType(reply) == REDISMODULE_REPLY_ERROR){
        size_t len;
        const char* replyStr = RedisModule_CallReplyStringPtr(reply, &len);
        PyObject* ret = PyUnicode_FromStringAndSize(replyStr, len);
        if(!ret){
            PyErr_Clear();
            ret = PyByteArray_FromStringAndSize(replyStr, len);
        }
        return ret;
    }

    if(RedisModule_CallReplyType(reply) == REDISMODULE_REPLY_INTEGER){
        long long val = RedisModule_CallReplyInteger(reply);
        return PyLong_FromLongLong(val);
    }
    Py_INCREF(Py_None);
    return Py_None;
}

static PyObject* getMyHashTag(PyObject *cls, PyObject *args){
    const char* myHashTag = RedisGears_GetMyHashTag();
    if(!myHashTag){
        Py_INCREF(Py_None);
        return Py_None;
    }
    PyObject* ret = PyUnicode_FromStringAndSize(myHashTag, strlen(myHashTag));
    return ret;
}

static PyObject* RedisConfigGet(PyObject *cls, PyObject *args){
    PyObject* key = NULL;
    if(PyTuple_Size(args) != 1){
        PyErr_SetString(GearsError, "get_config function must get a single key input");
        return NULL;
    }

    key = PyTuple_GetItem(args, 0);

    if(!PyUnicode_Check(key)){
        PyErr_SetString(GearsError, "get_config key must be a string");
        return NULL;
    }

    const char* keyCStr = PyUnicode_AsUTF8AndSize(key, NULL);

    RedisModuleCtx *ctx = RedisModule_GetThreadSafeContext(NULL);
    RedisGears_LockHanlderAcquire(ctx);
    const char* valCStr = RedisGears_GetConfig(keyCStr);
    if(!valCStr){
        RedisGears_LockHanlderRelease(ctx);
        RedisModule_FreeThreadSafeContext(ctx);
        Py_INCREF(Py_None);
        return Py_None;
    }
    PyObject* valPyStr = PyUnicode_FromString(valCStr);
    RedisGears_LockHanlderRelease(ctx);
    RedisModule_FreeThreadSafeContext(ctx);

    return valPyStr;
}

static PyObject* RedisLog(PyObject *cls, PyObject *args, PyObject *kargs){
    PyObject* logLevel = GearsPyDict_GetItemString(kargs, "level");
    PyObject* logMsg = NULL;
    if(PyTuple_Size(args) < 1 || PyTuple_Size(args) > 2){
        PyErr_SetString(GearsError, "log function must get a log message as input");
        return NULL;
    }
    if(PyTuple_Size(args) == 2){
        RedisModule_Log(staticCtx, "warning", "Specify log level as the first argument to log function is depricated, use key argument 'level' instead");
        logLevel = PyTuple_GetItem(args, 0);
        logMsg = PyTuple_GetItem(args, 1);
    }else{
        logMsg = PyTuple_GetItem(args, 0);
    }

    if(!PyUnicode_Check(logMsg)){
        PyErr_SetString(GearsError, "Log message must be a string");
        return NULL;
    }

    const char* logMsgCStr = PyUnicode_AsUTF8AndSize(logMsg, NULL);
    const char* logLevelCStr = "notice";

    if(logLevel){
        if(!PyUnicode_Check(logLevel)){
            PyErr_SetString(GearsError, "Log level must be a sting (debug/verbose/notice/warning)");
            return NULL;
        }
        logLevelCStr = PyUnicode_AsUTF8AndSize(logLevel, NULL);
        if(strcmp(logLevelCStr, "debug") != 0 &&
                strcmp(logLevelCStr, "verbose") != 0 &&
                strcmp(logLevelCStr, "notice") != 0 &&
                strcmp(logLevelCStr, "warning") != 0){
            PyErr_SetString(GearsError, "Log level should be one of the following : debug,verbose,notice,warning");
            return NULL;
        }
    }

    RedisModule_Log(staticCtx, logLevelCStr, "GEARS: %s", logMsgCStr);
    Py_INCREF(Py_None);
    return Py_None;
}

static RedisModuleString** createArgs(PyObject *args){
    // Declare and initialize variables for arguments processing.
    size_t argLen;
    const char* argumentCStr = NULL;
    RedisModuleString* argumentRedisStr = NULL;
    RedisModuleString** arguments = array_new(RedisModuleString*, 10);
    for(int i = 0 ; i < PyTuple_Size(args) ; ++i){
        PyObject* argument = PyTuple_GetItem(args, i);
        if(PyByteArray_Check(argument)) {
            // Argument is bytearray.
            argLen = PyByteArray_Size(argument);
            argumentCStr = PyByteArray_AsString(argument);
            argumentRedisStr = RedisModule_CreateString(NULL, argumentCStr, argLen);
        } else if(PyBytes_Check(argument)) {
            // Argument is bytes.
            argLen = PyBytes_Size(argument);
            argumentCStr = PyBytes_AsString(argument);
            argumentRedisStr = RedisModule_CreateString(NULL, argumentCStr, argLen);
        } else {
            // Argument is string.
            PyObject* argumentStr = PyObject_Str(argument);
            argumentCStr = PyUnicode_AsUTF8AndSize(argumentStr, &argLen);
            argumentRedisStr = RedisModule_CreateString(NULL, argumentCStr, argLen);
            // Decrease ref-count after done processing the argument.
            GearsPyDecRef(argumentStr);
        }
        arguments = array_append(arguments, argumentRedisStr);
    }

    GearsPyDecRef(args);
    return arguments;
}

static PyObject* createReply(RedisModuleCallReply *reply){
    PyObject* res = NULL;
    if(!reply || RedisModule_CallReplyType(reply) == REDISMODULE_REPLY_UNKNOWN){
        if(errno){
            PyErr_SetString(GearsError, strerror(errno));
        }else{
            PyErr_SetString(GearsError, "Failed executing command");
        }
        res = NULL;
    }
    else if(RedisModule_CallReplyType(reply) == REDISMODULE_REPLY_ERROR){
        size_t len;
        const char* replyStr = RedisModule_CallReplyStringPtr(reply, &len);
        PyErr_SetString(GearsError, replyStr);
    }else{
        res = replyToPyList(reply);
    }

    if(reply){
        RedisModule_FreeCallReply(reply);
    }

    return res;
}

static PyObject* executeCommand(PyObject *cls, PyObject *args){
    if(PyTuple_Size(args) < 1){
        return PyList_New(0);
    }
    RedisModuleCtx* rctx = RedisModule_GetThreadSafeContext(NULL);
    RedisGears_LockHanlderAcquire(rctx);

    PyObject* command = PyTuple_GetItem(args, 0);
    if(!PyUnicode_Check(command)){
        PyErr_SetString(GearsError, "the given command must be a string");
        RedisGears_LockHanlderRelease(rctx);
        RedisModule_FreeThreadSafeContext(rctx);
        return NULL;
    }
    const char* commandStr = PyUnicode_AsUTF8AndSize(command, NULL);

    RedisModuleString** arguments = createArgs(PyTuple_GetSlice(args, 1, PyTuple_Size(args)));


    RedisModuleCallReply *reply = RedisModule_Call(rctx, commandStr, "!v", arguments, array_len(arguments));

    PyObject* res = createReply(reply);

    array_free_ex(arguments, RedisModule_FreeString(rctx, *(RedisModuleString**)ptr));

    RedisGears_LockHanlderRelease(rctx);
    RedisModule_FreeThreadSafeContext(rctx);
    return res;
}

<<<<<<< HEAD
=======
typedef struct PyTensor{
   PyObject_HEAD
   RAI_Tensor* t;
} PyTensor;

static PyObject *PyTensor_ToFlatList(PyTensor * pyt){
    int ndims = RedisAI_TensorNumDims(pyt->t);
    PyObject* flatList = PyList_New(0);
    long long len = 0;
    long long totalElements = 1;
    for(int i = 0 ; i < ndims ; ++i){
        totalElements *= RedisAI_TensorDim(pyt->t, i);
    }
    for(long long j = 0 ; j < totalElements ; ++j){
        PyObject *pyVal = NULL;
        double doubleVal;
        long long longVal;
        if(RedisAI_TensorGetValueAsDouble(pyt->t, j, &doubleVal)){
            pyVal = PyFloat_FromDouble(doubleVal);
        }else if(RedisAI_TensorGetValueAsLongLong(pyt->t, j, &longVal)){
            pyVal = PyLong_FromLongLong(longVal);
        }else{
            PyErr_SetString(GearsError, "Failed converting tensor to flat list");
            GearsPyDecRef(flatList);
            return NULL;
        }

        PyList_Append(flatList, pyVal);
    }
    return flatList;
}

#define verifyRedisAILoaded() \
    if(!globals.redisAILoaded && (PyInitializeRedisAI() != REDISMODULE_OK)){ \
        PyErr_SetString(GearsError, "RedisAI is not loaded, it is not possible to use AI interface."); \
        return NULL;\
    }

static PyObject *PyTensor_ToStr(PyObject * pyObj){
    PyTensor* pyt = (PyTensor*)pyObj;
    PyObject* flatList = PyTensor_ToFlatList(pyt);
    if(!flatList){
        return NULL;
    }
    return PyObject_Repr(flatList);
}

static void PyTensor_Destruct(PyObject *pyObj){
    PyTensor* pyt = (PyTensor*)pyObj;
    RedisAI_TensorFree(pyt->t);
    Py_TYPE(pyObj)->tp_free((PyObject*)pyObj);
}

static PyTypeObject PyTensorType = {
    PyVarObject_HEAD_INIT(NULL, 0)
    "redisgears.PyTensor",       /* tp_name */
    sizeof(PyTensor),          /* tp_basicsize */
    0,                         /* tp_itemsize */
    PyTensor_Destruct,         /* tp_dealloc */
    0,                         /* tp_print */
    0,                         /* tp_getattr */
    0,                         /* tp_setattr */
    0,                         /* tp_compare */
    0,                         /* tp_repr */
    0,                         /* tp_as_number */
    0,                         /* tp_as_sequence */
    0,                         /* tp_as_mapping */
    0,                         /* tp_hash */
    0,                         /* tp_call */
    PyTensor_ToStr,            /* tp_str */
    0,                         /* tp_getattro */
    0,                         /* tp_setattro */
    0,                         /* tp_as_buffer */
    Py_TPFLAGS_DEFAULT | Py_TPFLAGS_BASETYPE,        /* tp_flags */
    "PyTensor",                /* tp_doc */
};

>>>>>>> e18f7acf
static PyObject* tensorGetDims(PyObject *cls, PyObject *args){
    verifyRedisAILoaded();
    if(PyTuple_Size(args) != 1){
        PyErr_SetString(GearsError, "Wrong number of arguments given to tensorGetDims");
        return NULL;
    }
    PyTensor* pyt = (PyTensor*)PyTuple_GetItem(args, 0);
    if(!PyObject_IsInstance((PyObject*)pyt, (PyObject*)&PyTensorType)){
        PyErr_SetString(GearsError, "Given argument is not of type PyTensor");
        return NULL;
    }
    int numDims = RedisAI_TensorNumDims(pyt->t);
    PyObject *tuple = PyTuple_New(numDims);
    for(int i = 0 ; i < numDims ; ++i){
        long long dim = RedisAI_TensorDim(pyt->t, i);
        PyObject* pyDim = PyLong_FromLongLong(dim);
        PyTuple_SetItem(tuple, i, pyDim);
    }
    return tuple;
}

static PyObject* tensorGetDataAsBlob(PyObject *cls, PyObject *args){
    verifyRedisAILoaded();
    if(PyTuple_Size(args) != 1){
        PyErr_SetString(GearsError, "Wrong number of arguments given to tensorGetDataAsBlob");
        return NULL;
    }
    PyTensor* pyt = (PyTensor*)PyTuple_GetItem(args, 0);
    if(!PyObject_IsInstance((PyObject*)pyt, (PyObject*)&PyTensorType)){
        PyErr_SetString(GearsError, "Given argument is not of type PyTensor");
        return NULL;
    }
    size_t size = RedisAI_TensorByteSize(pyt->t);
    char* data = RedisAI_TensorData(pyt->t);
    return PyByteArray_FromStringAndSize(data, size);
}

static PyObject* tensorToFlatList(PyObject *cls, PyObject *args){
    verifyRedisAILoaded();
    if(PyTuple_Size(args) != 1){
        PyErr_SetString(GearsError, "Wrong number of arguments given to tensorToFlatList");
        return NULL;
    }
    PyTensor* pyt = (PyTensor*)PyTuple_GetItem(args, 0);
    if(!PyObject_IsInstance((PyObject*)pyt, (PyObject*)&PyTensorType)){
        PyErr_SetString(GearsError, "Given argument is not of type PyTensor");
        return NULL;
    }
    return PyTensor_ToFlatList(pyt);
}

static size_t getDimsRecursive(PyObject *list, long long** dims){
    if(!PyList_Check(list)){
        return 0;
    }
    long long curr_dim = PyList_Size(list);
    *dims = array_append(*dims, curr_dim);
    return 1 + getDimsRecursive(PyList_GetItem(list, 0), dims);
}

static void getAllValues(PyObject *list, double** values){
    if(!PyList_Check(list)){
        double val = PyFloat_AsDouble(list);
        *values = array_append(*values, val);
        return;
    }
    for(size_t i = 0 ; i < PyList_Size(list); ++i){
        getAllValues(PyList_GetItem(list, i), values);
    }
}

static PyObject* createTensorFromBlob(PyObject *cls, PyObject *args){
    verifyRedisAILoaded();
    if(PyTuple_Size(args) != 3){
        PyErr_SetString(GearsError, "Wrong number of arguments given to createTensorFromBlob");
        return NULL;
    }
    PyObject* typeName = PyTuple_GetItem(args, 0);
    if(!PyUnicode_Check(typeName)){
        PyErr_SetString(GearsError, "type argument must be a string");
        return NULL;
    }
    PyObject* pyBlob = PyTuple_GetItem(args, 2);
    if(!PyByteArray_Check(pyBlob) && !PyBytes_Check(pyBlob) && !PyObject_CheckBuffer(pyBlob)){
        PyErr_SetString(GearsError, "blob argument must be bytes, byte array or a buffer");
        return NULL;
    }
    const char* typeNameStr = PyUnicode_AsUTF8AndSize(typeName, NULL);
    PyObject* pyDims = PyTuple_GetItem(args, 1);
    PyObject* dimsIter = PyObject_GetIter(pyDims);
    PyObject* currDim = NULL;
    if(dimsIter == NULL){
        PyErr_Clear();
        PyErr_SetString(GearsError, "dims argument must be iterable");
        return NULL;
    }
    
    // Returned object.
    PyObject* obj = NULL;
    // Dimenstions array.
    long long* dims = array_new(long long, 10);
    // Buffer input variables.
    bool buffered = false;
    Py_buffer view;
    size_t size;
    char* blob;
    bool free_blob = false;

    // Collect dims.
    while((currDim = PyIter_Next(dimsIter)) != NULL){
        if(!PyLong_Check(currDim)){
            PyErr_SetString(GearsError, "dims arguments must be long");
            GearsPyDecRef(currDim);
            GearsPyDecRef(dimsIter);
            goto clean_up;
        }
        if(PyErr_Occurred()){
            GearsPyDecRef(currDim);
            GearsPyDecRef(dimsIter);
            goto clean_up;
        }
        dims = array_append(dims, PyLong_AsLong(currDim));
        GearsPyDecRef(currDim);
    }
    GearsPyDecRef(dimsIter);

    RAI_Tensor* t = RedisAI_TensorCreate(typeNameStr, dims, array_len(dims));
    if(!t){
        PyErr_SetString(GearsError, "Failed creating tensor, make sure you put the right data type.");
        goto clean_up;
    }
    // Check expected tensor size.
    size_t expected_tensor_size = RedisAI_TensorByteSize(t);
    if(PyByteArray_Check(pyBlob)) {
        // Blob is byte array.
        size = PyByteArray_Size(pyBlob);
        blob = PyByteArray_AsString(pyBlob);
    } else if(PyBytes_Check(pyBlob)){
        // Blob is bytes.
        size = PyBytes_Size(pyBlob);
        blob = PyBytes_AsString(pyBlob);
    } else {
        // Blob is buffer.
        if(PyObject_GetBuffer(pyBlob, &view, PyBUF_STRIDED_RO) != 0){
            RedisAI_TensorFree(t);
            PyErr_SetString(GearsError, "Error getting buffer info.");
            goto clean_up;
        }

        size = view.len;
        if(!PyBuffer_IsContiguous(&view, 'A')){
            // Buffer is not contiguous - we need to copy it as a contiguous array.
            blob = RG_ALLOC(view.len);
            free_blob = true;
            if(PyBuffer_ToContiguous(blob, &view, view.len, 'A') != 0){
                RedisAI_TensorFree(t);
                PyErr_SetString(GearsError, "Error getting buffer info.");
                goto clean_up;
            }
        }
        else {
            blob = view.buf;
        }
        buffered = true;
    }
    // Validate input.
    if(size != expected_tensor_size) {
        RedisAI_TensorFree(t);
        PyErr_SetString(GearsError, "ERR data length does not match tensor shape and type");
        goto clean_up;
    }

    RedisAI_TensorSetData(t, blob, size);
    PyTensor* pyt = PyObject_New(PyTensor, &PyTensorType);
    pyt->t = t;
    obj = (PyObject*)pyt;

clean_up:
    if(buffered) PyBuffer_Release(&view);
    if(free_blob) RG_FREE(blob);
    array_free(dims);
    return obj;
}

static PyObject* createTensorFromValues(PyObject *cls, PyObject *args){
    verifyRedisAILoaded();
    if(PyTuple_Size(args) != 3){
        PyErr_SetString(GearsError, "Wrong number of arguments given to createTensorFromValues");
        return NULL;
    }
    RAI_Tensor* t = NULL;
    PyObject* typeName = PyTuple_GetItem(args, 0);
    if(!PyUnicode_Check(typeName)){
        PyErr_SetString(GearsError, "type argument must be a string");
        return NULL;
    }
    const char* typeNameStr = PyUnicode_AsUTF8AndSize(typeName, NULL);
    // todo: combine to a single function!!
    PyObject* pyDims = PyTuple_GetItem(args, 1);
    long long* dims = array_new(long long, 10);
    PyObject* dimsIter = PyObject_GetIter(pyDims);
    PyObject* currDim = NULL;
    if(dimsIter == NULL){
        PyErr_Clear();
        PyErr_SetString(GearsError, "dims argument must be iterable");
        return NULL;
    }
    while((currDim = PyIter_Next(dimsIter)) != NULL){
        if(!PyLong_Check(currDim)){
            PyErr_SetString(GearsError, "dims arguments must be long");
            GearsPyDecRef(currDim);
            GearsPyDecRef(dimsIter);
            goto error;
        }
        if(PyErr_Occurred()){
            GearsPyDecRef(currDim);
            GearsPyDecRef(dimsIter);
            goto error;
        }
        dims = array_append(dims, PyLong_AsLong(currDim));
        GearsPyDecRef(currDim);
    }
    GearsPyDecRef(dimsIter);

    t = RedisAI_TensorCreate(typeNameStr, dims, array_len(dims));
    if(!t){
        PyErr_SetString(GearsError, "Failed creating tensor, make sure you put the right data type.");
        goto error;
    }

    PyObject* values = PyTuple_GetItem(args, 2);
    PyObject* valuesIter = PyObject_GetIter(values);
    if(valuesIter == NULL){
        PyErr_SetString(GearsError, "values argument must be iterable");
        goto error;
    }
    PyObject* currValue = NULL;
    size_t index = 0;
    while((currValue = PyIter_Next(valuesIter)) != NULL){
        if(!PyFloat_Check(currValue)){
            PyErr_SetString(GearsError, "values arguments must be double");
            GearsPyDecRef(currValue);
            GearsPyDecRef(valuesIter);
            goto error;
        }
        RedisAI_TensorSetValueFromDouble(t, index++, PyFloat_AsDouble(currValue));
        GearsPyDecRef(currValue);
    }
    GearsPyDecRef(valuesIter);

    PyTensor* pyt = PyObject_New(PyTensor, &PyTensorType);
    pyt->t = t;
    array_free(dims);
    return (PyObject*)pyt;

error:
    array_free(dims);
    if(t) RedisAI_TensorFree(t);
    return NULL;
}

static PyObject* setTensorInKey(PyObject *cls, PyObject *args) {
    verifyRedisAILoaded();
    // Input validation: 2 arguments. args[0]: string. args[1]: tensor
    if(PyTuple_Size(args) != 2){
        PyErr_SetString(GearsError, "Wrong number of arguments given to setTensorInKey");
        return NULL;
    }
    PyObject* keyName = PyTuple_GetItem(args, 0);
    if(!PyUnicode_Check(keyName)){
        PyErr_SetString(GearsError, "key name argument must be a string");
        return NULL;
    }

    
    PyTensor* pyt = (PyTensor*)PyTuple_GetItem(args, 1);
    if(!PyObject_IsInstance((PyObject*)pyt, (PyObject*)&PyTensorType)){
        PyErr_SetString(GearsError, "Given argument is not of type PyTensor");
        return NULL;
    }

    RedisModuleType *ai_tensorType = RedisAI_TensorRedisType();
    size_t len;
    const char* keyNameCStr = PyUnicode_AsUTF8AndSize(keyName, &len);

    if(RedisGears_IsClusterMode()){
        const char* keyNodeId = RedisGears_GetNodeIdByKey(keyNameCStr);
        if(!RedisGears_ClusterIsMyId(keyNodeId)){
            PyErr_SetString(GearsError, "Given key is not in the current shard");
            return NULL;
        }
    }

    PyObject* obj = NULL;
    RedisModuleCtx* rctx = RedisModule_GetThreadSafeContext(NULL);
    RedisModuleString *keyNameStr = RedisModule_CreateString(rctx, keyNameCStr, len);
    RedisGears_LockHanlderAcquire(rctx);
    RedisModuleKey *key = RedisModule_OpenKey(rctx,keyNameStr, REDISMODULE_WRITE);
    // Check if the key is empty or 
    bool empty = RedisModule_KeyType(key) == REDISMODULE_KEYTYPE_EMPTY;
    if(!empty && (RedisModule_ModuleTypeGetType(key) != ai_tensorType)) {
        PyErr_SetString(GearsError, "ERR Key is already set with non tensor values.");
        goto clean_up;
    }

    // Set a shllow copy of the tensor.
    RedisModule_ModuleTypeSetValue(key, ai_tensorType, RedisAI_TensorGetShallowCopy(pyt->t));
    Py_INCREF(Py_None);
    obj = Py_None;
    
clean_up:
    RedisModule_CloseKey(key);
    RedisGears_LockHanlderRelease(rctx);
    RedisModule_FreeString(rctx, keyNameStr);
    RedisModule_FreeThreadSafeContext(rctx);
    return obj;
}

static PyObject* msetTensorsInKeyspace(PyObject *cls, PyObject *args) {
    verifyRedisAILoaded();
    if(PyTuple_Size(args) != 1){
        PyErr_SetString(GearsError, "Wrong number of arguments given to msetTensorInKeyspace");
        return NULL;
    }
    // Input should be a Dictionary<string, tensor>.
    PyObject* py_tensorDict = PyTuple_GetItem(args, 0);
    if(!PyDict_Check(py_tensorDict)){
        PyErr_SetString(GearsError, "Given argument is not of type PyDict");
        return NULL;
    }

    PyObject* obj = NULL;
    bool is_cluster = RedisGears_IsClusterMode();
    size_t len = PyDict_Size(py_tensorDict);
    array_new_on_stack(RedisModuleKey*, STACK_BUFFER_SIZE, keys);
    array_new_on_stack(RAI_Tensor*, STACK_BUFFER_SIZE, tensorList);
    array_new_on_stack(const char*, STACK_BUFFER_SIZE, keyNameList);

    Py_ssize_t i = 0;
    PyObject *key, *value;
    // Validate each key-value pair for <string, tensor> type.
    while (PyDict_Next(py_tensorDict, &i, &key, &value)) {
        if(!PyUnicode_Check(key)){
            PyErr_SetString(GearsError, "key name argument must be a string");
            goto clean_up;
        }
        if(!PyObject_IsInstance(value, (PyObject*)&PyTensorType)){
            PyErr_SetString(GearsError, "Given argument is not of type PyTensor");
            goto clean_up;         
        }
        tensorList = array_append(tensorList, ((PyTensor*)value)->t);
        size_t keylen;
        const char* keyNameCStr = PyUnicode_AsUTF8AndSize(key, &keylen);
        if(is_cluster){
            const char* keyNodeId = RedisGears_GetNodeIdByKey(keyNameCStr);
            if(!RedisGears_ClusterIsMyId(keyNodeId)){
                PyErr_SetString(GearsError, "Given key is not in the current shard");
                goto clean_up;
            }
        }
        keyNameList = array_append(keyNameList, keyNameCStr);
    }
   
    RedisModuleType *ai_tensorType = RedisAI_TensorRedisType();
    RedisModuleCtx* rctx = RedisModule_GetThreadSafeContext(NULL);
    RedisGears_LockHanlderAcquire(rctx);
    for(size_t i = 0; i < len; i++) {
        const char *keyNameCStr = keyNameList[i];
        RedisModuleString *keyNameStr = RedisModule_CreateString(rctx, keyNameCStr, strlen(keyNameCStr));
        RedisModuleKey *key = RedisModule_OpenKey(rctx,keyNameStr, REDISMODULE_WRITE);
        keys = array_append(keys, key);
        // Check if the key is empty or 
        bool empty = RedisModule_KeyType(key) == REDISMODULE_KEYTYPE_EMPTY;
        if(!empty && (RedisModule_ModuleTypeGetType(key) != ai_tensorType)) {
            RedisModule_FreeString(rctx, keyNameStr);
            PyErr_SetString(GearsError, "ERR Key is already set with non tensor values.");
            goto clean_up;
        }
        RedisModule_FreeString(rctx, keyNameStr);
    }
    // We are ok to modify keyspace.
    for(size_t i = 0; i < len; i++) {
        RedisModule_ModuleTypeSetValue(keys[i], ai_tensorType, RedisAI_TensorGetShallowCopy(tensorList[i]));
    }

    Py_INCREF(Py_None);
    obj = Py_None;

clean_up:
    array_free_ex(keys, RedisModule_CloseKey(*(RedisModuleKey**)ptr));
    RedisGears_LockHanlderRelease(rctx);
    RedisModule_FreeThreadSafeContext(rctx);
    array_free(tensorList);
    array_free(keyNameList);
    return obj;
}

static PyObject* getTensorFromKey(PyObject *cls, PyObject *args) {
     verifyRedisAILoaded();
    // Input validation: 1 argument. args[0]: string.
    if(PyTuple_Size(args) != 1){
        PyErr_SetString(GearsError, "Wrong number of arguments given to getTensorFromKey");
        return NULL;
    }
    PyObject* keyName = PyTuple_GetItem(args, 0);
    if(!PyUnicode_Check(keyName)){
        PyErr_SetString(GearsError, "key name argument must be a string");
        return NULL;
    }

    size_t len;
    const char* keyNameCStr = PyUnicode_AsUTF8AndSize(keyName, &len);
    if(RedisGears_IsClusterMode()){
        const char* keyNodeId = RedisGears_GetNodeIdByKey(keyNameCStr);
        if(!RedisGears_ClusterIsMyId(keyNodeId)){
            PyErr_SetString(GearsError, "Given key is not in the current shard");
        return NULL;
        }
    }
    PyObject* obj = NULL;
    RedisModuleType *ai_tensorType = RedisAI_TensorRedisType();
    RedisModuleCtx* rctx = RedisModule_GetThreadSafeContext(NULL);
    RedisModuleString *keyNameStr = RedisModule_CreateString(rctx, keyNameCStr, len);
    RedisGears_LockHanlderAcquire(rctx);
    RedisModuleKey *key = RedisModule_OpenKey(rctx,keyNameStr, REDISMODULE_READ);
    // Empty key.
    if (RedisModule_KeyType(key) == REDISMODULE_KEYTYPE_EMPTY) {
        PyErr_SetString(GearsError, "ERR tensor key is empty");
        goto clean_up;
    }
    // No tensor key.
    if (RedisModule_ModuleTypeGetType(key) != ai_tensorType) {
        PyErr_SetString(GearsError, "ERR key is not a tensor");
        goto clean_up;
    }
    // Read tensor and clean up.
    RAI_Tensor *tensor = RedisModule_ModuleTypeGetValue(key);
    PyTensor* pyt = PyObject_New(PyTensor, &PyTensorType);
    pyt->t = RedisAI_TensorGetShallowCopy(tensor);
    obj = (PyObject*)pyt;

clean_up:
    RedisModule_CloseKey(key);
    RedisGears_LockHanlderRelease(rctx);
    RedisModule_FreeString(rctx, keyNameStr);
    RedisModule_FreeThreadSafeContext(rctx);
    return obj;
}

static PyObject* mgetTensorsFromKeyspace(PyObject *cls, PyObject *args) {
     verifyRedisAILoaded();
    // Input validation: 1 argument. args[0]: List<String>.
    if(PyTuple_Size(args) != 1){
        PyErr_SetString(GearsError, "Wrong number of arguments given to getTensorsFromKeyspace");
        return NULL;
    }
    PyObject* keys_iter = PyObject_GetIter(PyTuple_GetItem(args, 0));
    if(!keys_iter){
        PyErr_SetString(GearsError, "keys argument must be iterable");
        return NULL;
    }

    PyObject* obj = NULL;
    array_new_on_stack(const char*, STACK_BUFFER_SIZE, keyNameList);
    array_new_on_stack(RedisModuleKey*, STACK_BUFFER_SIZE, keys);
    bool is_cluster = RedisGears_IsClusterMode();
    PyObject* keyName = NULL;
    while((keyName = PyIter_Next(keys_iter)) != NULL) {
        // Check for string.
        if(!PyUnicode_Check(keyName)) {
            PyErr_SetString(GearsError, "key name argument must be a string");
            goto clean_up;
        }
        size_t keylen;
        const char* keyNameCStr = PyUnicode_AsUTF8AndSize(keyName, &keylen);
        // In cluster, verify all keys are in the local shard.
        if(is_cluster){
            const char* keyNodeId = RedisGears_GetNodeIdByKey(keyNameCStr);
            if(!RedisGears_ClusterIsMyId(keyNodeId)){
                PyErr_SetString(GearsError, "Given key is not in the current shard");
                goto clean_up;
            }
        }
        keyNameList = array_append(keyNameList, keyNameCStr);
    }

    size_t len = array_len(keyNameList);
    RedisModuleType *ai_tensorType = RedisAI_TensorRedisType();
    RedisModuleCtx* rctx = RedisModule_GetThreadSafeContext(NULL);
    RedisGears_LockHanlderAcquire(rctx);
    for(size_t i = 0; i < len; i++) {
        // Open key.
        const char *keyNameCStr = keyNameList[i];
        RedisModuleString *keyNameStr = RedisModule_CreateString(rctx, keyNameCStr, strlen(keyNameCStr));
        RedisModuleKey *key = RedisModule_OpenKey(rctx,keyNameStr, REDISMODULE_READ);
        keys = array_append(keys, key);
        // Empty key.
        if (RedisModule_KeyType(key) == REDISMODULE_KEYTYPE_EMPTY) {
            RedisModule_FreeString(rctx, keyNameStr);
            PyErr_SetString(GearsError, "ERR tensor key is empty");
            goto clean_up;
        }
        // No tensor key.
        if (RedisModule_ModuleTypeGetType(key) != ai_tensorType) {
            RedisModule_FreeString(rctx, keyNameStr);
            PyErr_SetString(GearsError, "ERR key is not a tensor");
            goto clean_up;
        }
        // Success. Set key and release string.
        RedisModule_FreeString(rctx, keyNameStr);
    }
    
    PyObject* tensorsList = PyList_New(0);
    // Read tensors.
    for(size_t i = 0; i < len; i++) {
        RAI_Tensor *tensor = RedisModule_ModuleTypeGetValue(keys[i]);
        PyTensor* pyt = PyObject_New(PyTensor, &PyTensorType);
        pyt->t = RedisAI_TensorGetShallowCopy(tensor);
        PyList_Append(tensorsList, (PyObject*)pyt);
        GearsPyDecRef((PyObject*)pyt);
    }
    obj = tensorsList;

clean_up:

    array_free_ex(keys, RedisModule_CloseKey(*(RedisModuleKey**)ptr));
    RedisGears_LockHanlderRelease(rctx);
    RedisModule_FreeThreadSafeContext(rctx);
    array_free(keyNameList);
    GearsPyDecRef(keys_iter);
    return obj;
}

typedef struct PyGraphRunner{
   PyObject_HEAD
   RAI_ModelRunCtx* g;
} PyGraphRunner;

static PyObject* PyGraph_ToStr(PyObject *obj){
    return PyUnicode_FromString("PyGraphRunner to str");
}

static void PyGraphRunner_Destruct(PyObject *pyObj){
    PyGraphRunner* pyg = (PyGraphRunner*)pyObj;
    if (pyg->g) RedisAI_ModelRunCtxFree(pyg->g);
    Py_TYPE(pyObj)->tp_free((PyObject*)pyObj);
}

static PyTypeObject PyGraphRunnerType = {
    PyVarObject_HEAD_INIT(NULL, 0)
    "redisgears.PyGraphRunner",             /* tp_name */
    sizeof(PyGraphRunner), /* tp_basicsize */
    0,                         /* tp_itemsize */
    PyGraphRunner_Destruct,    /* tp_dealloc */
    0,                         /* tp_print */
    0,                         /* tp_getattr */
    0,                         /* tp_setattr */
    0,                         /* tp_compare */
    0,                         /* tp_repr */
    0,                         /* tp_as_number */
    0,                         /* tp_as_sequence */
    0,                         /* tp_as_mapping */
    0,                         /* tp_hash */
    0,                         /* tp_call */
    PyGraph_ToStr,                         /* tp_str */
    0,                         /* tp_getattro */
    0,                         /* tp_setattro */
    0,                         /* tp_as_buffer */
    Py_TPFLAGS_DEFAULT | Py_TPFLAGS_BASETYPE,        /* tp_flags */
    "PyGraphRunner",           /* tp_doc */
};

static PyObject* createModelRunner(PyObject *cls, PyObject *args){
    verifyRedisAILoaded();
    if(PyTuple_Size(args) != 1){
        PyErr_SetString(GearsError, "Wrong number of arguments given to createModelRunner");
        return NULL;
    }
    PyObject* keyName = PyTuple_GetItem(args, 0);
    if(!PyUnicode_Check(keyName)){
        PyErr_SetString(GearsError, "key argument must be a string");
        return NULL;
    }
    const char* keyNameStr = PyUnicode_AsUTF8AndSize(keyName, NULL);
    RedisModuleCtx *ctx = RedisModule_GetThreadSafeContext(NULL);
    RedisGears_LockHanlderAcquire(ctx);

    RedisModuleString* keyRedisStr = RedisModule_CreateString(ctx, keyNameStr, strlen(keyNameStr));

    RedisModuleKey *key = RedisModule_OpenKey(ctx, keyRedisStr, REDISMODULE_READ);
    if(RedisModule_KeyType(key) != REDISMODULE_KEYTYPE_MODULE){
        RedisModule_FreeString(ctx, keyRedisStr);
        RedisModule_CloseKey(key);
        RedisGears_LockHanlderRelease(ctx);
        RedisModule_FreeThreadSafeContext(ctx);
        PyErr_SetString(GearsError, "given key do not contain RedisAI model");
        return NULL;
    }
    // todo:
    // It might be another module key, we need api from RedisAI to verify
    // it really an RedisAI model
    RAI_Model *g = RedisModule_ModuleTypeGetValue(key);
    RAI_ModelRunCtx* runCtx = RedisAI_ModelRunCtxCreate(g);

    RedisModule_FreeString(ctx, keyRedisStr);
    RedisModule_CloseKey(key);
    RedisGears_LockHanlderRelease(ctx);
    RedisModule_FreeThreadSafeContext(ctx);

    PyGraphRunner* pyg = PyObject_New(PyGraphRunner, &PyGraphRunnerType);
    pyg->g = runCtx;

    return (PyObject*)pyg;
}

static PyObject* modelRunnerAddInput(PyObject *cls, PyObject *args){
    verifyRedisAILoaded();
    if(PyTuple_Size(args) != 3){
        PyErr_SetString(GearsError, "Wrong number of arguments given to modelRunnerAddInput");
        return NULL;
    }
    PyGraphRunner* pyg = (PyGraphRunner*)PyTuple_GetItem(args, 0);
    if(!PyObject_IsInstance((PyObject*)pyg, (PyObject*)&PyGraphRunnerType)){
        PyErr_SetString(GearsError, "Given argument is not of type PyGraphRunner");
        return NULL;
    }
	if(pyg->g == NULL){
		PyErr_SetString(GearsError, "PyGraphRunner is invalid");
		return NULL;
	}
    PyObject* inputName = PyTuple_GetItem(args, 1);
    if(!PyUnicode_Check(inputName)){
        PyErr_SetString(GearsError, "input name argument must be a string");
        return NULL;
    }
    const char* inputNameStr = PyUnicode_AsUTF8AndSize(inputName, NULL);
    PyTensor* pyt = (PyTensor*)PyTuple_GetItem(args, 2);
    if(!PyObject_IsInstance((PyObject*)pyt, (PyObject*)&PyTensorType)){
        PyErr_SetString(GearsError, "Given argument is not of type PyTensorType");
        return NULL;
    }
    RedisAI_ModelRunCtxAddInput(pyg->g, inputNameStr, pyt->t);
    return PyLong_FromLong(1);
}

static PyObject* modelRunnerAddOutput(PyObject *cls, PyObject *args){
    verifyRedisAILoaded();
    if(PyTuple_Size(args) != 2){
        PyErr_SetString(GearsError, "Wrong number of arguments given to modelRunnerAddOutput");
        return NULL;
    }
    PyGraphRunner* pyg = (PyGraphRunner*)PyTuple_GetItem(args, 0);
    if(!PyObject_IsInstance((PyObject*)pyg, (PyObject*)&PyGraphRunnerType)){
        PyErr_SetString(GearsError, "Given argument is not of type PyGraphRunner");
        return NULL;
    }
	if(pyg->g == NULL){
		PyErr_SetString(GearsError, "PyGraphRunner is invalid");
		return NULL;
	}
    PyObject* outputName = PyTuple_GetItem(args, 1);
    if(!PyUnicode_Check(outputName)){
        PyErr_SetString(GearsError, "output name argument must be a string");
        return NULL;
    }
    const char* outputNameStr = PyUnicode_AsUTF8AndSize(outputName, NULL);
    RedisAI_ModelRunCtxAddOutput(pyg->g, outputNameStr);
    return PyLong_FromLong(1);
}

static PyObject* modelRunnerRun(PyObject *cls, PyObject *args){
    verifyRedisAILoaded();
    if(PyTuple_Size(args) != 1){
        PyErr_SetString(GearsError, "Wrong number of arguments given to modelRunnerRun");
        return NULL;
    }
    PyGraphRunner* pyg = (PyGraphRunner*)PyTuple_GetItem(args, 0);
    if(!PyObject_IsInstance((PyObject*)pyg, (PyObject*)&PyGraphRunnerType)){
        PyErr_SetString(GearsError, "Given argument is not of type PyGraphRunner");
        return NULL;
    }
	if(pyg->g == NULL){
		PyErr_SetString(GearsError, "PyGraphRunner is invalid");
		return NULL;
	}
    RAI_Error* err;
    RedisAI_InitError(&err);
    RAI_ModelRunCtx *mctx = pyg->g;
    pyg->g = NULL;
    PyThreadState* _save = PyEval_SaveThread();
    RedisAI_ModelRun(&mctx, 1, err);
    PyEval_RestoreThread(_save);
    if (RedisAI_GetErrorCode(err) != RedisAI_ErrorCode_OK) {
        PyErr_SetString(GearsError, RedisAI_GetError(err));
        RedisAI_FreeError(err);
		RedisAI_ModelRunCtxFree(mctx);
        return NULL;
    }
    RedisAI_FreeError(err);
    PyObject* tensorList = PyList_New(0);
    for(size_t i = 0 ; i < RedisAI_ModelRunCtxNumOutputs(mctx) ; ++i){
        PyTensor* pyt = PyObject_New(PyTensor, &PyTensorType);
        pyt->t = RedisAI_TensorGetShallowCopy(RedisAI_ModelRunCtxOutputTensor(mctx, i));
        PyList_Append(tensorList, (PyObject*)pyt);
        GearsPyDecRef((PyObject*)pyt);
    }
    RedisAI_ModelRunCtxFree(mctx);
    return tensorList;
}

static void FinishAsyncModelRun(RAI_OnFinishCtx *onFinishCtx, void *private_data) {

	RAI_Error *error;
	RedisAI_InitError(&error);
	RAI_ModelRunCtx* mctx = RedisAI_GetAsModelRunCtx(onFinishCtx, error);

	RedisGearsPy_LOCK
	PyObject* future = private_data;
	PyObject* pArgs = PyTuple_New(2);
	PyTuple_SetItem(pArgs, 0, future);

	if (RedisAI_GetErrorCode(error) != RedisAI_ErrorCode_OK) {
		const char *errStr = RedisAI_GetError(error);
		PyObject* pyErr = PyUnicode_FromStringAndSize(errStr, strlen(errStr));
		PyTuple_SetItem(pArgs, 1, pyErr);
		PyObject_CallObject(setFutureExceptionFunction, pArgs);
		goto finish;
	}

    PyObject* tensorList = PyList_New(0);
	for(size_t i = 0 ; i < RedisAI_ModelRunCtxNumOutputs(mctx) ; ++i){
		PyTensor* pyt = PyObject_New(PyTensor, &PyTensorType);
		pyt->t = RedisAI_TensorGetShallowCopy(RedisAI_ModelRunCtxOutputTensor(mctx, i));
		PyList_Append(tensorList, (PyObject*)pyt);
		GearsPyDecRef((PyObject*)pyt);
	}

	PyTuple_SetItem(pArgs, 1, tensorList);
	PyObject* r = PyObject_CallObject(setFutureResultsFunction, pArgs);
	if(!r){
		char* err = getPyError();
		RedisModule_Log(NULL, "warning", "Error happened when releasing execution future, error='%s'", err);
		RG_FREE(err);
	}else{
		GearsPyDecRef(r);
	}

	finish:
	RedisAI_FreeError(error);
	RedisAI_ModelRunCtxFree(mctx);
	GearsPyDecRef(pArgs);
	RedisGearsPy_UNLOCK
}

static PyObject* modelRunnerRunAsync(PyObject *cls, PyObject *args){
	verifyRedisAILoaded();
	if (RedisAI_ModelRunAsync == NULL) {
		PyErr_SetString(GearsError, "Asynchronous run is not supported in RedisAI version");
		return NULL;
	}
	if(PyTuple_Size(args) != 1){
		PyErr_SetString(GearsError, "Wrong number of arguments given to modelRunnerRunAsync");
		return NULL;
	}
	PyGraphRunner* pyg = (PyGraphRunner*)PyTuple_GetItem(args, 0);
	if(!PyObject_IsInstance((PyObject*)pyg, (PyObject*)&PyGraphRunnerType)){
		PyErr_SetString(GearsError, "Given argument is not of type PyGraphRunner");
		return NULL;
	}
	if(pyg->g == NULL){
		PyErr_SetString(GearsError, "PyGraphRunner is invalid");
		return NULL;
	}
	PyObject* pArgs = PyTuple_New(0);
	PyObject* future = PyObject_CallObject(createFutureFunction, pArgs);
	GearsPyDecRef(pArgs);

	RedisAI_ModelRunAsync(pyg->g, FinishAsyncModelRun, future);
	pyg->g = NULL;
	Py_INCREF(future);
	return future;
}

typedef struct PyTorchScriptRunner{
   PyObject_HEAD
   RAI_ScriptRunCtx* s;
} PyTorchScriptRunner;

static PyObject* PyTorchScript_ToStr(PyObject *obj){
    return PyUnicode_FromString("PyTorchScriptRunner to str");
}

static void PyTorchScriptRunner_Destruct(PyObject *pyObj){
    PyTorchScriptRunner* pys = (PyTorchScriptRunner*)pyObj;
    if (pys->s) RedisAI_ScriptRunCtxFree(pys->s);
    Py_TYPE(pyObj)->tp_free((PyObject*)pyObj);
}

static PyTypeObject PyTorchScriptRunnerType = {
    PyVarObject_HEAD_INIT(NULL, 0)
    "redisgears.PyTorchScriptRunner",             /* tp_name */
    sizeof(PyTorchScriptRunner), /* tp_basicsize */
    0,                         /* tp_itemsize */
    PyTorchScriptRunner_Destruct,    /* tp_dealloc */
    0,                         /* tp_print */
    0,                         /* tp_getattr */
    0,                         /* tp_setattr */
    0,                         /* tp_compare */
    0,                         /* tp_repr */
    0,                         /* tp_as_number */
    0,                         /* tp_as_sequence */
    0,                         /* tp_as_mapping */
    0,                         /* tp_hash */
    0,                         /* tp_call */
    PyTorchScript_ToStr,                         /* tp_str */
    0,                         /* tp_getattro */
    0,                         /* tp_setattro */
    0,                         /* tp_as_buffer */
    Py_TPFLAGS_DEFAULT | Py_TPFLAGS_BASETYPE,        /* tp_flags */
    "PyTorchScriptRunner",           /* tp_doc */
};

static PyObject* createScriptRunner(PyObject *cls, PyObject *args){
    verifyRedisAILoaded();
    if(PyTuple_Size(args) != 2){
        PyErr_SetString(GearsError, "Wrong number of arguments given to createScriptRunner");
        return NULL;
    }
    PyObject* keyName = PyTuple_GetItem(args, 0);
    if(!PyUnicode_Check(keyName)){
        PyErr_SetString(GearsError, "key name argument must be a string");
        return NULL;
    }
    PyObject* fnName = PyTuple_GetItem(args, 1);
    if(!PyUnicode_Check(fnName)){
        PyErr_SetString(GearsError, "function name argument must be a string");
        return NULL;
    }

    const char* keyNameStr = PyUnicode_AsUTF8AndSize(keyName, NULL);

    RedisModuleCtx *ctx = RedisModule_GetThreadSafeContext(NULL);
    RedisGears_LockHanlderAcquire(ctx);

    RedisModuleString* keyRedisStr = RedisModule_CreateString(ctx, keyNameStr, strlen(keyNameStr));

    RedisModuleKey *key = RedisModule_OpenKey(ctx, keyRedisStr, REDISMODULE_READ);

    if(RedisModule_KeyType(key) != REDISMODULE_KEYTYPE_MODULE){
        RedisModule_FreeString(ctx, keyRedisStr);
        RedisModule_CloseKey(key);
        RedisGears_LockHanlderRelease(ctx);
        RedisModule_FreeThreadSafeContext(ctx);
        PyErr_SetString(GearsError, "given key do not contain RedisAI script");
        return NULL;
    }

    // todo:
    // It might be another module key, we need api from RedisAI to verify
    // it really an RedisAI model

    RAI_Script *s = RedisModule_ModuleTypeGetValue(key);

    const char* fnNameStr = PyUnicode_AsUTF8AndSize(fnName, NULL);

    RAI_ScriptRunCtx* runCtx = RedisAI_ScriptRunCtxCreate(s, fnNameStr);

    RedisModule_FreeString(ctx, keyRedisStr);
    RedisModule_CloseKey(key);
    RedisGears_LockHanlderRelease(ctx);
    RedisModule_FreeThreadSafeContext(ctx);

    PyTorchScriptRunner* pys = PyObject_New(PyTorchScriptRunner, &PyTorchScriptRunnerType);
    pys->s = runCtx;

    return (PyObject*)pys;
}

static PyObject* scriptRunnerAddInput(PyObject *cls, PyObject *args){
    verifyRedisAILoaded();
    if(PyTuple_Size(args) != 2){
        PyErr_SetString(GearsError, "Wrong number of arguments given to scriptRunnerAddInput");
        return NULL;
    }
    PyTorchScriptRunner* pys = (PyTorchScriptRunner*)PyTuple_GetItem(args, 0);
    if(!PyObject_IsInstance((PyObject*)pys, (PyObject*)&PyTorchScriptRunnerType)){
        PyErr_SetString(GearsError, "Given argument is not of type PyTorchScriptRunner");
        return NULL;
    }
    if(pys->s == NULL){
        PyErr_SetString(GearsError, "PyTorchScriptRunner is invalid");
        return NULL;
    }
    PyTensor* pyt = (PyTensor*)PyTuple_GetItem(args, 1);
    if(!PyObject_IsInstance((PyObject*)pyt, (PyObject*)&PyTensorType)){
        PyErr_SetString(GearsError, "Given argument is not of type PyTensor");
        return NULL;
    }
    RAI_Error* err;
    RedisAI_InitError(&err);
    RedisAI_ScriptRunCtxAddInput(pys->s, pyt->t, err);
    if (RedisAI_GetErrorCode(err) != RedisAI_ErrorCode_OK) {
        PyErr_SetString(GearsError, RedisAI_GetError(err));
        RedisAI_FreeError(err);
        return NULL;
    }
    RedisAI_FreeError(err);
    Py_INCREF(Py_None);
    return Py_None;
}

static PyObject* scriptRunnerAddInputList(PyObject *cls, PyObject *args){
    verifyRedisAILoaded();

    if(PyTuple_Size(args) != 2){
        PyErr_SetString(GearsError, "Wrong number of arguments given to scriptRunnerAddInput");
        return NULL;
    }
    PyTorchScriptRunner* pys = (PyTorchScriptRunner*)PyTuple_GetItem(args, 0);
    if(!PyObject_IsInstance((PyObject*)pys, (PyObject*)&PyTorchScriptRunnerType)){
        PyErr_SetString(GearsError, "Given argument is not of type PyTorchScriptRunner");
        return NULL;
    }
    if(pys->s == NULL){
        PyErr_SetString(GearsError, "PyTorchScriptRunner is invalid");
        return NULL;
    }
    PyObject* py_tensors_iter = PyObject_GetIter(PyTuple_GetItem(args, 1));
    if(!py_tensors_iter){
        PyErr_SetString(GearsError, "Tensors argument must be iterable");
        return NULL;
    }

    PyObject* obj = NULL;
    array_new_on_stack(RAI_Tensor*, STACK_BUFFER_SIZE, tensorList);
    RAI_Error* err;
    RedisAI_InitError(&err);
    PyTensor* pyt;
    while((pyt = (PyTensor*)PyIter_Next(py_tensors_iter)) != NULL) {
        if(!PyObject_IsInstance((PyObject*)pyt, (PyObject*)&PyTensorType)){
            PyErr_SetString(GearsError, "Given argument is not of type PyTensor");
            goto clean_up;
        }
        tensorList = array_append(tensorList, pyt->t);
    }

    RedisAI_ScriptRunCtxAddInputList(pys->s, tensorList, array_len(tensorList), err);
    if (RedisAI_GetErrorCode(err) != RedisAI_ErrorCode_OK) {
        PyErr_SetString(GearsError, RedisAI_GetError(err));
        goto clean_up;
    }
    Py_INCREF(Py_None);
    obj = Py_None;
clean_up:

    GearsPyDecRef(py_tensors_iter);
    array_free(tensorList);
    RedisAI_FreeError(err);
    return obj;
}

static PyObject* scriptRunnerAddOutput(PyObject *cls, PyObject *args){
    verifyRedisAILoaded();
    if(PyTuple_Size(args) != 1){
        PyErr_SetString(GearsError, "Wrong number of arguments given to scriptRunnerAddOutput");
        return NULL;
    }
    PyTorchScriptRunner* pys = (PyTorchScriptRunner*)PyTuple_GetItem(args, 0);
    if(!PyObject_IsInstance((PyObject*)pys, (PyObject*)&PyTorchScriptRunnerType)){
        PyErr_SetString(GearsError, "Given argument is not of type PyTorchScriptRunner");
        return NULL;
    }
	if(pys->s == NULL){
		PyErr_SetString(GearsError, "PyTorchScriptRunner is invalid");
		return NULL;
	}
    RedisAI_ScriptRunCtxAddOutput(pys->s);
    return PyLong_FromLong(1);
}

static PyObject* scriptRunnerRun(PyObject *cls, PyObject *args){
    verifyRedisAILoaded();
    if(PyTuple_Size(args) != 1){
        PyErr_SetString(GearsError, "Wrong number of arguments given to scriptRunnerRun");
        return NULL;
    }
    PyTorchScriptRunner* pys = (PyTorchScriptRunner*)PyTuple_GetItem(args, 0);
    if(!PyObject_IsInstance((PyObject*)pys, (PyObject*)&PyTorchScriptRunnerType)){
        PyErr_SetString(GearsError, "Given argument is not of type PyTorchScriptRunner");
        return NULL;
    }
	if(pys->s == NULL){
		PyErr_SetString(GearsError, "PyTorchScriptRunner is invalid");
		return NULL;
	}
    RAI_Error* err;
    RedisAI_InitError(&err);
	RAI_ScriptRunCtx *sctx = pys->s;
	pys->s = NULL;
    PyThreadState* _save = PyEval_SaveThread();
    RedisAI_ScriptRun(sctx, err);
    PyEval_RestoreThread(_save);
    if (RedisAI_GetErrorCode(err) != RedisAI_ErrorCode_OK) {
        PyErr_SetString(GearsError, RedisAI_GetError(err));
        RedisAI_FreeError(err);
        RedisAI_ScriptRunCtxFree(sctx);
        return NULL;
    }
    RedisAI_FreeError(err);
    PyObject* tensorList = PyList_New(0);
    for(size_t i = 0 ; i < RedisAI_ScriptRunCtxNumOutputs(sctx) ; ++i){
        PyTensor* pyt = PyObject_New(PyTensor, &PyTensorType);
        pyt->t = RedisAI_TensorGetShallowCopy(RedisAI_ScriptRunCtxOutputTensor(sctx, i));
        PyList_Append(tensorList, (PyObject*)pyt);
        GearsPyDecRef((PyObject*)pyt);
    }
	RedisAI_ScriptRunCtxFree(sctx);
    return tensorList;
}

static void FinishAsyncScriptRun(RAI_OnFinishCtx *onFinishCtx, void *private_data) {

	RAI_Error *error;
	RedisAI_InitError(&error);
	RAI_ScriptRunCtx* sctx = RedisAI_GetAsScriptRunCtx(onFinishCtx, error);

	RedisGearsPy_LOCK
	PyObject* future = private_data;
	PyObject* pArgs = PyTuple_New(2);
	PyTuple_SetItem(pArgs, 0, future);

	if (RedisAI_GetErrorCode(error) != RedisAI_ErrorCode_OK) {
		const char *errStr = RedisAI_GetError(error);
		PyObject* pyErr = PyUnicode_FromStringAndSize(errStr, strlen(errStr));
		PyTuple_SetItem(pArgs, 1, pyErr);
		PyObject_CallObject(setFutureExceptionFunction, pArgs);
		goto finish;
	}

    PyObject* tensorList = PyList_New(0);
	for(size_t i = 0 ; i < RedisAI_ScriptRunCtxNumOutputs(sctx) ; ++i){
		PyTensor* pyt = PyObject_New(PyTensor, &PyTensorType);
		pyt->t = RedisAI_TensorGetShallowCopy(RedisAI_ScriptRunCtxOutputTensor(sctx, i));
		PyList_Append(tensorList, (PyObject*)pyt);
		GearsPyDecRef((PyObject*)pyt);
	}

	PyTuple_SetItem(pArgs, 1, tensorList);
	PyObject* r = PyObject_CallObject(setFutureResultsFunction, pArgs);
	if(!r){
		char* err = getPyError();
		RedisModule_Log(NULL, "warning", "Error happened when releasing execution future, error='%s'", err);
		RG_FREE(err);
	}else{
		GearsPyDecRef(r);
	}

	finish:
	RedisAI_FreeError(error);
	RedisAI_ScriptRunCtxFree(sctx);
	GearsPyDecRef(pArgs);
	RedisGearsPy_UNLOCK
}

static PyObject* scriptRunnerRunAsync(PyObject *cls, PyObject *args){
	verifyRedisAILoaded();
	if (RedisAI_ScriptRunAsync == NULL) {
		PyErr_SetString(GearsError, "Asynchronous run is not supported in RedisAI version");
		return NULL;
	}
	if(PyTuple_Size(args) != 1){
		PyErr_SetString(GearsError, "Wrong number of arguments given to scriptRunnerRunAsync");
		return NULL;
	}
	PyTorchScriptRunner* pys = (PyTorchScriptRunner*)PyTuple_GetItem(args, 0);
	if(!PyObject_IsInstance((PyObject*)pys, (PyObject*)&PyTorchScriptRunnerType)){
		PyErr_SetString(GearsError, "Given argument is not of type PyTorchScriptRunner");
		return NULL;
	}
	if(pys->s == NULL){
		PyErr_SetString(GearsError, "PyTorchScriptRunner is invalid");
		return NULL;
	}
	PyObject* pArgs = PyTuple_New(0);
	PyObject* future = PyObject_CallObject(createFutureFunction, pArgs);
	GearsPyDecRef(pArgs);

	RedisAI_ScriptRunAsync(pys->s, FinishAsyncScriptRun, future);
	pys->s = NULL;
	Py_INCREF(future);
	return future;
}

#define TIME_EVENT_ENCVER 2
#define TIME_EVENT_ENCVER_WITH_VERSIONED_SESSION_PYCALLBACK 2

typedef enum{
    TE_STATUS_RUNNING, TE_STATUS_ERR
}TimeEventStatus;

typedef struct TimerData{
    uint64_t period;
    RedisModuleTimerID id;
    PyObject* callback;
    PythonSessionCtx* session;
    TimeEventStatus status;
}TimerData;

#define RG_TIME_EVENT_TYPE "rg_timeev"

RedisModuleType *TimeEventType;

static void TimeEvent_Callback(RedisModuleCtx *ctx, void *data){
    TimerData* td = data;
    PythonExecutionCtx pectx = PythonExecutionCtx_New(td->session, NULL);
    RedisGearsPy_Lock(&pectx);
    PyObject* pArgs = PyTuple_New(0);
    PyObject_CallObject(td->callback, pArgs);
    if(PyErr_Occurred()){
        char* error = getPyError();
        RedisModule_Log(staticCtx, "warning", "Error occured on TimeEvent_Callback, error=%s", error);
        RG_FREE(error);
        td->status =TE_STATUS_ERR;
    }else{
        td->id = RedisModule_CreateTimer(ctx, td->period * 1000, TimeEvent_Callback, td);
    }
    GearsPyDecRef(pArgs);
    RedisGearsPy_Unlock(&pectx);
}

static void *TimeEvent_RDBLoad(RedisModuleIO *rdb, int encver){
    TimerData* td = RG_ALLOC(sizeof(*td));
    td->status = TE_STATUS_RUNNING;
    td->period = RedisModule_LoadUnsigned(rdb);

    int version = 0;
    if(encver >= TIME_EVENT_ENCVER_WITH_VERSIONED_SESSION_PYCALLBACK){
        version = RedisModule_LoadUnsigned(rdb);
    }

    size_t serializedSessionLen;
    char *serializedSession = RedisModule_LoadStringBuffer(rdb, &serializedSessionLen);
    Gears_Buffer sessionBuff = {
            .buff = serializedSession,
            .size = serializedSessionLen,
            .cap = serializedSessionLen,
    };
    Gears_BufferReader br;
    Gears_BufferReaderInit(&br, &sessionBuff);
    char* err = NULL;
    td->session = PythonSessionCtx_Deserialize(NULL, &br, version, &err);
    if(!td->session){
        RedisModule_Log(staticCtx, "warning", "Could not deserialize TimeEven Session, error='%s'", err);
    }
    RedisModule_Free(serializedSession);

    version = 0;
    if(encver >= TIME_EVENT_ENCVER_WITH_VERSIONED_SESSION_PYCALLBACK){
        version = RedisModule_LoadUnsigned(rdb);
    }

    size_t len;
    char* buff = RedisModule_LoadStringBuffer(rdb, &len);
    Gears_Buffer b = {
            .cap = len,
            .size = len,
            .buff = buff,
    };
    Gears_BufferReader reader;
    Gears_BufferReaderInit(&reader, &b);
    td->callback = RedisGearsPy_PyCallbackDeserialize(NULL, &reader, version, NULL);
    RedisModule_Assert(td->callback);

    // change callback global
    PythonExecutionCtx pectx = PythonExecutionCtx_New(td->session, NULL);
    RedisGearsPy_Lock(&pectx);
    PyFunctionObject* callback_func = (PyFunctionObject*)td->callback;
    PyDict_Merge(td->session->globalsDict, callback_func->func_globals, 0);
    GearsPyDecRef(callback_func->func_globals);
    callback_func->func_globals = td->session->globalsDict;
    Py_INCREF(callback_func->func_globals);
    RedisGearsPy_Unlock(&pectx);

    RedisModule_Free(buff);
    RedisModuleCtx* ctx = RedisModule_GetThreadSafeContext(NULL);
    td->id = RedisModule_CreateTimer(ctx, td->period * 1000, TimeEvent_Callback, td);
    RedisModule_FreeThreadSafeContext(ctx);
    return td;
}

static void TimeEvent_RDBSave(RedisModuleIO *rdb, void *value){
    TimerData* td = value;
    RedisModule_SaveUnsigned(rdb, td->period);
    RedisModule_SaveUnsigned(rdb, PY_SESSION_TYPE_VERSION);
    Gears_Buffer* b = Gears_BufferCreate();
    Gears_BufferWriter bw;
    Gears_BufferWriterInit(&bw, b);
    PythonSessionCtx_Serialize(NULL, td->session, &bw, NULL);
    RedisModule_SaveStringBuffer(rdb, b->buff, b->size);
    Gears_BufferClear(b);
    RedisModule_SaveUnsigned(rdb, PY_OBJECT_TYPE_VERSION);
    int res = RedisGearsPy_PyCallbackSerialize(NULL, td->callback, &bw, NULL);
    RedisModule_Assert(res == REDISMODULE_OK);
    RedisModule_SaveStringBuffer(rdb, b->buff, b->size);
    Gears_BufferFree(b);
}

static void TimeEvent_Free(void *value){
    TimerData* td = value;
    PythonExecutionCtx pectx = PythonExecutionCtx_New(td->session, NULL);
    RedisGearsPy_Lock(&pectx);
    GearsPyDecRef(td->callback);
    RedisGearsPy_Unlock(&pectx);
    RedisModuleCtx* ctx = RedisModule_GetThreadSafeContext(NULL);
    RedisModule_StopTimer(ctx, td->id, NULL);
    RedisModule_FreeThreadSafeContext(ctx);
    RG_FREE(td);
}

static int TimeEvent_RegisterType(RedisModuleCtx* ctx){
    RedisModuleTypeMethods tm = {.version = REDISMODULE_TYPE_METHOD_VERSION,
                                 .rdb_load = TimeEvent_RDBLoad,
                                 .rdb_save = TimeEvent_RDBSave,
                                 .aof_rewrite = NULL,
                                 .mem_usage = NULL,
                                 .free = TimeEvent_Free};
    TimeEventType = RedisModule_CreateDataType(ctx, RG_TIME_EVENT_TYPE, TIME_EVENT_ENCVER, &tm);
    if(!TimeEventType){
        return REDISMODULE_ERR;
    }
    return REDISMODULE_OK;
}

static PyObject* gearsTimeEvent(PyObject *cls, PyObject *args){
    if(PyTuple_Size(args) < 2 || PyTuple_Size(args) > 3){
        PyErr_SetString(GearsError, "not enough arguments for time event");
        return NULL;
    }
    PyObject* callback = PyTuple_GetItem(args, 1);
    if(!PyFunction_Check(callback)){
        PyErr_SetString(GearsError, "callback must be a function");
        return NULL;
    }
    PyObject* timeInSec = PyTuple_GetItem(args, 0);
    if(!PyLong_Check(timeInSec)) {
        PyErr_SetString(GearsError, "time argument must be a long");
        return NULL;
    }

    PythonThreadCtx* ptctx = GetPythonThreadCtx();
    if(!ptctx->currSession){
        PyErr_SetString(GearsError, "can not create time event on a python created thread");
        return NULL;
    }
    RedisModuleCtx* ctx = RedisModule_GetThreadSafeContext(NULL);
    RedisModule_AutoMemory(ctx);
    RedisModuleString* keyNameStr = NULL;
    if(PyTuple_Size(args) == 3){
        PyObject* keyName = PyTuple_GetItem(args, 2);
        if(PyUnicode_Check(keyName)){
            size_t len;
            const char* keyNameCStr = PyUnicode_AsUTF8AndSize(keyName, &len);
            keyNameStr = RedisModule_CreateString(ctx, keyNameCStr, len);
        }
    }
    long period = PyLong_AsLong(timeInSec);

    TimerData* td = RG_ALLOC(sizeof(*td));
    td->status = TE_STATUS_RUNNING;
    td->period = period;
    td->callback = callback;
    td->session = PythonSessionCtx_ShellowCopy(ptctx->currSession);
    Py_INCREF(callback);

    RedisGears_LockHanlderAcquire(ctx);

    if(keyNameStr){
        RedisModuleKey* key = RedisModule_OpenKey(ctx, keyNameStr, REDISMODULE_WRITE);
        if(RedisModule_KeyType(key) != REDISMODULE_KEYTYPE_EMPTY){
            TimeEvent_Free(td);
            RedisGears_LockHanlderRelease(ctx);
            RedisModule_FreeThreadSafeContext(ctx);
            return Py_False;
        }
        RedisModule_ModuleTypeSetValue(key, TimeEventType, td);
    }

    td->id = RedisModule_CreateTimer(ctx, period * 1000, TimeEvent_Callback, td);

    RedisGears_LockHanlderRelease(ctx);
    RedisModule_FreeThreadSafeContext(ctx);
    return Py_True;
}

static PyObject* callNext(PyObject *cls, PyObject *args){
    PythonThreadCtx* ptctx = GetPythonThreadCtx();
    RedisGears_LockHanlderAcquire(staticCtx);

    CommandReaderTriggerCtx* crtCtx = getCommandReaderTriggerCtx(ptctx);;

    if(!crtCtx){
        PyErr_SetString(GearsError, "Can not get CommandHook ctx");
        RedisGears_LockHanlderRelease(staticCtx);
        return NULL;
    }

    RedisModuleString** arguments = createArgs(args);

    RedisModuleCallReply* reply = RedisGears_CommandReaderTriggerCtxNext(crtCtx, arguments, array_len(arguments));

    PyObject* res = createReply(reply);

    array_free_ex(arguments, RedisModule_FreeString(NULL, *(RedisModuleString**)ptr));

    RedisGears_LockHanlderRelease(staticCtx);
    return res;
}

PyMethodDef EmbRedisGearsMethods[] = {
    {"gearsCtx", gearsCtx, METH_VARARGS, "creating an empty gears context"},
    {"registerGearsThread", registerGearsThread, METH_VARARGS, "Register a thread to be a RedisGears thread"},
    {"getGearsSession", getGearsSession, METH_VARARGS, "get the current gears session"},
    {"setGearsSession", setGearsSession, METH_VARARGS, "set the current gears session"},
    {"isInAtomicBlock", isInAtomicBlock, METH_VARARGS, "return true if currently inside atomic block"},
    {"gearsFutureCtx", gearsFutureCtx, METH_VARARGS, "creating future object to block the execution"},
    {"atomicCtx", atomicCtx, METH_VARARGS, "creating a atomic ctx for atomic block"},
    {"_saveGlobals", saveGlobals, METH_VARARGS, "should not be use"},
    {"executeCommand", executeCommand, METH_VARARGS, "execute a redis command and return the result"},
    {"log", (PyCFunction)RedisLog, METH_VARARGS|METH_KEYWORDS, "write a message into the redis log file"},
    {"config_get", RedisConfigGet, METH_VARARGS, "write a message into the redis log file"},
    {"getMyHashTag", getMyHashTag, METH_VARARGS, "return hash tag of the current node or None if not running on cluster"},
    {"registerTimeEvent", gearsTimeEvent, METH_VARARGS, "register a function to be called on each time period"},
    {"callNext", callNext, METH_VARARGS, "call the next command registration or the original command (will raise error when used outside on CommandHook scope)"},
    {NULL, NULL, 0, NULL}
};

PyMethodDef EmbRedisAIMethods[] = {
    {"createTensorFromValues", createTensorFromValues, METH_VARARGS, "creating a tensor object from values"},
    {"createTensorFromBlob", createTensorFromBlob, METH_VARARGS, "creating a tensor object from blob"},
    {"setTensorInKey", setTensorInKey, METH_VARARGS, "set a tensor in keyspace"},
    {"msetTensorsInKeyspace", msetTensorsInKeyspace, METH_VARARGS, "set multiple tensors in keyspace"},
    {"getTensorFromKey", getTensorFromKey, METH_VARARGS, "get a tensor from keyspace"},
    {"mgetTensorsFromKeyspace", mgetTensorsFromKeyspace, METH_VARARGS, "get multiple tensors from keyspace"},
    {"createModelRunner", createModelRunner, METH_VARARGS, "open TF graph by key name"},
    {"modelRunnerAddInput", modelRunnerAddInput, METH_VARARGS, "add input to graph runner"},
    {"modelRunnerAddOutput", modelRunnerAddOutput, METH_VARARGS, "add output to graph runner"},
    {"modelRunnerRun", modelRunnerRun, METH_VARARGS, "run graph runner"},
	{"modelRunnerRunAsync", modelRunnerRunAsync, METH_VARARGS, "run graph runner async"},
    {"createScriptRunner", createScriptRunner, METH_VARARGS, "open a torch script by key name"},
    {"scriptRunnerAddInput", scriptRunnerAddInput, METH_VARARGS, "add input to torch script runner"},
    {"scriptRunnerAddInputList", scriptRunnerAddInputList, METH_VARARGS, "add a list of tensor as input to torch script runner"},
    {"scriptRunnerAddOutput", scriptRunnerAddOutput, METH_VARARGS, "add output to torch script runner"},
    {"scriptRunnerRun", scriptRunnerRun, METH_VARARGS, "run torch script runner"},
    {"scriptRunnerRunAsync", scriptRunnerRunAsync, METH_VARARGS, "run torch script runner async"},
    {"tensorToFlatList", tensorToFlatList, METH_VARARGS, "turning tensor into flat list"},
    {"tensorGetDataAsBlob", tensorGetDataAsBlob, METH_VARARGS, "getting the tensor data as a string blob"},
    {"tensorGetDims", tensorGetDims, METH_VARARGS, "return tuple of the tensor dims"},
    {"createDAGRunner", createDAGRunner, METH_VARARGS, "create an empty DAG runner"},
    {NULL, NULL, 0, NULL}
};

static int RedisGearsPy_FreeInterpreter(RedisModuleCtx *ctx, RedisModuleString **argv, int argc){
//    RedisGearsPy_Lock(NULL);
//	Py_Finalize();
//	RedisModule_ReplyWithSimpleString(ctx, "OK");
//	return REDISMODULE_OK;
    RedisModule_ReplyWithCString(ctx, "Free interpreter is not longer supported");
    return REDISMODULE_OK;
}

static int RedisGearsPy_ExecuteRemote(RedisModuleCtx *ctx, RedisModuleString **argv, int argc){
    RedisModule_ReplyWithCString(ctx, "Execute remote is not longer supported");
    return REDISMODULE_OK;
}

static void RedisGearsPy_GetRequirementsList(const char** requirementsList, RedisModuleString **argv, int argc){
    for(size_t i = 0 ; i < argc ; ++i){
        requirementsList[i] = RedisModule_StringPtrLen(argv[i], NULL);
    }
}

typedef struct BackgroundDepsInstallCtx{
    PythonSessionCtx* session;
    RedisModuleBlockedClient *bc;
    char* script;
    DoneCallbackFunction doneFunction;
    bool isBlocking;
}BackgroundDepsInstallCtx;

static Gears_threadpool installDepsPool = NULL;

static void RedisGearsPy_InnerExecute(RedisModuleCtx* rctx, BackgroundDepsInstallCtx* bdiCtx){
    PythonThreadCtx* ptctx = GetPythonThreadCtx();
    ptctx->currentCtx = rctx;
    ptctx->createdExecution = NULL;

    PythonExecutionCtx pectx = PythonExecutionCtx_New(bdiCtx->session, NULL);
    RedisGearsPy_Lock(&pectx);
    PyObject *v = PyRun_StringFlags(bdiCtx->script, Py_file_input, ptctx->currSession->globalsDict, ptctx->currSession->globalsDict, NULL);

    if(!v){
        char* err = getPyError();
        if(!err){
            RedisModule_ReplyWithError(rctx, "failed running the given script");
        }else{
            RedisModule_ReplyWithError(rctx, err);
            RG_FREE(err);
        }

        if(ptctx->createdExecution){
            // error occured, we need to abort the created execution.
            int res = RedisGears_AbortExecution(ptctx->createdExecution);
            RedisModule_Assert(res == REDISMODULE_OK);
            RedisGears_DropExecution(ptctx->createdExecution);
        }

        RedisGearsPy_Unlock(&pectx);

        ptctx->createdExecution = NULL;
        ptctx->currentCtx = NULL;
        return;
    }

    if(ptctx->createdExecution){
        if(bdiCtx->isBlocking){
            RedisModuleBlockedClient* bc = bdiCtx->bc;
            bdiCtx->bc = NULL; // we are taking ownership of the blocked client
            if(!bc){
                bc = RedisModule_BlockClient(ptctx->currentCtx, NULL, NULL, NULL, 0);
            }
            RedisGears_AddOnDoneCallback(ptctx->createdExecution, bdiCtx->doneFunction, bc);
        }else{
            const char* id = RedisGears_GetId(ptctx->createdExecution);
            RedisModule_ReplyWithStringBuffer(rctx, id, strlen(id));
        }
    }else{
        RedisModule_ReplyWithSimpleString(ptctx->currentCtx, "OK");
    }
    RedisGearsPy_Unlock(&pectx);

    ptctx->createdExecution = NULL;
    ptctx->currentCtx = NULL;
}

static void RedisGears_OnRequirementInstallationDone(ExecutionPlan* ep, void* privateData){
    BackgroundDepsInstallCtx* bdiCtx = privateData;

    RedisModuleCtx* rctx = RedisModule_GetThreadSafeContext(bdiCtx->bc);

    size_t nErrors = RedisGears_GetErrorsLen(ep);

    if(nErrors > 0){
        Record* errorRecord = RedisGears_GetError(ep, 0);
        size_t errorLen;
        const char* errorStr = RedisGears_StringRecordGet(errorRecord, &errorLen);
        RedisModule_ReplyWithError(rctx, errorStr);
    }else{
        RedisGearsPy_InnerExecute(rctx, bdiCtx);
    }

    RedisGears_DropExecution(ep);

    // free bdiCtx
    PythonSessionCtx_Free(bdiCtx->session);
    RG_FREE(bdiCtx->script);
    if(bdiCtx->bc){
        RedisModule_UnblockClient(bdiCtx->bc, NULL);
    }
    RG_FREE(bdiCtx);

    RedisModule_FreeThreadSafeContext(rctx);
}

static ExecutionPlan* RedisGearsPy_DistributeRequirements(PythonRequirementCtx** requirements, RedisGears_OnExecutionDoneCallback doneCallback, void* pd, char** err){
    FlatExecutionPlan* fep = RGM_CreateCtx(ShardIDReader, err);
    if(!fep){
        return NULL;
    }
    RedisGears_SetMaxIdleTime(fep, pythonConfig.installReqMaxIdleTime);
    RGM_Map(fep, RedisGearsPy_InstallRequirementsMapper, PythonSessionRequirements_Dup(requirements));
    RGM_Collect(fep);
    ExecutionPlan* ep = RGM_Run(fep, ExecutionModeAsync, NULL, doneCallback, pd, err);
    RedisGears_FreeFlatExecution(fep);
    return ep;
}

static void RedisGearsPy_DownloadWheelsAndDistribute(void* ctx){
    BackgroundDepsInstallCtx* bdiCtx = ctx;
    RedisModuleCtx* rctx = RedisModule_GetThreadSafeContext(bdiCtx->bc);
    if(!PythonSessionCtx_DownloadWheels(bdiCtx->session)){
        RedisModule_ReplyWithError(rctx, "Could not satisfy requirements (look at redis log file for more information)");
        RedisGears_LockHanlderAcquire(rctx);
        goto error;
    }

    RedisGears_LockHanlderAcquire(rctx);
    char* err = NULL;
    ExecutionPlan* ep = RedisGearsPy_DistributeRequirements(bdiCtx->session->requirements, RedisGears_OnRequirementInstallationDone, bdiCtx, &err);
    if(!ep){
        if(!err){
            err = RG_STRDUP("Failed create distribute requirements execution or rg.pyexecute");
        }
        RedisModule_ReplyWithError(ctx, err);
        RG_FREE(err);
        goto error;
    }

    RedisGears_LockHanlderRelease(rctx);
    RedisModule_FreeThreadSafeContext(rctx);
    return;

error:
    // free bdiCtx

    PythonSessionCtx_Free(bdiCtx->session);
    RG_FREE(bdiCtx->script);
    if(bdiCtx->bc){
        RedisModule_UnblockClient(bdiCtx->bc, NULL);
    }
    RG_FREE(bdiCtx);

    RedisGears_LockHanlderRelease(rctx);
    RedisModule_FreeThreadSafeContext(rctx);
}

static void RedisGearsPy_BackgroundExecute(PythonSessionCtx* session,
                                    RedisModuleBlockedClient *bc,
                                    const char* script,
                                    DoneCallbackFunction doneFunction,
                                    bool isBlocking){

    BackgroundDepsInstallCtx* bdiCtx = RG_ALLOC(sizeof(*bdiCtx));
    *bdiCtx = (BackgroundDepsInstallCtx){
            .session = session,
            .bc = bc,
            .script = RG_STRDUP(script),
            .doneFunction = doneFunction,
            .isBlocking = isBlocking,
    };

    Gears_thpool_add_work(installDepsPool, RedisGearsPy_DownloadWheelsAndDistribute, bdiCtx);
}

#define CLUSTER_ERROR "ERRCLUSTER"
#define VERIFY_CLUSTER_INITIALIZE(c) if(!RedisGears_ClusterIsInitialized()) return RedisModule_ReplyWithError(c, CLUSTER_ERROR" Uninitialized cluster state")

int RedisGearsPy_Execute(RedisModuleCtx *ctx, RedisModuleString **argv, int argc){
    int ctxFlags = RedisModule_GetContextFlags(ctx);

    if(ctxFlags & (REDISMODULE_CTX_FLAGS_LUA|REDISMODULE_CTX_FLAGS_MULTI)){
        RedisModule_ReplyWithError(ctx, "Can not run gear inside multi exec or lua");
        return REDISMODULE_OK;
    }

    if(argc < 2){
        return RedisModule_WrongArity(ctx);
    }

    VERIFY_CLUSTER_INITIALIZE(ctx);

    const char* script = RedisModule_StringPtrLen(argv[1], NULL);
    bool isBlocking = true;
    size_t requirementsArg = 3;
    if(argc >= 3){
        const char* block = RedisModule_StringPtrLen(argv[2], NULL);
        if(strcasecmp(block, "UNBLOCKING") == 0){
            isBlocking = false;
            requirementsArg = 4;
        }
    }

    size_t reqLen = argc >= requirementsArg ? argc - requirementsArg : 0;
    const char* requirementsList[reqLen];
    if(argc >= requirementsArg){
        const char* requirements = RedisModule_StringPtrLen(argv[requirementsArg - 1], NULL);
        if(strcasecmp(requirements, "REQUIREMENTS") == 0){
            RedisGearsPy_GetRequirementsList(requirementsList, argv + requirementsArg, reqLen);
        }else{
            RedisModule_ReplyWithError(ctx, "Extra unknown arguments were given.");
            return REDISMODULE_OK;
        }
    }

    PythonSessionCtx* session = PythonSessionCtx_Create(requirementsList, reqLen);
    if(!session){
        RedisModule_ReplyWithError(ctx, "Could not satisfy requirements, look at the log file for more information.");
        return REDISMODULE_OK;
    }

    PythonThreadCtx* ptctx = GetPythonThreadCtx();

    if(session->isInstallationNeeded){
        RedisModuleBlockedClient *bc = RedisModule_BlockClient(ctx, NULL, NULL, NULL, 0);
        RedisGearsPy_BackgroundExecute(session, bc, script, ptctx->doneFunction, isBlocking);
        return REDISMODULE_OK;
    }

    BackgroundDepsInstallCtx bdiCtx = (BackgroundDepsInstallCtx){
            .session = session,
            .bc = NULL,
            .script = (char*)script,
            .doneFunction = ptctx->doneFunction,
            .isBlocking = isBlocking,
    };

    RedisGearsPy_InnerExecute(ctx, &bdiCtx);

    PythonSessionCtx_Free(session);

    return REDISMODULE_OK;
}

int RedisGearsPy_ExecuteWithCallback(RedisModuleCtx *ctx, RedisModuleString **argv, int argc, DoneCallbackFunction callback){
    PythonThreadCtx* ptctx = GetPythonThreadCtx();
    DoneCallbackFunction orgDoneFunction = ptctx->doneFunction;
    ptctx->doneFunction = callback;
    int res = RedisGearsPy_Execute(ctx, argv, argc);
    ptctx->doneFunction = orgDoneFunction;
    return res;
}

char* getPyError() {
    if(!PyErr_Occurred()){
        return NULL;
    }
    PyObject *pType, *pValue, *pTraceback;
    PyErr_Fetch(&pType, &pValue, &pTraceback);
    PyErr_NormalizeException(&pType, &pValue, &pTraceback);
    PyObject *pModuleName = PyUnicode_FromString("traceback");
    PyObject *pModule = PyImport_Import(pModuleName);
    PyObject *pStrTraceback = NULL;
    if(pythonConfig.attemptTraceback && pTraceback != NULL && pModule != NULL){
        PyObject *pFunc = PyObject_GetAttrString(pModule, "format_exception");
        if(pFunc != NULL){
            if(PyCallable_Check(pFunc)){
                PyObject *pCall = PyObject_CallFunctionObjArgs(pFunc, pType, pValue, pTraceback, NULL);
                if(pCall){
                    pStrTraceback = PyObject_Str(pCall);
                    GearsPyDecRef(pCall);
                }
            }
            GearsPyDecRef(pFunc);
        }
        GearsPyDecRef(pModule);
    }
    if(pStrTraceback == NULL){
        PyObject *pStrFormat = PyUnicode_FromString("Error type: %s, Value: %s");
        PyObject* pStrType = PyObject_Str(pType);
        PyObject* pStrValue = PyObject_Str(pValue);
        PyObject *pArgs = PyTuple_New(2);
        PyTuple_SetItem(pArgs, 0, pStrType);
        PyTuple_SetItem(pArgs, 1, pStrValue);
        pStrTraceback = PyUnicode_Format(pStrFormat, pArgs);
        GearsPyDecRef(pArgs);
        GearsPyDecRef(pStrFormat);
    }
    char *strTraceback = (char*)PyUnicode_AsUTF8AndSize(pStrTraceback, NULL);
    char* err =  RG_STRDUP(strTraceback);
    GearsPyDecRef(pStrTraceback);
    GearsPyDecRef(pModuleName);
    if(pType){
        GearsPyDecRef(pType);
    }
    if(pValue){
        GearsPyDecRef(pValue);
    }
    if(pTraceback){
        GearsPyDecRef(pTraceback);
    }
    return err;
}

void fetchPyError(ExecutionCtx* rctx) {
    RedisGears_SetError(rctx, getPyError());
}

PyObject* RedisGearsPy_PyCallbackHandleCoroutine(ExecutionCtx* rctx, PyObject* coro, PythonThreadCtx* ptctx){
    // object is a coroutine, we need to hold and pass it to the event loop.
   char* err = NULL;
   Record* asyncRecord = RedisGears_AsyncRecordCreate(rctx, &err);

   if(!asyncRecord){
       // failed creating async record, will return an error.
       PyErr_SetString(GearsError, err);
       RG_FREE(err);
       return NULL;
   }

   PyFuture* pyfuture = PyObject_New(PyFuture, &PyFutureType);
   pyfuture->asyncRecord = asyncRecord;
   pyfuture->continueType = ContinueType_Default;

   Py_INCREF(pyfuture);

   ptctx->pyfutureCreated = (PyObject*)pyfuture;

   Py_INCREF(ptctx->pyfutureCreated);

   PyObject* pArgs = PyTuple_New(3);
   PyTuple_SetItem(pArgs, 0, coro);
   PyTuple_SetItem(pArgs, 1, (PyObject*)pyfuture);

   /* Create session object */
   PyExecutionSession* pyExSes = PyObject_New(PyExecutionSession, &PyExecutionSessionType);
   pyExSes->s = PythonSessionCtx_ShellowCopy(ptctx->currSession);
   pyExSes->crtCtx = RedisGears_GetCommandReaderTriggerCtx(rctx);
   if(pyExSes->crtCtx){
       pyExSes->crtCtx = RedisGears_CommandReaderTriggerCtxGetShallowCopy(pyExSes->crtCtx);
   }
   PyTuple_SetItem(pArgs, 2, (PyObject*)pyExSes);

   PyObject* nn = PyObject_CallObject(runCoroutineFunction, pArgs);
   GearsPyDecRef(pArgs);

   if(!nn){
       GearsPyDecRef((PyObject*)pyfuture);
       return NULL;
   }

   GearsPyDecRef(nn);

   return (PyObject*)pyfuture;
}

int RedisGearsPy_PyCallbackForEach(ExecutionCtx* rctx, Record *record, void* arg){
    // Call Python/C API functions...
    RedisModule_Assert(RedisGears_RecordGetType(record) == pythonRecordType);

    PythonSessionCtx* sctx = RedisGears_GetFlatExecutionPrivateData(rctx);
    RedisModule_Assert(sctx);

    PythonExecutionCtx pectx = PythonExecutionCtx_New(sctx, rctx);
    RedisGearsPy_Lock(&pectx);

    PyObject* pArgs = PyTuple_New(1);
    PyObject* callback = arg;
    PyObject* obj = PyObjRecordGet(record);
    Py_INCREF(obj);
    PyTuple_SetItem(pArgs, 0, obj);
    PyObject* ret = PyObject_CallObject(callback, pArgs);
    GearsPyDecRef(pArgs);

    PythonThreadCtx* ptctx = GetPythonThreadCtx();

    if(ret && PyCoro_CheckExact(ret)){
        // object is a coroutine, we need to hold and pass it to the event loop.
        ret = RedisGearsPy_PyCallbackHandleCoroutine(rctx, ret, ptctx);
    }

    if(ptctx->pyfutureCreated && ret == ptctx->pyfutureCreated){
        PyFuture* future = (PyFuture*)ret;
        future->continueType = ContinueType_Foreach;
        // no need to free the original record because the async record took the ownership on it

        // we need to free the future as we do not return it
        GearsPyDecRef(ret);
        RedisGearsPy_Unlock(&pectx);
        return RedisGears_StepHold;
    }

    if(ptctx->pyfutureCreated){
        /**
         * Async record created but not returned lets disscard it
         */
        PyFuture* f = (PyFuture*)ptctx->pyfutureCreated;
        RedisGears_AsyncRecordContinue(f->asyncRecord, RedisGears_GetDummyRecord());
        f->asyncRecord = NULL;
    }

    if(!ret){
        fetchPyError(rctx);

        RedisGearsPy_Unlock(&pectx);
        return RedisGears_StepSuccess;
    }

    if(ret != Py_None){
        Py_INCREF(Py_None);
    	GearsPyDecRef(ret);
    }

    RedisGearsPy_Unlock(&pectx);
    return RedisGears_StepSuccess;
}

static Record* RedisGearsPy_PyCallbackAccumulateByKey(ExecutionCtx* rctx, char* key, Record *accumulate, Record *r, void* arg){

    PythonSessionCtx* sctx = RedisGears_GetFlatExecutionPrivateData(rctx);
    RedisModule_Assert(sctx);

    PythonExecutionCtx pectx = PythonExecutionCtx_New(sctx, rctx);
    RedisGearsPy_Lock(&pectx);

	PyObject* pArgs = PyTuple_New(3);
	PyObject* callback = arg;
	PyObject* currObj = PyObjRecordGet(r);
	PyObject* keyPyStr = PyUnicode_FromString(key);
	PyObjRecordSet(r, NULL);
	PyObject* oldAccumulateObj = Py_None;
	if(!accumulate){
		accumulate = PyObjRecordCreate();
		Py_INCREF(oldAccumulateObj);
	}else{
		oldAccumulateObj = PyObjRecordGet(accumulate);
	}
	PyObjRecordSet(accumulate, NULL);
	PyTuple_SetItem(pArgs, 0, keyPyStr);
	PyTuple_SetItem(pArgs, 1, oldAccumulateObj);
	PyTuple_SetItem(pArgs, 2, currObj);
	PyObject* newAccumulateObj = PyObject_CallObject(callback, pArgs);
	GearsPyDecRef(pArgs);

	PythonThreadCtx* ptctx = GetPythonThreadCtx();

	if(newAccumulateObj && PyCoro_CheckExact(newAccumulateObj)){
        // object is a coroutine, we need to hold and pass it to the event loop.
        newAccumulateObj = RedisGearsPy_PyCallbackHandleCoroutine(rctx, newAccumulateObj, ptctx);
    }

    if(ptctx->pyfutureCreated && newAccumulateObj == ptctx->pyfutureCreated){
        PyFuture* future = (PyFuture*)newAccumulateObj;
        future->continueType = ContinueType_Default;
        GearsPyDecRef(newAccumulateObj);
        RedisGearsPy_Unlock(&pectx);
        RedisGears_FreeRecord(accumulate);
        RedisGears_FreeRecord(r);
        return RedisGears_GetDummyRecord();
    }

    if(ptctx->pyfutureCreated){
        /**
         * Async record created but not returned lets disscard it
         *
         * Accumulateby can not be discarded with DummyRecord,
         * We will discard it with python record pointing to None
         */
        Record* discardRecord = PyObjRecordCreate();
        Py_INCREF(Py_None);
        PyObjRecordSet(discardRecord, Py_None);
        PyFuture* f = (PyFuture*)ptctx->pyfutureCreated;
        RedisGears_AsyncRecordContinue(f->asyncRecord, discardRecord);
        f->asyncRecord = NULL;
    }

	if(!newAccumulateObj){
	    fetchPyError(rctx);

	    RedisGearsPy_Unlock(&pectx);
		RedisGears_FreeRecord(accumulate);
        RedisGears_FreeRecord(r);
		return NULL;
	}

	PyObjRecordSet(accumulate, newAccumulateObj);

	RedisGearsPy_Unlock(&pectx);
    RedisGears_FreeRecord(r);
	return accumulate;
}

static Record* RedisGearsPy_PyCallbackAccumulate(ExecutionCtx* rctx, Record *accumulate, Record *r, void* arg){

    PythonSessionCtx* sctx = RedisGears_GetFlatExecutionPrivateData(rctx);
    RedisModule_Assert(sctx);

    PythonExecutionCtx pectx = PythonExecutionCtx_New(sctx, rctx);
    RedisGearsPy_Lock(&pectx);

    PyObject* pArgs = PyTuple_New(2);
    PyObject* callback = arg;
    PyObject* currObj = PyObjRecordGet(r);
    PyObjRecordSet(r, NULL);
    RedisGears_FreeRecord(r);
    PyObject* oldAccumulateObj = Py_None;
    if(!accumulate){
        accumulate = PyObjRecordCreate();
        Py_INCREF(oldAccumulateObj);
    }else{
        oldAccumulateObj = PyObjRecordGet(accumulate);
    }
    PyObjRecordSet(accumulate, NULL);
    PyTuple_SetItem(pArgs, 0, oldAccumulateObj);
    PyTuple_SetItem(pArgs, 1, currObj);
    PyObject* newAccumulateObj = PyObject_CallObject(callback, pArgs);
    GearsPyDecRef(pArgs);

    PythonThreadCtx* ptctx = GetPythonThreadCtx();

    if(newAccumulateObj && PyCoro_CheckExact(newAccumulateObj)){
        // object is a coroutine, we need to hold and pass it to the event loop.
        newAccumulateObj = RedisGearsPy_PyCallbackHandleCoroutine(rctx, newAccumulateObj, ptctx);
    }

    if(ptctx->pyfutureCreated && newAccumulateObj == ptctx->pyfutureCreated){
        PyFuture* future = (PyFuture*)newAccumulateObj;
        future->continueType = ContinueType_Default;
        GearsPyDecRef(newAccumulateObj);
        RedisGears_FreeRecord(accumulate);
        RedisGearsPy_Unlock(&pectx);
        return RedisGears_GetDummyRecord();
    }

    if(ptctx->pyfutureCreated){
        /**
         * Async record created but not returned lets disscard it
         *
         * Accumulate can not be discarded with DummyRecord,
         * We will discard it with python record pointing to None
         */
        Record* discardRecord = PyObjRecordCreate();
        Py_INCREF(Py_None);
        PyObjRecordSet(discardRecord, Py_None);
        PyFuture* f = (PyFuture*)ptctx->pyfutureCreated;
        RedisGears_AsyncRecordContinue(f->asyncRecord, discardRecord);
        f->asyncRecord = NULL;
    }

    if(!newAccumulateObj){
        fetchPyError(rctx);

        RedisGearsPy_Unlock(&pectx);
        RedisGears_FreeRecord(accumulate);
        return NULL;
    }

    PyObjRecordSet(accumulate, newAccumulateObj);

    RedisGearsPy_Unlock(&pectx);
    return accumulate;
}

static Record* RedisGearsPy_PyCallbackMapper(ExecutionCtx* rctx, Record *record, void* arg){
    RedisModule_Assert(RedisGears_RecordGetType(record) == pythonRecordType);

    PythonSessionCtx* sctx = RedisGears_GetFlatExecutionPrivateData(rctx);
    RedisModule_Assert(sctx);

    PythonExecutionCtx pectx = PythonExecutionCtx_New(sctx, rctx);
    RedisGearsPy_Lock(&pectx);

    PyObject* pArgs = PyTuple_New(1);
    PyObject* callback = arg;
    PyObject* oldObj = PyObjRecordGet(record);
    PyObjRecordSet(record, NULL); // pass ownership of oldObj to NULL
    PyTuple_SetItem(pArgs, 0, oldObj);
    PyObject* newObj = PyObject_CallObject(callback, pArgs);
    GearsPyDecRef(pArgs);

    PythonThreadCtx* ptctx = GetPythonThreadCtx();

    if(newObj && PyCoro_CheckExact(newObj)){
        // object is a coroutine, we need to hold and pass it to the event loop.
        newObj = RedisGearsPy_PyCallbackHandleCoroutine(rctx, newObj, ptctx);
    }

    if(ptctx->pyfutureCreated && newObj == ptctx->pyfutureCreated){
        PyFuture* future = (PyFuture*)newObj;
        future->continueType = ContinueType_Default;
        GearsPyDecRef(newObj);
        RedisGears_FreeRecord(record);
        RedisGearsPy_Unlock(&pectx);
        return RedisGears_GetDummyRecord();
    }

    if(ptctx->pyfutureCreated){
        /**
         * Async record created but not returned lets disscard it
         */
        PyFuture* f = (PyFuture*)ptctx->pyfutureCreated;
        RedisGears_AsyncRecordContinue(f->asyncRecord, RedisGears_GetDummyRecord());
        f->asyncRecord = NULL;
    }

    if(!newObj){
        fetchPyError(rctx);

        RedisGearsPy_Unlock(&pectx);
        RedisGears_FreeRecord(record);
        return NULL;
    }

    PyObjRecordSet(record, newObj);

    RedisGearsPy_Unlock(&pectx);
    return record;
}

static Record* RedisGearsPy_PyCallbackFlatMapper(ExecutionCtx* rctx, Record *record, void* arg){
    // Call Python/C API functions...
    RedisModule_Assert(RedisGears_RecordGetType(record) == pythonRecordType);

    PythonSessionCtx* sctx = RedisGears_GetFlatExecutionPrivateData(rctx);
    RedisModule_Assert(sctx);

    PythonExecutionCtx pectx = PythonExecutionCtx_New(sctx, rctx);
    RedisGearsPy_Lock(&pectx);

    PyObject* pArgs = PyTuple_New(1);
    PyObject* callback = arg;
    PyObject* oldObj = PyObjRecordGet(record);
    PyObjRecordSet(record, NULL);
    PyTuple_SetItem(pArgs, 0, oldObj);
    PyObject* newObj = PyObject_CallObject(callback, pArgs);
    GearsPyDecRef(pArgs);

    PythonThreadCtx* ptctx = GetPythonThreadCtx();

    if(newObj && PyCoro_CheckExact(newObj)){
        // object is a coroutine, we need to hold and pass it to the event loop.
        newObj = RedisGearsPy_PyCallbackHandleCoroutine(rctx, newObj, ptctx);
    }

    if(ptctx->pyfutureCreated && newObj == ptctx->pyfutureCreated){
        PyFuture* future = (PyFuture*)newObj;
        future->continueType = ContinueType_Flat;

        RedisGears_FreeRecord(record);
        GearsPyDecRef(newObj);
        RedisGearsPy_Unlock(&pectx);
        return RedisGears_GetDummyRecord();
    }

    if(ptctx->pyfutureCreated){
        /**
         * Async record created but not returned lets disscard it
         */
        PyFuture* f = (PyFuture*)ptctx->pyfutureCreated;
        RedisGears_AsyncRecordContinue(f->asyncRecord, RedisGears_GetDummyRecord());
        f->asyncRecord = NULL;
    }

    if(!newObj){
        fetchPyError(rctx);

        RedisGearsPy_Unlock(&pectx);
        RedisGears_FreeRecord(record);
        return NULL;
    }

    if(PyList_Check(newObj)){
        RedisGears_FreeRecord(record);
        size_t len = PyList_Size(newObj);
        record = RedisGears_ListRecordCreate(len);
        for(size_t i = 0 ; i < len ; ++i){
            PyObject* temp = PyList_GetItem(newObj, i);
            Record* pyRecord = PyObjRecordCreate();
            Py_INCREF(temp);
            PyObjRecordSet(pyRecord, temp);
            RedisGears_ListRecordAdd(record, pyRecord);
        }
        GearsPyDecRef(newObj);
    }else{
        PyObjRecordSet(record, newObj);
    }

    RedisGearsPy_Unlock(&pectx);
    return record;
}

static int RedisGearsPy_PyCallbackFilter(ExecutionCtx* rctx, Record *record, void* arg){
    RedisModule_Assert(RedisGears_RecordGetType(record) == pythonRecordType);

    PythonSessionCtx* sctx = RedisGears_GetFlatExecutionPrivateData(rctx);
    RedisModule_Assert(sctx);

    PythonExecutionCtx pectx = PythonExecutionCtx_New(sctx, rctx);
    RedisGearsPy_Lock(&pectx);

    PyObject* pArgs = PyTuple_New(1);
    PyObject* callback = arg;
    PyObject* obj = PyObjRecordGet(record);
    Py_INCREF(obj);
    PyTuple_SetItem(pArgs, 0, obj);
    PyObject* ret = PyObject_CallObject(callback, pArgs);
    GearsPyDecRef(pArgs);

    PythonThreadCtx* ptctx = GetPythonThreadCtx();

    if(ret && PyCoro_CheckExact(ret)){
        // object is a coroutine, we need to hold and pass it to the event loop.
        ret = RedisGearsPy_PyCallbackHandleCoroutine(rctx, ret, ptctx);
    }

    if(ptctx->pyfutureCreated && ret == ptctx->pyfutureCreated){
        PyFuture* future = (PyFuture*)ret;
        future->continueType = ContinueType_Filter;
        // no need to free the original record because the async record took the ownership on it

        // we need to free the future as we do not return it
        GearsPyDecRef(ret);
        RedisGearsPy_Unlock(&pectx);
        return RedisGears_StepHold;
    }

    if(ptctx->pyfutureCreated){
        /**
         * Async record created but not returned lets disscard it
         */
        PyFuture* f = (PyFuture*)ptctx->pyfutureCreated;
        RedisGears_AsyncRecordContinue(f->asyncRecord, RedisGears_GetDummyRecord());
        f->asyncRecord = NULL;
    }

    if(!ret){
        fetchPyError(rctx);

        RedisGearsPy_Unlock(&pectx);
        return RedisGears_StepFailed;
    }

    bool ret1 = PyObject_IsTrue(ret);

    GearsPyDecRef(ret);

    RedisGearsPy_Unlock(&pectx);
    return ret1? RedisGears_StepSuccess : RedisGears_StepFailed;
}

static char* RedisGearsPy_PyCallbackExtractor(ExecutionCtx* rctx, Record *record, void* arg, size_t* len){
    RedisModule_Assert(RedisGears_RecordGetType(record) == pythonRecordType);

    PythonSessionCtx* sctx = RedisGears_GetFlatExecutionPrivateData(rctx);
    RedisModule_Assert(sctx);

    PythonExecutionCtx pectx = PythonExecutionCtx_New(sctx, rctx);
    RedisGearsPy_Lock(&pectx);

    PyObject* extractor = arg;
    PyObject* pArgs = PyTuple_New(1);
    PyObject* obj = PyObjRecordGet(record);
    Py_INCREF(obj);
    PyTuple_SetItem(pArgs, 0, obj);
    PyObject* ret = PyObject_CallObject(extractor, pArgs);
    GearsPyDecRef(pArgs);

    if(ret && PyCoro_CheckExact(ret)){
        GearsPyDecRef(ret);
        RedisGears_SetError(rctx, RG_STRDUP("coroutine are not allow on extractor"));
        RedisGearsPy_Unlock(&pectx);
        return "";
    }

    if(!ret){
        fetchPyError(rctx);

        RedisGearsPy_Unlock(&pectx);
        return "";
    }
    PyObject* retStr;
    if(!PyUnicode_Check(ret)){
        retStr = PyObject_Repr(ret);
        GearsPyDecRef(ret);
    }else{
        retStr = ret;
    }
    const char* retCStr = PyUnicode_AsUTF8AndSize(retStr, len);
    char* retValue = RG_ALLOC(*len + 1);
    memcpy(retValue, retCStr, *len);
    retValue[*len] = '\0';
    GearsPyDecRef(retStr);
    //GearsPyDecRef(retStr); todo: we should uncomment it after we will pass bool
    //                         that will tell the extractor to free the memory!!

    RedisGearsPy_Unlock(&pectx);
    return retValue;
}

static Record* RedisGearsPy_PyCallbackReducer(ExecutionCtx* rctx, char* key, size_t keyLen, Record *records, void* arg){
    RedisModule_Assert(RedisGears_RecordGetType(records) == RedisGears_GetListRecordType());

    PythonSessionCtx* sctx = RedisGears_GetFlatExecutionPrivateData(rctx);
    RedisModule_Assert(sctx);

    PythonExecutionCtx pectx = PythonExecutionCtx_New(sctx, rctx);
    RedisGearsPy_Lock(&pectx);

    PyObject* obj = PyList_New(0);
    for(size_t i = 0 ; i < RedisGears_ListRecordLen(records) ; ++i){
        Record* r = RedisGears_ListRecordGet(records, i);
        RedisModule_Assert(RedisGears_RecordGetType(r) == pythonRecordType);
        PyObject* element = PyObjRecordGet(r);
        PyList_Append(obj, element);
    }
    PyObject* reducer = arg;
    PyObject* pArgs = PyTuple_New(2);
    PyObject* keyPyObj = PyUnicode_FromString(key);
    PyTuple_SetItem(pArgs, 0, keyPyObj);
    PyTuple_SetItem(pArgs, 1, obj);
    PyObject* ret = PyObject_CallObject(reducer, pArgs);
    GearsPyDecRef(pArgs);

    if(ret && PyCoro_CheckExact(ret)){
        GearsPyDecRef(ret);
        RedisGears_SetError(rctx, RG_STRDUP("coroutine are not allow on reduce"));
        RedisGearsPy_Unlock(&pectx);
        RedisGears_FreeRecord(records);
        return NULL;
    }

    if(!ret){
        fetchPyError(rctx);

        RedisGearsPy_Unlock(&pectx);
        RedisGears_FreeRecord(records);
        return NULL;
    }
    Record* retRecord = PyObjRecordCreate();
    PyObjRecordSet(retRecord, ret);

    RedisGearsPy_Unlock(&pectx);
    RedisGears_FreeRecord(records);
    return retRecord;
}

static Record* RedisGearsPy_ToPyRecordMapperInternal(ExecutionCtx* rctx, Record *record, void* arg){
    Record* res = PyObjRecordCreate();
    Record* tempRecord;
    PyObject* obj;
    PyObject* temp;
    char* str;
    long longNum;
    double doubleNum;
    char* key;
    Arr(char*) keys;
    size_t len;
    if(!record){
        Py_INCREF(Py_None);
        PyObjRecordSet(res, Py_None);
        return res;
    }
    if(RedisGears_RecordGetType(record) == RedisGears_GetStringRecordType()){
        str = RedisGears_StringRecordGet(record, &len);
        // try to first decode it as string, if fails create a byte array.
        obj = PyUnicode_FromStringAndSize(str, len);
        if(!obj){
            PyErr_Clear();
            obj = PyByteArray_FromStringAndSize(str, len);
        }
    }else if(RedisGears_RecordGetType(record) == RedisGears_GetLongRecordType()){
        longNum = RedisGears_LongRecordGet(record);
        obj = PyLong_FromLong(longNum);
    }else if(RedisGears_RecordGetType(record) == RedisGears_GetDoubleRecordType()){
        doubleNum = RedisGears_DoubleRecordGet(record);
        obj = PyLong_FromDouble(doubleNum);
    }else if(RedisGears_RecordGetType(record) == RedisGears_GetKeyRecordType()){
        key = RedisGears_KeyRecordGetKey(record, NULL);
        obj = PyDict_New();
        temp = PyUnicode_FromString(key);
        PyDict_SetItemString(obj, "key", temp);
        GearsPyDecRef(temp);
        tempRecord = RedisGears_KeyRecordGetVal(record);
        if(tempRecord){
            tempRecord = RedisGearsPy_ToPyRecordMapperInternal(rctx, tempRecord, arg);
            RedisModule_Assert(RedisGears_RecordGetType(tempRecord) == pythonRecordType);
            PyDict_SetItemString(obj, "value", PyObjRecordGet(tempRecord));
            RedisGears_FreeRecord(tempRecord);
        }else{
            Py_INCREF(Py_None);
            PyDict_SetItemString(obj, "value", Py_None);
        }
    }else if(RedisGears_RecordGetType(record) == RedisGears_GetListRecordType()){
        len = RedisGears_ListRecordLen(record);
        obj = PyList_New(0);
        for(size_t i = 0 ; i < len ; ++i){
            tempRecord = RedisGearsPy_ToPyRecordMapperInternal(rctx, RedisGears_ListRecordGet(record, i), arg);
            RedisModule_Assert(RedisGears_RecordGetType(tempRecord) == pythonRecordType);
            PyList_Append(obj, PyObjRecordGet(tempRecord));
            RedisGears_FreeRecord(tempRecord);
        }
    }else if(RedisGears_RecordGetType(record) == RedisGears_GetHashSetRecordType()){
        keys = RedisGears_HashSetRecordGetAllKeys(record);
        obj = PyDict_New();
        for(size_t i = 0 ; i < array_len(keys) ; ++i){
            key = keys[i];
            temp = PyUnicode_FromString(key);
            tempRecord = RedisGears_HashSetRecordGet(record, key);
            tempRecord = RedisGearsPy_ToPyRecordMapperInternal(rctx, tempRecord, arg);
            RedisModule_Assert(RedisGears_RecordGetType(tempRecord) == pythonRecordType);
            PyDict_SetItem(obj, temp, PyObjRecordGet(tempRecord));
            GearsPyDecRef(temp);
            RedisGears_FreeRecord(tempRecord);
        }
        array_free(keys);
    }else if(RedisGears_RecordGetType(record) == pythonRecordType){
        obj = PyObjRecordGet(record);
        Py_INCREF(obj);
    }else if(RedisGears_RecordGetType(record) == RedisGears_GetErrorRecordType()){
        str = RedisGears_StringRecordGet(record, &len);
        RedisGears_SetError(rctx, RG_STRDUP(str));

        Py_INCREF(Py_None);
        obj = Py_None;
    }else{
        RedisModule_Assert(false);
    }
    PyObjRecordSet(res, obj);
    return res;
}

#define IMPORT_REQ_INTERAL_COMMAND "RG.PYIMPORTRETINTERNAL"

static Record* RedisGearsPy_InstallRequirementsMapper(ExecutionCtx* rctx, Record *record, void* arg){
    PythonRequirementCtx** reqs = arg;

    RedisGears_FreeRecord(record);

    // first lets send the requirements to the slave/aof
    char* err = NULL;
    Gears_Buffer* buff = Gears_BufferCreate();
    Gears_BufferWriter bw;
    Gears_BufferWriterInit(&bw, buff);
    RedisGears_BWWriteLong(&bw, PY_SESSION_REQ_VERSION);
    if(PythonSessionRequirements_Serialize(NULL, reqs, &bw, &err) != REDISMODULE_OK){
        if(!err){
            err = RG_STRDUP("Failed serialize requirement to slave/aof");
        }
        RedisGears_SetError(rctx, err);
        Gears_BufferFree(buff);
        return NULL;
    }

    RedisModuleCtx* ctx = RedisGears_GetRedisModuleCtx(rctx);
    RedisGears_LockHanlderAcquire(ctx);
    RedisModule_Replicate(ctx, IMPORT_REQ_INTERAL_COMMAND, "b", buff->buff, buff->size);
    RedisGears_LockHanlderRelease(ctx);

    Gears_BufferFree(buff);

    for(size_t i = 0 ; i < array_len(reqs) ; ++i){
        if(!PythonRequirementCtx_InstallRequirement(reqs[i])){
            RedisGears_SetError(rctx, RG_STRDUP("Failed install requirement on shard, check shard log for more info."));
            return NULL;
        }
    }

    return RedisGears_StringRecordCreate(RG_STRDUP("Done"), strlen("Done"));
}

static Record* RedisGearsPy_ToPyRecordMapper(ExecutionCtx* rctx, Record *record, void* arg){

    PythonSessionCtx* sctx = RedisGears_GetFlatExecutionPrivateData(rctx);
    RedisModule_Assert(sctx);

    PythonExecutionCtx pectx = PythonExecutionCtx_New(sctx, rctx);
    RedisGearsPy_Lock(&pectx);

    Record* res = RedisGearsPy_ToPyRecordMapperInternal(rctx, record, arg);
    RedisGearsPy_Unlock(&pectx);

    RedisGears_FreeRecord(record);

    return res;
}

static void* RedisGearsPy_PyObjectDup(void* arg){
    RedisGearsPy_LOCK
    PyObject* obj = arg;
    Py_INCREF(obj);
    RedisGearsPy_UNLOCK
    return arg;
}

static void RedisGearsPy_PyObjectFree(void* arg){
    RedisGearsPy_LOCK
    PyObject* obj = arg;
    GearsPyDecRef(obj);
    RedisGearsPy_UNLOCK
}

static char* RedisGearsPy_PyObjectToString(void* arg){
    char* objCstr = NULL;
    RedisGearsPy_LOCK
    PyObject* obj = arg;
    PyObject *objStr = PyObject_Str(obj);
    const char* objTempCstr = PyUnicode_AsUTF8AndSize(objStr, NULL);
    objCstr = RG_STRDUP(objTempCstr);
    GearsPyDecRef(objStr);
    RedisGearsPy_UNLOCK
    return objCstr;
}

int RedisGearsPy_PyObjectSerialize(void* arg, Gears_BufferWriter* bw, char** err){
    RedisGearsPy_LOCK
    PyObject* obj = arg;
    PyObject* objStr = PyMarshal_WriteObjectToString(obj, Py_MARSHAL_VERSION);
    if(!objStr){
        *err = getPyError();
        RedisModule_Log(staticCtx, "warning", "Error occured on RedisGearsPy_PyObjectSerialize, error=%s", *err);
        RedisGearsPy_UNLOCK
        return REDISMODULE_ERR;
    }
    size_t len;
    char* objStrCstr;
    PyBytes_AsStringAndSize(objStr, &objStrCstr, &len);
    RedisGears_BWWriteBuffer(bw, objStrCstr, len);
    GearsPyDecRef(objStr);
    RedisGearsPy_UNLOCK
    return REDISMODULE_OK;
}

void* RedisGearsPy_PyObjectDeserialize(Gears_BufferReader* br){
    RedisGearsPy_LOCK
    size_t len;
    char* data = RedisGears_BRReadBuffer(br, &len);
    PyObject* obj = PyMarshal_ReadObjectFromString(data, len);
    RedisGearsPy_UNLOCK
    return obj;
}

static int RedisGearsPy_PyCallbackSerialize(FlatExecutionPlan* fep, void* arg, Gears_BufferWriter* bw, char** err){
    RedisGearsPy_LOCK
    PyObject* callback = arg;
    PyObject *pickleFunction = PyDict_GetItemString(pyGlobals, "dumps");
    PyObject *args = PyTuple_New(1);
    Py_INCREF(callback);
    PyTuple_SetItem(args, 0, callback);
    PyObject * serializedStr = PyObject_CallObject(pickleFunction, args);
    if(!serializedStr || PyErr_Occurred()){
        char* internalErr = getPyError();
        PyFunctionObject* callback_func = (PyFunctionObject*)callback;
        PyObject *name = callback_func->func_name;
        const char* nameCStr = PyUnicode_AsUTF8AndSize(name, NULL);
        RedisGears_ASprintf(err, "Error occured when serialized a python callback, callback=%s error=%s", nameCStr, internalErr);
        RG_FREE(internalErr);
        RedisGearsPy_UNLOCK
        return REDISMODULE_ERR;
    }
    GearsPyDecRef(args);
    size_t len;
    char* objStrCstr;
    PyBytes_AsStringAndSize(serializedStr, &objStrCstr, &len);
    RedisGears_BWWriteBuffer(bw, objStrCstr, len);
    GearsPyDecRef(serializedStr);
    RedisGearsPy_UNLOCK
    return REDISMODULE_OK;
}

static void* RedisGearsPy_PyCallbackDeserialize(FlatExecutionPlan* fep, Gears_BufferReader* br, int version, char** err){
    if(version > PY_OBJECT_TYPE_VERSION){
        *err = RG_STRDUP("unsupported python callback version");
        return NULL;
    }
    RedisGearsPy_LOCK
    size_t len;
    char* data = RedisGears_BRReadBuffer(br, &len);
    PyObject *dataStr = PyBytes_FromStringAndSize(data, len);
    PyObject *loadFunction = PyDict_GetItemString(pyGlobals, "loads");
    PyObject *args = PyTuple_New(1);
    PyTuple_SetItem(args, 0, dataStr);
    PyObject * callback = PyObject_CallObject(loadFunction, args);
    if(!callback || PyErr_Occurred()){
        char* error = getPyError();
        if(err){
            RedisGears_ASprintf(err, "Error occured when deserialized a python callback, error=%s",  error);
            RedisModule_Log(staticCtx, "warning", "%s", *err);
        }else{
            RedisModule_Log(staticCtx, "warning", "Error occured when deserialized a python callback, error=%s",  error);
        }
        RG_FREE(error);
        GearsPyDecRef(args);
        RedisGearsPy_UNLOCK
        return NULL;
    }
    GearsPyDecRef(args);

    if(fep){
        // replace the global dictionary with the session global dictionary
        PythonSessionCtx* sctx = RedisGears_GetFlatExecutionPrivateDataFromFep(fep);
        PyFunctionObject* callback_func = (PyFunctionObject*)callback;
        PyDict_Merge(sctx->globalsDict, callback_func->func_globals, 0);
        GearsPyDecRef(callback_func->func_globals);
        callback_func->func_globals = sctx->globalsDict;
        Py_INCREF(callback_func->func_globals);
    }

    RedisGearsPy_UNLOCK
    return callback;
}

long long totalAllocated = 0;
long long currAllocated = 0;
long long peakAllocated = 0;

typedef struct pymem{
	size_t size;
	char data[];
}pymem;

size_t dummyZero;

static void* RedisGearsPy_AllocInternal(void* ctx, size_t size, bool useCalloc){
    pymem* m = NULL;
    if(size == 0){
        return &dummyZero;
    }
    if(useCalloc){
        m = RG_CALLOC(1, sizeof(pymem) + size);
    }else{
        m = RG_ALLOC(sizeof(pymem) + size);
    }
    m->size = size;
    totalAllocated += size;
    currAllocated += size;
    if(currAllocated > peakAllocated){
        peakAllocated = currAllocated;
    }
    return m->data;
}

static void* RedisGearsPy_Alloc(void* ctx, size_t size){
    return RedisGearsPy_AllocInternal(ctx, size, false);
}

static void* RedisGearsPy_Calloc(void* ctx, size_t n_elements, size_t size){
    return RedisGearsPy_AllocInternal(ctx, n_elements * size, true);
}

static void* RedisGearsPy_Relloc(void* ctx, void * p, size_t size){
	if(!p || p == &dummyZero){
		return RedisGearsPy_Alloc(ctx, size);
	}
	pymem* m = p - sizeof(size_t);
	currAllocated -= m->size;
	totalAllocated -= m->size;
	if(size == 0){
	    RG_FREE(m);
	    return &dummyZero;
	}
	m = RG_REALLOC(m, sizeof(pymem) + size);
	m->size = size;
	currAllocated += size;
	totalAllocated += size;
	if(currAllocated > peakAllocated){
		peakAllocated = currAllocated;
	}
	return m->data;
}

static void RedisGearsPy_Free(void* ctx, void * p){
	if(!p || p == &dummyZero){
		return;
	}
	pymem* m = p - sizeof(size_t);
	currAllocated -= m->size;
	RG_FREE(m);
}

static void RedisGearsPy_SendReqMetaData(RedisModuleCtx *ctx, PythonRequirementCtx* req){
    RedisModule_ReplyWithArray(ctx, 12);

    RedisModule_ReplyWithCString(ctx, "GearReqVersion");
    RedisModule_ReplyWithLongLong(ctx, PY_REQ_VERSION);

    RedisModule_ReplyWithCString(ctx, "Name");
    RedisModule_ReplyWithCString(ctx, req->installName);

    RedisModule_ReplyWithCString(ctx, "IsDownloaded");
    RedisModule_ReplyWithCString(ctx, req->isDownloaded ? "yes" : "no");

    RedisModule_ReplyWithCString(ctx, "IsInstalled");
    RedisModule_ReplyWithCString(ctx, req->isInstalled ? "yes" : "no");

    RedisModule_ReplyWithCString(ctx, "CompiledOs");
    RedisModule_ReplyWithCString(ctx, RedisGears_GetCompiledOs());

    RedisModule_ReplyWithCString(ctx, "Wheels");
    if(req->isDownloaded){
        RedisModule_ReplyWithArray(ctx, array_len(req->wheels));
        for(size_t i = 0 ; i < array_len(req->wheels) ; ++i){
            RedisModule_ReplyWithCString(ctx, req->wheels[i]);
        }
    }else{
        RedisModule_ReplyWithCString(ctx, "Requirement was not yet downloaded so wheels are not available");
    }
}


static void RedisGearsPy_DoneImportRequirement(ExecutionPlan* ep, void* privateData){
    RedisModuleBlockedClient* bc = privateData;

    RedisModuleCtx* rctx = RedisModule_GetThreadSafeContext(bc);

    size_t nErrors = RedisGears_GetErrorsLen(ep);

    if(nErrors > 0){
        Record* errorRecord = RedisGears_GetError(ep, 0);
        size_t errorLen;
        const char* errorStr = RedisGears_StringRecordGet(errorRecord, &errorLen);
        RedisModule_ReplyWithError(rctx, errorStr);
    }else{
        RedisModule_ReplyWithCString(rctx, "OK");
    }

    RedisModule_UnblockClient(bc, NULL);

    RedisGears_DropExecution(ep);

    RedisModule_FreeThreadSafeContext(rctx);
}

static int RedisGearsPy_ImportRequirementInternal(RedisModuleCtx *ctx, RedisModuleString **argv, int argc){
    if(argc != 2){
        RedisModule_Log(staticCtx, "warning", "On RedisGearsPy_ImportRequirementInternal, got bad arguments");
        RedisModule_ReplyWithError(ctx, "On RedisGearsPy_ImportRequirementInternal, got bad arguments");
        return REDISMODULE_OK;
    }

    size_t len;
    const char* data = RedisModule_StringPtrLen(argv[1], &len);
    Gears_Buffer buff = {
            .buff = (char*)data,
            .size = len,
            .cap = len,
    };

    Gears_BufferReader br;
    Gears_BufferReaderInit(&br, &buff);

    int version = RedisGears_BRReadLong(&br);
    if(version == LONG_READ_ERROR){
        RedisModule_Log(staticCtx, "warning", "On RedisGearsPy_ImportRequirementInternal, failed deserialize requirements version");
        RedisModule_ReplyWithError(ctx, "On RedisGearsPy_ImportRequirementInternal, failed deserialize requirements version");
        return REDISMODULE_OK;
    }

    char* err = NULL;

    // fep is not used here
    PythonRequirementCtx** reqs = PythonSessionRequirements_Deserialize(NULL, &br, version, &err);

    if(!reqs){
        if(!err){
            err = RG_STRDUP("On RedisGearsPy_ImportRequirementInternal, failed deserialize requirements");
        }
        RedisModule_Log(staticCtx, "warning", "%s", err);
        RedisModule_ReplyWithError(ctx, err);
        return REDISMODULE_OK;
    }

    for(size_t i = 0 ; i < array_len(reqs) ; ++i){
        if(!PythonRequirementCtx_InstallRequirement(reqs[i])){
            RedisModule_Log(staticCtx, "warning", "On RedisGearsPy_ImportRequirementInternal, Failed install requirement on shard, check shard log for more info.");
            RedisModule_ReplyWithError(ctx, "On RedisGearsPy_ImportRequirementInternal, Failed install requirement on shard, check shard log for more info.");
            return REDISMODULE_OK;
        }

        // we are holding a shared ref to req lets free it
        PythonRequirementCtx_Free(reqs[i]);
    }

    array_free(reqs);

    return REDISMODULE_OK;
}

static int RedisGearsPy_DumpRequirements(RedisModuleCtx *ctx, RedisModuleString **argv, int argc){

    RedisModule_ReplyWithArray(ctx, Gears_dictSize(RequirementsDict));
    Gears_dictIterator *iter = Gears_dictGetIterator(RequirementsDict);
    Gears_dictEntry *entry = NULL;
    while((entry = Gears_dictNext(iter))){
        PythonRequirementCtx* req = Gears_dictGetVal(entry);
        RedisGearsPy_SendReqMetaData(ctx, req);
    }
    Gears_dictReleaseIterator(iter);

    return REDISMODULE_OK;
}

static int RedisGearsPy_ImportRequirement(RedisModuleCtx *ctx, RedisModuleString **argv, int argc){
    VERIFY_CLUSTER_INITIALIZE(ctx);

    Gears_Buffer* buff = Gears_BufferCreate();

    for(size_t i = 1 ; i < argc ; i++){
        size_t len;
        const char* d = RedisModule_StringPtrLen(argv[i], &len);
        Gears_BufferAdd(buff, d, len);
    }

    Gears_BufferReader br;
    Gears_BufferReaderInit(&br, buff);

    char* err = NULL;
    PythonRequirementCtx* req = PythonRequirement_Deserialize(&br, &err);
    if(!req){
        if(!err){
            err = RG_STRDUP("Failed deserialize requirement");
        }
        RedisModule_ReplyWithError(ctx, err);
        RG_FREE(err);
        Gears_BufferFree(buff);
        return REDISMODULE_OK;
    }

    Gears_BufferFree(buff);

    RedisModuleBlockedClient *bc = RedisModule_BlockClient(ctx, NULL, NULL, NULL, 0);
    PythonRequirementCtx** reqs = array_new(PythonRequirementCtx*, 1);
    reqs = array_append(reqs, req);
    ExecutionPlan* ep = RedisGearsPy_DistributeRequirements(reqs, RedisGearsPy_DoneImportRequirement, bc, &err);
    if(!ep){
        // error here leave us in a state where we have the requirement but others
        // do not, user will see the error and will have to retry.
        if(!err){
            err = RG_STRDUP("Failed create distribute requirements execution on rg.importreq");
        }
        RedisModule_AbortBlock(bc);
        RedisModule_ReplyWithError(ctx, err);
        RG_FREE(err);
    }

    // We are holding a shared ref to the requirement, we need to free it.
    // Notice that this will not cause the requirement to be freed.
    PythonRequirementCtx_Free(req);
    array_free(reqs);

    return REDISMODULE_OK;
}

static int RedisGearsPy_ExportRequirement(RedisModuleCtx *ctx, RedisModuleString **argv, int argc){
    if(argc != 2){
        return RedisModule_WrongArity(ctx);
    }

    const char* reqName = RedisModule_StringPtrLen(argv[1], NULL);

    // Notice that this increase the requirement ref count so we must free it as the end.
    PythonRequirementCtx* req = PythonRequirementCtx_Get(reqName);

    if(!req){
        RedisModule_ReplyWithError(ctx, "requirement does not exists");
        return REDISMODULE_OK;
    }

    Gears_Buffer* buff = Gears_BufferCreate();
    Gears_BufferWriter bw;
    Gears_BufferWriterInit(&bw, buff);
    char* err = NULL;
    if(PythonRequirement_Serialize(req, &bw, &err) != REDISMODULE_OK){
        PythonRequirementCtx_Free(req);
        Gears_BufferFree(buff);
        if(!err){
            err = RG_STRDUP("Failed serializing requirement");
        }
        RedisModule_ReplyWithError(ctx, err);
        RG_FREE(err);
        return REDISMODULE_OK;
    }

    RedisModule_ReplyWithArray(ctx, 2);

    RedisGearsPy_SendReqMetaData(ctx, req);

    RedisModule_ReplyWithArray(ctx, REDISMODULE_POSTPONED_ARRAY_LEN);

#define BULK_LEN (1024*1024*10); // 10 MB
    int maxBulKLen = BULK_LEN;

    size_t currPos = 0 ;
    size_t arrayLen = 0;
    while(currPos < buff->size){
        size_t currLen = MIN(maxBulKLen, (buff->size - currPos));
        RedisModule_ReplyWithStringBuffer(ctx, buff->buff + currPos, currLen);
        currPos += currLen;
        ++arrayLen;
    }

    RedisModule_ReplySetArrayLength(ctx, arrayLen);

    Gears_BufferFree(buff);
    PythonRequirementCtx_Free(req);
    return REDISMODULE_OK;
}

static int RedisGearsPy_Stats(RedisModuleCtx *ctx, RedisModuleString **argv, int argc){
	RedisModule_ReplyWithArray(ctx, 6);
	RedisModule_ReplyWithStringBuffer(ctx, "TotalAllocated", strlen("TotalAllocated"));
	RedisModule_ReplyWithLongLong(ctx, totalAllocated);
	RedisModule_ReplyWithStringBuffer(ctx, "PeakAllocated", strlen("PeakAllocated"));
	RedisModule_ReplyWithLongLong(ctx, peakAllocated);
	RedisModule_ReplyWithStringBuffer(ctx, "CurrAllocated", strlen("CurrAllocated"));
	RedisModule_ReplyWithLongLong(ctx, currAllocated);
	return REDISMODULE_OK;
}

typedef struct PythonReaderCtx{
    PyObject* callback;
    PyObject* generator;
    bool isDone;
}PythonReaderCtx;

static Record* PythonReader_Next(ExecutionCtx* rctx, void* ctx){
    PythonReaderCtx* pyCtx = ctx;
    if(pyCtx->isDone){
        return NULL;
    }

    PythonSessionCtx* sctx = RedisGears_GetFlatExecutionPrivateData(rctx);
    RedisModule_Assert(sctx);

    PythonExecutionCtx pectx = PythonExecutionCtx_New(sctx, rctx);
    RedisGearsPy_Lock(&pectx);

    PyObject* pyRecord = NULL;
    if(!pyCtx->generator){
        PyObject* pArgs = PyTuple_New(0);
        PyObject* callback = pyCtx->callback;
        pyRecord = PyObject_CallObject(callback, pArgs);
        GearsPyDecRef(pArgs);
        if(!pyRecord){
            fetchPyError(rctx);
            RedisGearsPy_Unlock(&pectx);
            pyCtx->isDone = true;
            return NULL;
        }
        if(PyGen_Check(pyRecord)) {
            pyCtx->generator = PyObject_GetIter(pyRecord);
            GearsPyDecRef(pyRecord);
            pyRecord = PyIter_Next(pyCtx->generator);
        }
    }else{
        pyRecord = PyIter_Next(pyCtx->generator);
    }
    if(!pyRecord){
        fetchPyError(rctx);
        RedisGearsPy_Unlock(&pectx);
        pyCtx->isDone = true;
        return NULL;
    }
    RedisGearsPy_Unlock(&pectx);
    Record* record = PyObjRecordCreate();
    PyObjRecordSet(record, pyRecord);
    return record;
}

static void PythonReader_Free(void* ctx){
    PythonReaderCtx* pyCtx = ctx;
    PyObject* callback = pyCtx->callback;
    RedisGearsPy_LOCK
    GearsPyDecRef(callback);
    if(pyCtx->generator){
        GearsPyDecRef(pyCtx->generator);
    }
    RedisGearsPy_UNLOCK
    RG_FREE(pyCtx);
}

static int PythonReader_Serialize(ExecutionCtx* ectx, void* ctx, Gears_BufferWriter* bw){
    PythonReaderCtx* pyCtx = ctx;
    ExecutionPlan* ep = RedisGears_GetExecutionFromCtx(ectx);
    char* err = NULL;
    int ret = RedisGearsPy_PyCallbackSerialize(RedisGears_GetFep(ep), pyCtx->callback, bw, &err);
    if(ret != REDISMODULE_OK){
        RedisGears_SetError(ectx, err);
    }
    return ret;
}

static int PythonReader_Deserialize(ExecutionCtx* ectx, void* ctx, Gears_BufferReader* br){
    PythonReaderCtx* pyCtx = ctx;
    // this serialized data reached from another shard (not rdb) so its save to assume the version is PY_OBJECT_TYPE_VERSION
    ExecutionPlan* ep = RedisGears_GetExecutionFromCtx(ectx);
    char* err = NULL;
    pyCtx->callback = RedisGearsPy_PyCallbackDeserialize(RedisGears_GetFep(ep), br, PY_OBJECT_TYPE_VERSION, &err);
    if(!pyCtx->callback){
        RedisGears_SetError(ectx, err);
        return REDISMODULE_ERR;
    }
    return REDISMODULE_OK;
}

static Reader* PythonReader_Create(void* arg){
    PyObject* callback = arg;
    if(callback){
        RedisGearsPy_LOCK
        Py_INCREF(callback);
        RedisGearsPy_UNLOCK
    }
    PythonReaderCtx* pyCtx = RG_ALLOC(sizeof(*pyCtx));
    pyCtx->callback = callback;
    pyCtx->generator = NULL;
    pyCtx->isDone = false;
    Reader* ret = RG_ALLOC(sizeof(*ret));
    *ret = (Reader){
            .ctx = pyCtx,
            .next = PythonReader_Next,
            .free = PythonReader_Free,
            .serialize = PythonReader_Serialize,
            .deserialize = PythonReader_Deserialize,
    };
    return ret;
}

RedisGears_ReaderCallbacks PythonReader = {
        .create = PythonReader_Create,
};

static char* PYINSTALL_DIR;
static char* PYENV_DIR;
static char* PYENV_HOME_DIR;
static char* PYENV_BIN_DIR;
static char* PYENV_ACTIVATE;
static char* PYENV_ACTIVATE_SCRIPT;

static bool PathExist(const char* path) {
    DIR* dir = opendir(path);
    if (dir) {
        closedir(dir);
        return true;
    }
    return false;
}

static bool PyEnvExist() {
    return PathExist(PYENV_DIR);
}

static void InitializeGlobalPaths(){
    const char* moduleDataDir = getenv("modulesdatadir");
    if(moduleDataDir){
        // modulesdatadir env var exists, we are running on redis enterprise and we need to run on modules directory
        RedisGears_ASprintf(&PYINSTALL_DIR, "%s/%s/%d/deps/", moduleDataDir, "rg", RedisGears_GetVersion());
        RedisGears_ASprintf(&PYENV_DIR, "%s/gears_python/python3_%s/", PYINSTALL_DIR, RedisGears_GetVersionStr());
    }else{
        // try build path first if its exists
#ifdef CPYTHON_PATH
        RedisGears_ASprintf(&PYINSTALL_DIR, "%s/", CPYTHON_PATH);

        // we create it temporary to check if exists
        RedisGears_ASprintf(&PYENV_DIR, "%s/python3_%s/", PYINSTALL_DIR, RedisGears_GetVersionStr());

        if(!PyEnvExist()){
            RG_FREE(PYINSTALL_DIR);
            RedisGears_ASprintf(&PYINSTALL_DIR, "%s/", pythonConfig.pythonInstallationDir);
        }

        RG_FREE(PYENV_DIR);
#else
        RedisGears_ASprintf(&PYINSTALL_DIR, "%s/", pythonConfig.pythonInstallationDir);
#endif

        RedisGears_ASprintf(&PYENV_DIR, "%s/python3_%s/", PYINSTALL_DIR, RedisGears_GetVersionStr());
    }
    RedisGears_ASprintf(&PYENV_HOME_DIR, "%s/.venv/", PYENV_DIR);
    RedisGears_ASprintf(&PYENV_BIN_DIR, "%s/bin", PYENV_HOME_DIR);
    RedisGears_ASprintf(&PYENV_ACTIVATE, "%s/activate_this.py", PYENV_BIN_DIR);
    RedisGears_ASprintf(&PYENV_ACTIVATE_SCRIPT, "%s/activate", PYENV_BIN_DIR);
}

static void PrintGlobalPaths(RedisModuleCtx* ctx){
    RedisModule_Log(staticCtx, "notice", "PYENV_DIR: %s", PYENV_DIR);
    RedisModule_Log(staticCtx, "notice", "PYENV_HOME_DIR: %s", PYENV_HOME_DIR);
    RedisModule_Log(staticCtx, "notice", "PYENV_BIN_DIR: %s", PYENV_BIN_DIR);
    RedisModule_Log(staticCtx, "notice", "PYENV_ACTIVATE: %s", PYENV_ACTIVATE);
    RedisModule_Log(staticCtx, "notice", "PYENV_ACTIVATE_SCRIPT: %s", PYENV_ACTIVATE_SCRIPT);
}

static int RedisGears_InstallDeps(RedisModuleCtx *ctx) {
#define SHA_256_SIZE            64
#define TMP_DEPS_FILE_PATH_FMT  "/tmp/deps.%s.%s.tgz"
#define TMP_DEPS_FILE_DIR_FMT   "/tmp/deps.%s.%s/"
#define LOCAL_VENV_FMT          PYENV_DIR"/%s"

    const char *no_deps = getenv("GEARS_NO_DEPS");
    bool skip_deps_install = (no_deps && !strcmp(no_deps, "1")) || !pythonConfig.downloadDeps;
    if(!skip_deps_install && RedisGears_IsEnterprise()){
        skip_deps_install = !pythonConfig.foreceDownloadDepsOnEnterprise;
    }
    const char* shardUid = RedisGears_GetShardIdentifier();
    if (!PyEnvExist()){
        if (skip_deps_install) {
            RedisModule_Log(staticCtx, "warning", "No Python installation found and auto install is not enabled, aborting.");
            return REDISMODULE_ERR;
        }
        const char* expectedSha256 = pythonConfig.gearsPythonSha256;

        RedisGears_ExecuteCommand(ctx, "notice", "rm -rf "TMP_DEPS_FILE_PATH_FMT, shardUid, expectedSha256);

        RedisGears_ExecuteCommand(ctx, "notice", "curl -o "TMP_DEPS_FILE_PATH_FMT" %s", shardUid, expectedSha256, pythonConfig.gearsPythonUrl);

        char* sha256Command;
        RedisGears_ASprintf(&sha256Command, "sha256sum "TMP_DEPS_FILE_PATH_FMT, shardUid, expectedSha256);
        FILE* f = popen(sha256Command, "r");
        RG_FREE(sha256Command);
        char sha256[SHA_256_SIZE];
        if(fscanf(f, "%64s", sha256) != 1){
            RedisModule_Log(staticCtx, "warning", "Failed to calculate sha25 on file "TMP_DEPS_FILE_PATH_FMT, shardUid, expectedSha256);
            pclose(f);
            return REDISMODULE_ERR;
        }
        pclose(f);

        if(strcmp(expectedSha256, sha256) != 0){
            RedisModule_Log(staticCtx, "warning", "Failed on sha 256 comparison");
            return REDISMODULE_ERR;
        }

        RedisGears_ExecuteCommand(ctx, "notice", "rm -rf "TMP_DEPS_FILE_DIR_FMT, shardUid, expectedSha256);
        RedisGears_ExecuteCommand(ctx, "notice", "mkdir -p "TMP_DEPS_FILE_DIR_FMT, shardUid, expectedSha256);

        RedisGears_ExecuteCommand(ctx, "notice", "tar -xvzf "TMP_DEPS_FILE_PATH_FMT" -C "TMP_DEPS_FILE_DIR_FMT, shardUid, expectedSha256, shardUid, expectedSha256);

        RedisGears_ExecuteCommand(ctx, "notice", "mkdir -p %s", PYINSTALL_DIR);
        RedisGears_ExecuteCommand(ctx, "notice", "mv "TMP_DEPS_FILE_DIR_FMT"/python3_%s/ %s", shardUid, expectedSha256, RedisGears_GetVersionStr(), PYINSTALL_DIR);
    }else{
        RedisModule_Log(staticCtx, "notice", "Found python installation under: %s", PYENV_DIR);
    }
    if(pythonConfig.createVenv){
        RedisGears_ASprintf(&venvDir, "%s/.venv-%s", pythonConfig.pythonInstallationDir, shardUid);
        DIR* dir = opendir(venvDir);
        if(!dir){
            RedisGears_ExecuteCommand(ctx, "notice", "mkdir -p %s", venvDir);
            setenv("VIRTUALENV_OVERRIDE_APP_DATA", venvDir, 1);
            int rc = RedisGears_ExecuteCommand(ctx, "notice", "/bin/bash -c \"%s/bin/python3 -m virtualenv %s\"", PYENV_DIR, venvDir);
            if (rc) {
                RedisModule_Log(staticCtx, "warning", "Failed to construct virtualenv");
                RedisGears_ExecuteCommand(ctx, "notice", "rm -rf %s", venvDir);
                return REDISMODULE_ERR;
            }
        }else{
            RedisModule_Log(staticCtx, "notice", "Found venv installation under: %s", venvDir);
            closedir(dir);
        }
    }else{
        // we are not operating inside virtual env
        venvDir = RG_STRDUP(PYENV_DIR);
    }
    return REDISMODULE_OK;
}

int RedisGears_SetupPyEnv(RedisModuleCtx *ctx) {
    DIR* dir = opendir(venvDir);
    RedisModule_Assert(dir);
    closedir(dir);
    char* activateScript = NULL;
    char* activateCommand = NULL;
    RedisGears_ASprintf(&activateScript, "%s/bin/activate_this.py", venvDir);
    RedisGears_ASprintf(&activateCommand, "exec(open('%s').read(), {'__file__': '%s'})", activateScript, activateScript);
    RedisModule_Log(staticCtx, "notice", "Initializing Python environment with: %s", activateCommand);
    PyRun_SimpleString(activateCommand);
    RG_FREE(activateScript);
    RG_FREE(activateCommand);
    return 0;
}

static PyModuleDef EmbRedisGears = {
    PyModuleDef_HEAD_INIT,
    "redisgears",
    "export methods provide by redisgears.",
    -1,
    NULL, NULL, NULL, NULL, NULL
};

static PyModuleDef EmbRedisAI = {
    PyModuleDef_HEAD_INIT,
    "redisAI",
    "export methods provide by redisAI.",
    -1,
    NULL, NULL, NULL, NULL, NULL
};

PyMemAllocatorEx allocator = {
        .ctx = NULL,
        .malloc = RedisGearsPy_Alloc,
        .calloc = RedisGearsPy_Calloc,
        .realloc = RedisGearsPy_Relloc,
        .free = RedisGearsPy_Free,
};

static PyObject* PyInit_RedisGears(void) {
    return PyModule_Create(&EmbRedisGears);
}

static PyObject* PyInit_RedisAI(void) {
    return PyModule_Create(&EmbRedisAI);
}

static int PythonRecord_SendReply(Record* r, RedisModuleCtx* rctx){
    PyObject* obj = PyObjRecordGet(r);
    if(PyList_Check(obj)){
        size_t listLen = PyList_Size(obj);
        Record* rgl = RedisGears_ListRecordCreate(listLen);
        for(int i = 0 ; i < listLen ; ++i){
            Record* temp = PyObjRecordCreate();
            PyObject* pItem = PyList_GetItem(obj, i);
            PyObjRecordSet(temp, pItem);
            Py_INCREF(pItem);
            RedisGears_ListRecordAdd(rgl, temp);
        }
        RedisGears_RecordSendReply(rgl, rctx);
        RedisGears_FreeRecord(rgl);
    }else if(PyLong_Check(obj)) {
        RedisModule_ReplyWithLongLong(rctx, PyLong_AsLongLong(obj));
    }else if(PyFloat_Check(obj)){
        double d = PyFloat_AsDouble(obj);
        RedisModuleString* str = RedisModule_CreateStringPrintf(NULL, "%lf", d);
        RedisModule_ReplyWithString(rctx, str);
        RedisModule_FreeString(NULL, str);
    }else if(PyUnicode_Check(obj)) {
        size_t len;
        char* str = (char*)PyUnicode_AsUTF8AndSize(obj, &len);
        if(len > 1){
            if(str[0] == '+'){
                RedisModule_ReplyWithSimpleString(rctx, str + 1);
                return REDISMODULE_OK;
            }else if(str[0] == '-'){
                RedisModule_ReplyWithError(rctx, str + 1);
                return REDISMODULE_OK;
            }
        }
        RedisModule_ReplyWithStringBuffer(rctx, str, len);
    }else if(PyBytes_Check(obj)) {
        size_t len;
        char* str;
        PyBytes_AsStringAndSize(obj, &str, &len);
        RedisModule_ReplyWithStringBuffer(rctx, str, len);
    }else{
        RedisModule_ReplyWithStringBuffer(rctx, "PY RECORD", strlen("PY RECORD"));
    }
    return REDISMODULE_OK;
}

static int PythonRecord_Serialize(ExecutionCtx* ectx, Gears_BufferWriter* bw, Record* base){
    PythonRecord* r = (PythonRecord*)base;
    char* err = NULL;
    if(RedisGearsPy_PyObjectSerialize(r->obj, bw, &err) != REDISMODULE_OK){
        RedisGears_SetError(ectx, err);
        return REDISMODULE_ERR;
    }
    return REDISMODULE_OK;
}

static void PythonRecord_Free(Record* base){
    PythonRecord* record = (PythonRecord*)base;
    if(record->obj && record->obj != Py_None){
        RedisGearsPy_LOCK
        GearsPyDecRef(record->obj);
        RedisGearsPy_UNLOCK
    }
}

static Record* PythonRecord_Deserialize(ExecutionCtx* ectx, Gears_BufferReader* br){
    Record* r = PyObjRecordCreate();
    PyObject* obj = RedisGearsPy_PyObjectDeserialize(br);
    PyObjRecordSet(r, obj);
    return r;
}

#define REDISGEARSPY_REQ_DATATYPE_NAME "GEAR_REQ0"
#define REDISGEARSPY_REQ_DATATYPE_VERSION 1

static void RedisGearsPy_ClearRequirements(){
    PythonRequirementCtx** reqs = array_new(PythonRequirementCtx*, 10);

    Gears_dictIterator *iter = Gears_dictGetIterator(RequirementsDict);
    Gears_dictEntry *entry = NULL;
    while((entry = Gears_dictNext(iter))){
        PythonRequirementCtx* req = Gears_dictGetVal(entry);
        // he can not directly release cause it will change the dict while iterating
        array_append(reqs, req);
    }
    Gears_dictReleaseIterator(iter);

    for(size_t i = 0 ; i < array_len(reqs) ; ++i){
        PythonRequirementCtx_Free(reqs[i]);
    }

    array_free(reqs);
}

static int RedisGearsPy_LoadRegistrations(RedisModuleIO *rdb, int encver, int when){
    if(encver > REDISGEARSPY_REQ_DATATYPE_VERSION){
        RedisModule_LogIOError(rdb, "warning", "Give requirement version is not supported, please upgrade to newer RedisGears.");
        return REDISMODULE_ERR;
    }

    // first we need to clear all existing requirements
    RedisGearsPy_ClearRequirements();

    char* err = NULL;
    char *data = NULL;
    PythonRequirementCtx* req = NULL;
    while(RedisModule_LoadUnsigned(rdb)){
        size_t len;
        char *data = RedisModule_LoadStringBuffer(rdb, &len);
        Gears_Buffer buff = {
                .buff = data,
                .size = len,
                .cap = len,
        };
        Gears_BufferReader br;
        Gears_BufferReaderInit(&br, &buff);
        req = PythonRequirement_Deserialize(&br, &err);
        if(!req){
            goto error;
        }

        // now we also need to install the requirement
        if(!PythonRequirementCtx_InstallRequirement(req)){
            err = RG_STRDUP("Failed install requirement on shard, check shard log for more info.");
            goto error;
        }

        RedisModule_Free(data);

        // we hold a sharded ref to the requirement, lets free it.
        PythonRequirementCtx_Free(req);
    }
    return REDISMODULE_OK;

error:
    RedisModule_LogIOError(rdb, "warning", "Failed deserialize requirements (%s)", err ? err : "unknown error");
    if(err){
        RG_FREE(err);
    }
    if(data){
        RedisModule_Free(data);
    }
    if(req){
        PythonRequirementCtx_Free(req);
    }
    RedisGearsPy_ClearRequirements();
    return REDISMODULE_ERR;
}

static void RedisGearsPy_SaveRegistrations(RedisModuleIO *rdb, int when){
    Gears_dictIterator *iter = Gears_dictGetIterator(RequirementsDict);
    Gears_dictEntry *entry = NULL;
    Gears_Buffer* buff = Gears_BufferCreate();
    Gears_BufferWriter bw;
    Gears_BufferWriterInit(&bw, buff);
    while((entry = Gears_dictNext(iter))){
        PythonRequirementCtx* req = Gears_dictGetVal(entry);
        Gears_BufferClear(buff);
        char* err = NULL;
        if(PythonRequirement_Serialize(req, &bw, &err) != REDISMODULE_OK){
            RedisModule_LogIOError(rdb, "warning", "Failed serializing requirement %s (%s)", req->installName, err ? err : "Unknow error");
            RG_FREE(err);
        }else{
            // indicate there is another requirement
            RedisModule_SaveUnsigned(rdb, 1);
            RedisModule_SaveStringBuffer(rdb, buff->buff, buff->size);
        }
    }
    // indicate we are done
    RedisModule_SaveUnsigned(rdb, 0);
    Gears_dictReleaseIterator(iter);
    Gears_BufferFree(buff);
}

static int RedisGearsPy_CreateRequirementsDataType(RedisModuleCtx* ctx){
    RedisModuleTypeMethods methods = {
            .version = REDISMODULE_TYPE_METHOD_VERSION,
            .rdb_load = NULL,
            .rdb_save = NULL,
            .aof_rewrite = NULL,
            .mem_usage = NULL,
            .digest = NULL,
            .free = NULL,
            .aux_load = RedisGearsPy_LoadRegistrations,
            .aux_save = RedisGearsPy_SaveRegistrations,
            .aux_save_triggers = REDISMODULE_AUX_BEFORE_RDB,
        };

    RedisModuleType* GearsPyRequirementDT = RedisModule_CreateDataType(ctx, REDISGEARSPY_REQ_DATATYPE_NAME, REDISGEARSPY_REQ_DATATYPE_VERSION, &methods);
    return GearsPyRequirementDT ? REDISMODULE_OK : REDISMODULE_ERR;
}

static void PythonThreadCtx_Destructor(void *p) {
    RG_FREE(p);
}

static int PythonConfig_ToLong(const char* val, long long* res){
    RedisModuleString* valRedisStr = RedisModule_CreateString(NULL, val, strlen(val));
    int ret = RedisModule_StringToLongLong(valRedisStr, res);
    RedisModule_FreeString(NULL, valRedisStr);
    return ret;
}

#define CONFIG_FLAG_GT_ZERO 0x01
#define CONFIG_FLAG_IGNORE_DEFAULT 0x02

extern char GearsPythonUrl[];
extern char GearsPythonSha256[];

static int PythonConfig_GetIntVal(const char* val, int defaultVal, const char* newVal, int* res, int flags){
    const char *valStr = newVal;
    if(!valStr){
        valStr = RedisGears_GetConfig(val);
    }
    if(!valStr){
        if(flags & CONFIG_FLAG_IGNORE_DEFAULT){
            return REDISMODULE_ERR;
        }
        *res = defaultVal;
        return REDISMODULE_OK;
    }
    long long longVal;
    if(PythonConfig_ToLong(valStr, &longVal) != REDISMODULE_OK){
        RedisModule_Log(staticCtx, "warning", "Failed parsing %s config, value must be a number.", val);
        return REDISMODULE_ERR;
    }

    if(flags & CONFIG_FLAG_GT_ZERO){
        if(longVal <= 0){
            RedisModule_Log(staticCtx, "warning", "Failed parsing %s config, value must be greater then zero.", val);
            return REDISMODULE_ERR;
        }
    }

    *res = longVal;
    return REDISMODULE_OK;
}

static int PythonConfig_GetBoolVal(const char* val, int defaultVal, const char* newVal, int* res, int flags){
    const char *valStr = newVal;
    if(!valStr){
        valStr = RedisGears_GetConfig(val);
    }
    if(!valStr){
        if(flags & CONFIG_FLAG_IGNORE_DEFAULT){
            return REDISMODULE_ERR;
        }
        *res = defaultVal;
        return REDISMODULE_OK;
    }
    long long longVal;
    if(PythonConfig_ToLong(valStr, &longVal) != REDISMODULE_OK){
        RedisModule_Log(staticCtx, "warning", "Failed parsing %s config value.", val);
        return REDISMODULE_ERR;
    }
    *res = (longVal != 0);
    return REDISMODULE_OK;
}

static int PythonConfig_GetStrVal(const char* val, const char* defaultVal, const char* newVal, char** res, int flags){
    const char *valStr = newVal;
    if(!valStr){
        valStr = RedisGears_GetConfig(val);
    }
    if(!valStr){
        if(flags & CONFIG_FLAG_IGNORE_DEFAULT){
            return REDISMODULE_ERR;
        }
        valStr = defaultVal;
    }
    *res = RG_STRDUP(valStr);
    return REDISMODULE_OK;
}

#define CreateVenvConfigName "CreateVenv"
#define DownloadDepsConfigName "DownloadDeps"
#define ForeceDownloadDepsOnEnterpriseConfigName "ForeceDownloadDepsOnEnterprise"
#define PythonAttemptTracebackConfigName "PythonAttemptTraceback"
#define PythonInstallReqMaxIdleTimeConfigName "PythonInstallReqMaxIdleTime"
#define GearsPythonUrlConfigName "DependenciesUrl"
#define GearsPythonSha256ConfigName "DependenciesSha256"
#define PythonInstallationDirConfigName "PythonInstallationDir"

typedef enum PythonConfigType{
    PythonConfigType_Bool, PythonConfigType_Int, PythonConfigType_Str
}PythonConfigType;

typedef struct PythonConfigValDef{
    const char* name;
    PythonConfigType type;
    bool configurableAtRuntime;
    union{
        int defaultBoolVal;
        int defaultIntVal;
        const char* defaultStrVal;
    };
    void* ptr;
    int flags;
}PythonConfigValDef;

PythonConfigValDef configDefs[] = {
        {
                .name = CreateVenvConfigName,
                .type = PythonConfigType_Bool,
                .configurableAtRuntime = false,
                .defaultBoolVal = 0,
                .ptr = &pythonConfig.createVenv,
        },
        {
                .name = DownloadDepsConfigName,
                .type = PythonConfigType_Bool,
                .configurableAtRuntime = false,
                .defaultBoolVal = 0,
                .ptr = &pythonConfig.downloadDeps,
        },
        {
                .name = ForeceDownloadDepsOnEnterpriseConfigName,
                .type = PythonConfigType_Bool,
                .configurableAtRuntime = false,
                .defaultBoolVal = 0,
                .ptr = &pythonConfig.foreceDownloadDepsOnEnterprise,
        },
        {
                .name = PythonAttemptTracebackConfigName,
                .type = PythonConfigType_Bool,
                .configurableAtRuntime = true,
                .defaultBoolVal = 1,
                .ptr = &pythonConfig.attemptTraceback,
        },
        {
                .name = PythonInstallReqMaxIdleTimeConfigName,
                .type = PythonConfigType_Int,
                .configurableAtRuntime = true,
                .defaultIntVal = 30000,
                .ptr = &pythonConfig.installReqMaxIdleTime,
                .flags = CONFIG_FLAG_GT_ZERO,
        },
        {
                .name = GearsPythonUrlConfigName,
                .type = PythonConfigType_Str,
                .configurableAtRuntime = false,
                .defaultStrVal = GearsPythonUrl,
                .ptr = &pythonConfig.gearsPythonUrl,
        },
        {
                .name = GearsPythonSha256ConfigName,
                .type = PythonConfigType_Str,
                .configurableAtRuntime = false,
                .defaultStrVal = GearsPythonSha256,
                .ptr = &pythonConfig.gearsPythonSha256,
        },
        {
                .name = PythonInstallationDirConfigName,
                .type = PythonConfigType_Str,
                .configurableAtRuntime = false,
                .defaultStrVal = "/var/opt/redislabs/modules/rg",
                .ptr = &pythonConfig.pythonInstallationDir,
        },
        {
                .name = NULL,
        },
};

#define TRY_LOAD_CONFIG(v) if(v != REDISMODULE_OK) return REDISMODULE_ERR

static int PythonConfig_InitConfig(RedisModuleCtx *ctx){

    for(PythonConfigValDef* def = configDefs ; def->name ; ++def){
        switch(def->type){
        case PythonConfigType_Bool:
            TRY_LOAD_CONFIG(PythonConfig_GetBoolVal(def->name, def->defaultBoolVal, NULL, def->ptr, def->flags));
            break;
        case PythonConfigType_Int:
            TRY_LOAD_CONFIG(PythonConfig_GetIntVal(def->name, def->defaultIntVal, NULL, def->ptr, def->flags));
            break;
        case PythonConfigType_Str:
            TRY_LOAD_CONFIG(PythonConfig_GetStrVal(def->name, def->defaultStrVal, NULL, def->ptr, def->flags));
            break;
        default:
            RedisModule_Assert(false);
        }
    }

    RedisModule_Log(staticCtx, "notice", "Python config:");
    for(PythonConfigValDef* def = configDefs ; def->name ; ++def){
        switch(def->type){
        case PythonConfigType_Bool:
        case PythonConfigType_Int:
            RedisModule_Log(staticCtx, "notice", "\t%s : %d", def->name, *((int*)def->ptr));
            break;
        case PythonConfigType_Str:
            RedisModule_Log(staticCtx, "notice", "\t%s : %s", def->name, *((char**)def->ptr));
            break;
        default:
            RedisModule_Assert(false);
        }
    }
    return REDISMODULE_OK;
}

static void* Python_SaveThread(){
    if(!RedisGearsPy_IsLockAcquired()){
        return NULL;
    }

    return PyEval_SaveThread();
}

static void Python_RestorThread(void* s){
    if(!s){
        return;
    }

    PyEval_RestoreThread(s);
}

static int Python_GetConfig(const char* key, RedisModuleCtx* ctx){
    for(PythonConfigValDef* def = configDefs ; def->name ; ++def){
        if(strcmp(def->name, key) == 0){
            switch(def->type){
            case PythonConfigType_Bool:
            case PythonConfigType_Int:
                RedisModule_ReplyWithLongLong(ctx, *(int*)def->ptr);
                break;
            case PythonConfigType_Str:
                RedisModule_ReplyWithCString(ctx, *(char**)def->ptr);
                break;
            default:
                RedisModule_Assert(false);
            }
            return REDISMODULE_OK;
        }
    }
    return REDISMODULE_ERR;
}

static int Python_BeforeConfigChange(const char* key, const char* val, char** err){
    for(PythonConfigValDef* def = configDefs ; def->name ; ++def){
        if(strcmp(def->name, key) == 0){
            if(!def->configurableAtRuntime){
                RedisGears_ASprintf(err, "(error) %s is not configurable at runtime", key);
                return REDISMODULE_ERR;
            }
            switch(def->type){
            case PythonConfigType_Bool:
                TRY_LOAD_CONFIG(PythonConfig_GetBoolVal(def->name, 0, val, def->ptr, def->flags | CONFIG_FLAG_IGNORE_DEFAULT));
                break;
            case PythonConfigType_Int:
                TRY_LOAD_CONFIG(PythonConfig_GetIntVal(def->name, 0, val, def->ptr, def->flags | CONFIG_FLAG_IGNORE_DEFAULT));
                break;
            case PythonConfigType_Str:
                RG_FREE(*(char**)def->ptr); // free old pointer
                TRY_LOAD_CONFIG(PythonConfig_GetStrVal(def->name, NULL, val, def->ptr, def->flags | CONFIG_FLAG_IGNORE_DEFAULT));
                break;
            default:
                RedisModule_Assert(false);
            }
        }
    }
    return REDISMODULE_OK;
}

#define REDISGEARSPYTHON_PLUGIN_NAME "GearsPythonPlugin"

#define REDISGEARSPYTHON_VERSION_MAJOR 1
#define REDISGEARSPYTHON_VERSION_MINOR 0
#define REDISGEARSPYTHON_VERSION_PATCH 0

#define STR1(a) #a
#define STR(e) STR1(e)

#define REDISGEARSPYTHON_PLUGIN_VERSION \
  (REDISGEARSPYTHON_VERSION_MAJOR * 10000 + REDISGEARSPYTHON_VERSION_MINOR * 100 + REDISGEARSPYTHON_VERSION_PATCH)

__attribute__ ((visibility ("default"))) 
int RedisGears_OnLoad(RedisModuleCtx *ctx){

    if(RedisGears_InitAsGearPlugin(ctx, REDISGEARSPYTHON_PLUGIN_NAME, REDISGEARSPYTHON_PLUGIN_VERSION) != REDISMODULE_OK){
        RedisModule_Log(ctx, "warning", "Failed initialize RedisGears API");
        return REDISMODULE_ERR;
    }

    if(RMAPI_FUNC_SUPPORTED(RedisModule_GetDetachedThreadSafeContext)){
        staticCtx = RedisModule_GetDetachedThreadSafeContext(ctx);
    }else{
        staticCtx = RedisModule_GetThreadSafeContext(NULL);
    }

    RedisModule_Log(staticCtx, "Notice", "Initializing " REDISGEARSPYTHON_PLUGIN_NAME " version %d.%d.%d", REDISGEARSPYTHON_VERSION_MAJOR, REDISGEARSPYTHON_VERSION_MINOR, REDISGEARSPYTHON_VERSION_PATCH);

    RedisGears_AddLockStateHandler(Python_SaveThread, Python_RestorThread);
    RedisGears_AddConfigHooks(Python_BeforeConfigChange, NULL, Python_GetConfig);

    if(PythonConfig_InitConfig(ctx) != REDISMODULE_OK){
        RedisModule_Log(staticCtx, "warning", "Failed initialize python configuration");
        return REDISMODULE_ERR;
    }

    installDepsPool = Gears_thpool_init(1);
    InitializeGlobalPaths();
    PrintGlobalPaths(ctx);
    if(RedisGears_InstallDeps(ctx) != REDISMODULE_OK){
        RedisModule_Log(staticCtx, "warning", "Failed installing python plugin");
        return REDISMODULE_ERR;
    }

    RedisGearsPy_CreateRequirementsDataType(ctx);

    int err = pthread_key_create(&pythonThreadCtxKey, PythonThreadCtx_Destructor);
    if(err){
        return REDISMODULE_ERR;
    }

    SessionsDict = RedisModule_CreateDict(ctx);
    RequirementsDict = Gears_dictCreate(&Gears_dictTypeHeapStrings, NULL);

    PyMem_SetAllocator(PYMEM_DOMAIN_RAW, &allocator);
    PyMem_SetAllocator(PYMEM_DOMAIN_MEM, &allocator);
    PyMem_SetAllocator(PYMEM_DOMAIN_OBJ, &allocator);
    char* arg = "Embeded";
    size_t len = strlen(arg);
    wchar_t *pyHome = Py_DecodeLocale(PYENV_DIR, NULL);
    Py_SetPythonHome(pyHome);
    PyMem_RawFree(pyHome);

    EmbRedisGears.m_methods = EmbRedisGearsMethods;
    EmbRedisGears.m_size = sizeof(EmbRedisGearsMethods) / sizeof(*EmbRedisGearsMethods);
    PyImport_AppendInittab("redisgears", &PyInit_RedisGears);

    EmbRedisAI.m_methods = EmbRedisAIMethods;
    EmbRedisAI.m_size = sizeof(EmbRedisAIMethods) / sizeof(*EmbRedisAIMethods);
    PyImport_AppendInittab("redisAI", &PyInit_RedisAI);

    Py_Initialize();
    if(pythonConfig.createVenv){
        // lets activate the virtual env we are operate in
        RedisGears_SetupPyEnv(ctx);
    }
    PyEval_InitThreads();
    wchar_t* arg2 = Py_DecodeLocale(arg, &len);
    PySys_SetArgv(1, &arg2);
    PyMem_RawFree(arg2);
    PyTensorType.tp_new = PyType_GenericNew;
    PyGraphRunnerType.tp_new = PyType_GenericNew;
    PyDAGRunnerType.tp_new = PyType_GenericNew;
    PyFlatExecutionType.tp_new = PyType_GenericNew;
    PyExecutionSessionType.tp_new = PyType_GenericNew;
    PyAtomicType.tp_new = PyType_GenericNew;

    PyDAGRunnerType.tp_methods = PyDAGRunnerMethods;
    PyFlatExecutionType.tp_methods = PyFlatExecutionMethods;
    PyAtomicType.tp_methods = PyAtomicMethods;
    PyFutureType.tp_methods = PyFutureMethods;

    if (PyType_Ready(&PyTensorType) < 0){
        RedisModule_Log(staticCtx, "warning", "PyTensorType not ready");
        return REDISMODULE_ERR;
    }

    if (PyType_Ready(&PyGraphRunnerType) < 0){
        RedisModule_Log(staticCtx, "warning", "PyGraphRunnerType not ready");
        return REDISMODULE_ERR;
    }

    if (PyType_Ready(&PyTorchScriptRunnerType) < 0){
        RedisModule_Log(staticCtx, "warning", "PyGraphRunnerType not ready");
        return REDISMODULE_ERR;
    }

    if (PyType_Ready(&PyDAGRunnerType) < 0){
        RedisModule_Log(staticCtx, "warning", "PyGraphRunnerType not ready");
        return REDISMODULE_ERR;
    }

    if (PyType_Ready(&PyExecutionSessionType) < 0){
        RedisModule_Log(staticCtx, "warning", "PyExecutionSessionType not ready");
        return REDISMODULE_ERR;
    }

    if (PyType_Ready(&PyFlatExecutionType) < 0){
        RedisModule_Log(staticCtx, "warning", "PyFlatExecutionType not ready");
        return REDISMODULE_ERR;
    }

    if (PyType_Ready(&PyAtomicType) < 0){
        RedisModule_Log(staticCtx, "warning", "PyAtomicType not ready");
        return REDISMODULE_ERR;
    }

    if (PyType_Ready(&PyFutureType) < 0){
        RedisModule_Log(staticCtx, "warning", "PyFutureType not ready");
        return REDISMODULE_ERR;
    }

    PyObject *pName = PyUnicode_FromString("redisgears");
    PyObject* redisGearsModule = PyImport_Import(pName);
    GearsPyDecRef(pName);

    pName = PyUnicode_FromString("redisAI");
    PyObject* redisAIModule = PyImport_Import(pName);
    GearsPyDecRef(pName);

    Py_INCREF(&PyTensorType);
    Py_INCREF(&PyGraphRunnerType);
    Py_INCREF(&PyTorchScriptRunnerType);
    Py_INCREF(&PyDAGRunnerType);
    Py_INCREF(&PyExecutionSessionType);
    Py_INCREF(&PyFlatExecutionType);
    Py_INCREF(&PyAtomicType);
    Py_INCREF(&PyFutureType);

    PyModule_AddObject(redisAIModule, "PyTensor", (PyObject *)&PyTensorType);
    PyModule_AddObject(redisAIModule, "PyGraphRunner", (PyObject *)&PyGraphRunnerType);
    PyModule_AddObject(redisAIModule, "PyTorchScriptRunner", (PyObject *)&PyTorchScriptRunnerType);
    PyModule_AddObject(redisAIModule, "PyDAGRunner", (PyObject *)&PyDAGRunnerType);
    PyModule_AddObject(redisGearsModule, "PyExecutionSession", (PyObject *)&PyExecutionSessionType);
    PyModule_AddObject(redisGearsModule, "PyFlatExecution", (PyObject *)&PyFlatExecutionType);
    PyModule_AddObject(redisGearsModule, "PyAtomic", (PyObject *)&PyAtomicType);
    PyModule_AddObject(redisGearsModule, "PyFuture", (PyObject *)&PyFutureType);
    GearsError = PyErr_NewException("gears.error", NULL, NULL);
    Py_INCREF(GearsError);
    PyModule_AddObject(redisGearsModule, "GearsError", GearsError);

    ForceStoppedError = PyErr_NewException("gears.forcestopped", NULL, NULL);
    Py_INCREF(ForceStoppedError);
    PyModule_AddObject(redisGearsModule, "GearsForceStopped", ForceStoppedError);

    char* script = RG_ALLOC(cloudpickle_py_len + 1);
    memcpy(script, cloudpickle_py, cloudpickle_py_len);
    script[cloudpickle_py_len] = '\0';
    PyRun_SimpleString(script);
    RG_FREE(script);

    script = RG_ALLOC(GearsBuilder_py_len + 1);
    memcpy(script, GearsBuilder_py, GearsBuilder_py_len);
    script[GearsBuilder_py_len] = '\0';
    PyRun_SimpleString(script);
    RG_FREE(script);

    // todo: fix, this is not really catching any errors
    if(PyErr_Occurred()){
        char* error = getPyError();
        RedisModule_Log(staticCtx, "warning", "Error occured on RedisGearsPy_Init, error=%s", error);
        RG_FREE(error);
        return REDISMODULE_ERR;
    }

    if(PyErr_Occurred()){
        char* error = getPyError();
        RedisModule_Log(staticCtx, "warning", "Error occured on RedisGearsPy_Init, error=%s", error);
        RG_FREE(error);
        return REDISMODULE_ERR;
    }

    runCoroutineFunction = PyDict_GetItemString(pyGlobals, "runCoroutine");
    createFutureFunction = PyDict_GetItemString(pyGlobals, "createFuture");
    setFutureResultsFunction = PyDict_GetItemString(pyGlobals, "setFutureResults");
    setFutureExceptionFunction = PyDict_GetItemString(pyGlobals, "setFutureException");

    pythonRecordType = RedisGears_RecordTypeCreate("PythonRecord", sizeof(PythonRecord),
                                                   PythonRecord_SendReply,
                                                   PythonRecord_Serialize,
                                                   PythonRecord_Deserialize,
                                                   PythonRecord_Free);

    ArgType* pyCallbackType = RedisGears_CreateType("PyObjectType",
                                                    PY_OBJECT_TYPE_VERSION,
                                                    RedisGearsPy_PyObjectFree,
                                                    RedisGearsPy_PyObjectDup,
                                                    RedisGearsPy_PyCallbackSerialize,
                                                    RedisGearsPy_PyCallbackDeserialize,
                                                    RedisGearsPy_PyObjectToString);

    ArgType* pySessionType = RedisGears_CreateType("PySessionType",
                                                    PY_SESSION_TYPE_VERSION,
                                                    PythonSessionCtx_Free,
                                                    PythonSessionCtx_ShellowCopy,
                                                    PythonSessionCtx_Serialize,
                                                    PythonSessionCtx_Deserialize,
                                                    PythonSessionCtx_ToString);

    ArgType* pySessionRequirementsType = RedisGears_CreateType("PySessionRequirementsType",
                                                                PY_SESSION_REQ_VERSION,
                                                                PythonSessionRequirements_Free,
                                                                PythonSessionRequirements_Dup,
                                                                PythonSessionRequirements_Serialize,
                                                                PythonSessionRequirements_Deserialize,
                                                                PythonSessionRequirements_ToString);

    RedisGears_RegisterFlatExecutionPrivateDataType(pySessionType);

    RGM_RegisterMap(RedisGearsPy_InstallRequirementsMapper, pySessionRequirementsType);

    RGM_RegisterReader(PythonReader);
    RGM_RegisterForEach(RedisGearsPy_PyCallbackForEach, pyCallbackType);
    RGM_RegisterFilter(RedisGearsPy_PyCallbackFilter, pyCallbackType);
    RGM_RegisterMap(RedisGearsPy_ToPyRecordMapper, NULL);
    RGM_RegisterMap(RedisGearsPy_PyCallbackFlatMapper, pyCallbackType);
    RGM_RegisterMap(RedisGearsPy_PyCallbackMapper, pyCallbackType);
    RGM_RegisterAccumulator(RedisGearsPy_PyCallbackAccumulate, pyCallbackType);
    RGM_RegisterAccumulatorByKey(RedisGearsPy_PyCallbackAccumulateByKey, pyCallbackType);
    RGM_RegisterGroupByExtractor(RedisGearsPy_PyCallbackExtractor, pyCallbackType);
    RGM_RegisterReducer(RedisGearsPy_PyCallbackReducer, pyCallbackType);
    RGM_RegisterExecutionOnUnpausedCallback(RedisGearsPy_OnExecutionUnpausedCallback, pyCallbackType);
    RGM_RegisterFlatExecutionOnRegisteredCallback(RedisGearsPy_OnRegistered, pyCallbackType);

    if(TimeEvent_RegisterType(ctx) != REDISMODULE_OK){
        RedisModule_Log(staticCtx, "warning", "could not register command timer datatype");
        return REDISMODULE_ERR;
    }

    if (RedisModule_CreateCommand(ctx, "rg.pyexecute", RedisGearsPy_Execute, "readonly", 0, 0, 0) != REDISMODULE_OK) {
        RedisModule_Log(staticCtx, "warning", "could not register command rg.pyexecute");
        return REDISMODULE_ERR;
    }

    if (RedisModule_CreateCommand(ctx, "rg.pyexecuteremote", RedisGearsPy_ExecuteRemote, "readonly", 0, 0, 0) != REDISMODULE_OK) {
        RedisModule_Log(staticCtx, "warning", "could not register command rg.pyexecuteremote");
        return REDISMODULE_ERR;
    }

    if (RedisModule_CreateCommand(ctx, "rg.pyfreeinterpreter", RedisGearsPy_FreeInterpreter, "readonly", 0, 0, 0) != REDISMODULE_OK) {
		RedisModule_Log(staticCtx, "warning", "could not register command rg.pyexecute");
		return REDISMODULE_ERR;
	}

    if (RedisModule_CreateCommand(ctx, "rg.pystats", RedisGearsPy_Stats, "readonly", 0, 0, 0) != REDISMODULE_OK) {
    	RedisModule_Log(staticCtx, "warning", "could not register command rg.pystats");
		return REDISMODULE_ERR;
    }

    if (RedisModule_CreateCommand(ctx, "rg.pyexportreq", RedisGearsPy_ExportRequirement, "readonly", 0, 0, 0) != REDISMODULE_OK) {
        RedisModule_Log(staticCtx, "warning", "could not register command rg.pyexportreq");
        return REDISMODULE_ERR;
    }

    if (RedisModule_CreateCommand(ctx, "rg.pyimportreq", RedisGearsPy_ImportRequirement, "readonly", 0, 0, 0) != REDISMODULE_OK) {
        RedisModule_Log(staticCtx, "warning", "could not register command rg.pyimportreq");
        return REDISMODULE_ERR;
    }

    if (RedisModule_CreateCommand(ctx, "rg.pydumpreqs", RedisGearsPy_DumpRequirements, "readonly", 0, 0, 0) != REDISMODULE_OK) {
        RedisModule_Log(staticCtx, "warning", "could not register command rg.pydumpreqs");
        return REDISMODULE_ERR;
    }

    if (RedisModule_CreateCommand(ctx, IMPORT_REQ_INTERAL_COMMAND, RedisGearsPy_ImportRequirementInternal, "readonly", 0, 0, 0) != REDISMODULE_OK) {
        RedisModule_Log(staticCtx, "warning", "could not register command rg.pyimportreq");
        return REDISMODULE_ERR;
    }

    PyEval_SaveThread();

    return REDISMODULE_OK;
}

void RedisGearsPy_Clean() {
    if(!RequirementsDict){
        return;
    }

    RedisGearsPy_ClearRequirements();
}<|MERGE_RESOLUTION|>--- conflicted
+++ resolved
@@ -206,6 +206,7 @@
 static PyObject* GearsPyDict_GetItemString(PyObject* dict, const char* key){
     return (dict ? PyDict_GetItemString(dict, key) : NULL);
 }
+
 
 
 static bool PythonRequirementCtx_DownloadRequirement(PythonRequirementCtx* req){
@@ -1781,7 +1782,7 @@
             pyVal = PyLong_FromLongLong(longVal);
         }else{
             PyErr_SetString(GearsError, "Failed converting tensor to flat list");
-            Py_DECREF(flatList);
+            GearsPyDecRef(flatList);
             return NULL;
         }
 
@@ -2218,7 +2219,7 @@
         PyTensor* pyt = PyObject_New(PyTensor, &PyTensorType);
         pyt->t = RedisAI_TensorGetShallowCopy((RAI_Tensor*)RedisAI_DAGOutputTensor(onFinishCtx, i));
         PyList_Append(tensorList, (PyObject*)pyt);
-        Py_DECREF(pyt);
+        GearsPyDecRef(pyt);
     }
 
     PyTuple_SetItem(pArgs, 1, tensorList);
@@ -2228,12 +2229,12 @@
         RedisModule_Log(NULL, "warning", "Error happened when releasing execution future, error='%s'", err);
         RG_FREE(err);
     }else{
-        Py_DECREF(r);
+        GearsPyDecRef(r);
     }
 
     finish:
     RedisAI_DAGFree((RAI_DAGRunCtx *)onFinishCtx);
-    Py_DECREF(pArgs);
+    GearsPyDecRef(pArgs);
     RedisGearsPy_UNLOCK
 }
 
@@ -2246,7 +2247,7 @@
 
     PyObject* pArgs = PyTuple_New(0);
     PyObject* future = PyObject_CallObject(createFutureFunction, pArgs);
-    Py_DECREF(pArgs);
+    GearsPyDecRef(pArgs);
 
     RAI_Error *err;
     RedisAI_InitError(&err);
@@ -2827,86 +2828,6 @@
     return res;
 }
 
-<<<<<<< HEAD
-=======
-typedef struct PyTensor{
-   PyObject_HEAD
-   RAI_Tensor* t;
-} PyTensor;
-
-static PyObject *PyTensor_ToFlatList(PyTensor * pyt){
-    int ndims = RedisAI_TensorNumDims(pyt->t);
-    PyObject* flatList = PyList_New(0);
-    long long len = 0;
-    long long totalElements = 1;
-    for(int i = 0 ; i < ndims ; ++i){
-        totalElements *= RedisAI_TensorDim(pyt->t, i);
-    }
-    for(long long j = 0 ; j < totalElements ; ++j){
-        PyObject *pyVal = NULL;
-        double doubleVal;
-        long long longVal;
-        if(RedisAI_TensorGetValueAsDouble(pyt->t, j, &doubleVal)){
-            pyVal = PyFloat_FromDouble(doubleVal);
-        }else if(RedisAI_TensorGetValueAsLongLong(pyt->t, j, &longVal)){
-            pyVal = PyLong_FromLongLong(longVal);
-        }else{
-            PyErr_SetString(GearsError, "Failed converting tensor to flat list");
-            GearsPyDecRef(flatList);
-            return NULL;
-        }
-
-        PyList_Append(flatList, pyVal);
-    }
-    return flatList;
-}
-
-#define verifyRedisAILoaded() \
-    if(!globals.redisAILoaded && (PyInitializeRedisAI() != REDISMODULE_OK)){ \
-        PyErr_SetString(GearsError, "RedisAI is not loaded, it is not possible to use AI interface."); \
-        return NULL;\
-    }
-
-static PyObject *PyTensor_ToStr(PyObject * pyObj){
-    PyTensor* pyt = (PyTensor*)pyObj;
-    PyObject* flatList = PyTensor_ToFlatList(pyt);
-    if(!flatList){
-        return NULL;
-    }
-    return PyObject_Repr(flatList);
-}
-
-static void PyTensor_Destruct(PyObject *pyObj){
-    PyTensor* pyt = (PyTensor*)pyObj;
-    RedisAI_TensorFree(pyt->t);
-    Py_TYPE(pyObj)->tp_free((PyObject*)pyObj);
-}
-
-static PyTypeObject PyTensorType = {
-    PyVarObject_HEAD_INIT(NULL, 0)
-    "redisgears.PyTensor",       /* tp_name */
-    sizeof(PyTensor),          /* tp_basicsize */
-    0,                         /* tp_itemsize */
-    PyTensor_Destruct,         /* tp_dealloc */
-    0,                         /* tp_print */
-    0,                         /* tp_getattr */
-    0,                         /* tp_setattr */
-    0,                         /* tp_compare */
-    0,                         /* tp_repr */
-    0,                         /* tp_as_number */
-    0,                         /* tp_as_sequence */
-    0,                         /* tp_as_mapping */
-    0,                         /* tp_hash */
-    0,                         /* tp_call */
-    PyTensor_ToStr,            /* tp_str */
-    0,                         /* tp_getattro */
-    0,                         /* tp_setattro */
-    0,                         /* tp_as_buffer */
-    Py_TPFLAGS_DEFAULT | Py_TPFLAGS_BASETYPE,        /* tp_flags */
-    "PyTensor",                /* tp_doc */
-};
-
->>>>>>> e18f7acf
 static PyObject* tensorGetDims(PyObject *cls, PyObject *args){
     verifyRedisAILoaded();
     if(PyTuple_Size(args) != 1){
