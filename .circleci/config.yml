version: 2.1

commands:
  # If this build is from a fork, stop executing the current job and return success.
  # This is useful to avoid steps that will fail due to missing credentials.
  early_return_for_forked_pull_requests:
    steps:
      - run:
          name: Early return if this build is from a forked PR
          command: |
            if [ -n "$CIRCLE_PR_NUMBER" ]; then
              echo "Nothing to do for forked PRs, so marking this step successful."
              circleci step halt
            fi

  early_returns:
    steps:
      - run:
          name: Early return if this is a docs build
          command: |
            if [[ $CIRCLE_BRANCH == *docs ]]; then
              echo "Identifies as documents PR, no testing required."
              circleci step halt
            fi
      - run:
          name: Early return if this branch should ignore CI
          command: |
            if [[ $CIRCLE_BRANCH == *noci ]]; then
              echo "Identifies as actively ignoring CI, no testing required."
              circleci step halt
            fi

  setup-executor:
    steps:
      - run:
          name: Setup executor
          command: |
            apt-get -qq update
            apt-get -q install -y git openssh-client curl ca-certificates make tar gzip
            bash <(curl -fsSL https://get.docker.com)
      - setup_remote_docker:
          docker_layer_caching: true

  setup-automation:
    steps:
      - run:
          name: Setup automation
          command: |
            git submodule update --init deps/readies
            ./deps/readies/bin/getpy2

  build-steps:
    parameters:
      platform:
        type: string
      build_params:
        type: string
        default: ""
      test_params:
        type: string
        default: ""
      redis_version:
        type: string
        default: "6"
      getredis_params:
        type: string
        default: ""
    steps:
      - early_returns
      - checkout
      - run:
          name: Submodule checkout
          command: git submodule update --init --recursive
      - run:
          name: System setup
          command: |
            ./deps/readies/bin/getpy3
            BREW_NO_UPDATE=1 python3 system-setup.py
          no_output_timeout: 20m
      - run:
          name: Install Redis
<<<<<<< HEAD
          command: python3 ./deps/readies/bin/getredis -v 6 --force <<parameters.getredis_params>>
=======
          command: python2 ./deps/readies/bin/getredis -v <<parameters.redis_version>> --force <<parameters.getredis_params>>
>>>>>>> 441beeba
      - run:
          name: Build
          command: |
            make get_deps
            make all OS_VERSION=<<parameters.platform>> <<parameters.build_params>> SHOW=1
      - run:
          name: Test
          command: make test <<parameters.test_params>>
          no_output_timeout: 30m
      - run:
          name: Cleanup test log dir
          command: rm -f pytest/logs/*.rdb
      - store_artifacts:
          path: pytest/logs
      - early_return_for_forked_pull_requests
      - persist_to_workspace:
          root: artifacts
          paths:
            - 'snapshot/*.zip'
            - 'snapshot/*.tgz'
            - 'release/*.zip'
            - 'release/*.tgz'

  platform-build-steps:
    parameters:
      platform:
        type: string
    steps:
      - early_returns
      - setup-executor
      - checkout
      - run:
          name: Setup
          command: |
            git submodule update --init --recursive
            ./deps/readies/bin/getpy3
      - run:
          name: Build for platform
          command: |
            pushd build/docker
            make build $(./version-params) OSNICK=<<parameters.platform>> X64=1 ARTIFACTS=1 TEST=1 SHOW=1
            popd
            logs_d=pytest/logs/<<parameters.platform>>
            mkdir -p $logs_d
            tar -C $logs_d -xzf artifacts/pytest-logs*.tgz
          no_output_timeout: 40m
      - run:
          name: Cleanup test log dir
          command: rm -f pytest/logs/*.rdb
      - store_artifacts:
          path: pytest/logs
      - early_return_for_forked_pull_requests
      - run:
          name: Deploy for platform
          command: |
            docker login -u redisfab -p $DOCKER_REDISFAB_PWD
            pushd build/docker
            make publish $(./version-params) OSNICK=<<parameters.platform>> X64=1 ARTIFACTS=1 SHOW=1
            popd
          no_output_timeout: 40m
      - persist_to_workspace:
          root: artifacts
          paths:
            - 'snapshot/*.zip'
            - 'snapshot/*.tgz'
            - 'release/*.zip'
            - 'release/*.tgz'

jobs:
  linux-debian:
    docker:
      - image: redisfab/rmbuilder:6.2.3-x64-buster
    parameters:
      redis_version:
        type: string
        default: "6"
    steps:
      - build-steps:
          platform: debian
          redis_version: <<parameters.redis_version>>

  valgrind:
    docker:
      - image: redisfab/rmbuilder:6.2.3-x64-buster
    steps:
      - build-steps:
          platform: debian
          build_params: VALGRIND=1
          test_params: VALGRIND=1
          getredis_params: --valgrind

  platform-build:
    parameters:
      platform:
        type: string
    docker:
      - image: debian:buster
    steps:
      - platform-build-steps:
          platform: <<parameters.platform>>

  macos:
    macos:
      xcode: 11.6.0
    steps:
      - run:
          name: Fix macOS setup
          command: |
            # brew update || true
            # workaround for ramp pack failure
            sudo mkdir -p /var/opt/redislabs
            sudo chmod 777 /var/opt/redislabs
      - build-steps:
          platform: macos

  build-multiarch-docker:
    machine:
      enabled: true
      image: cimg/base:2020.01
    steps:
      - early_returns
      - checkout
      - run:
          name: Setup Docker client experimental features
          command: |
            sudo ./deps/readies/bin/getdocker --just-enable-exp
            docker version
      - run:
          name: Build
          command: |
            cd build/docker
            make build
      - early_return_for_forked_pull_requests
      - run:
          name: Deploy
          command: |
            sudo docker login -u redisfab -p $DOCKER_REDISFAB_PWD
            cd build/docker
            sudo make publish

  deploy_snapshots:
    docker:
      - image: redisfab/rmbuilder:6.2.3-x64-buster
    steps:
      - early_returns
      - early_return_for_forked_pull_requests
      - attach_workspace:
          at: artifacts
      - run:
          name: Deploy Snapshots to S3
          command: |
            for f in artifacts/snapshot/*.zip artifacts/snapshot/*.tgz; do
              aws s3 cp $f s3://redismodules/redisgears/snapshots/ --acl public-read
            done

  deploy_releases:
    docker:
      - image: redisfab/rmbuilder:6.2.3-x64-buster
    steps:
      - attach_workspace:
          at: artifacts
      - run:
          name: Deploy Releases to S3
          command: |
            for f in artifacts/release/*.zip artifacts/release/*.tgz; do
              aws s3 cp $f s3://redismodules/redisgears/ --acl public-read
            done

  release_automation:
    docker:
      - image: redisfab/rmbuilder:6.2.3-x64-buster
    steps:
      - checkout
      - setup-automation
      - run:
          name: Run QA Automation
          command: MODULE_VERSION=$CIRCLE_TAG VERBOSE=1 TEST=release ./tests/qa/run

  nightly_automation:
    docker:
      - image: redisfab/rmbuilder:6.2.3-x64-buster
    steps:
      - checkout
      - setup-automation
      - run:
          name: Run QA Automation
          command: MODULE_VERSION=$CIRCLE_BRANCH VERBOSE=1 TEST=nightly QUICK=1 ./tests/qa/run


on-any-branch: &on-any-branch
  filters:
    branches:
      only: /.*/
    tags:
      only: /.*/

never: &never
  filters:
    branches:
      ignore: /.*/
    tags:
      ignore: /.*/

on-master: &on-master
  filters:
    branches:
      only: master
    tags:
      ignore: /.*/

on-integ-branch: &on-integ-branch
  filters:
    branches:
      only:
        - master
        - /^\d+\.\d+.*$/
    tags:
      ignore: /.*/

not-on-integ-branch: &not-on-integ-branch
  filters:
    branches:
      ignore:
        - master
        - /^\d+\.\d+.*$/
    tags:
      ignore: /.*/

on-version-tags: &on-version-tags
  filters:
    branches:
      ignore: /.*/
    tags:
      only: /^v[0-9].*/

on-integ-and-version-tags: &on-integ-and-version-tags
  filters:
    branches:
      only:
        - master
        - /^\d+\.\d+.*$/
    tags:
      only: /^v[0-9].*/


workflows:
  version: 2
  default_flow:
    jobs:
      - linux-debian:
          <<: *not-on-integ-branch
      - linux-debian:
          name: build-with-redis-<< matrix.redis_version >>
          <<: *on-integ-branch
          matrix:
            parameters:
              redis_version: ["6.0", "6.2"]
      - platform-build:
          <<: *on-integ-and-version-tags
          context: common
          matrix:
            parameters:
              platform: [centos7, bionic, xenial, focal]
      - valgrind:
          <<: *on-integ-and-version-tags
          # <<: *on-any-branch
      - macos:
          <<: *on-integ-and-version-tags
      - build-multiarch-docker:
          context: common
          <<: *never
          # <<: *on-integ-and-version-tags
      - deploy_snapshots:
          context: common
          requires:
            - platform-build
          <<: *on-integ-branch
          # <<: *on-any-branch
      - deploy_releases:
          context: common
          requires:
            - platform-build
          <<: *on-version-tags
      - release_automation:
          <<: *on-version-tags
          requires:
            - deploy_releases

  nightly:
    triggers:
      - schedule:
          cron: "20 17 * * 0,3"
          filters:
            branches:
              only: master
    jobs:
      - macos
      - valgrind
      - linux-debian:
          name: build-with-redis-<< matrix.redis_version >>
          matrix:
            parameters:
              redis_version: ["6.0", "6.2"]<|MERGE_RESOLUTION|>--- conflicted
+++ resolved
@@ -79,11 +79,7 @@
           no_output_timeout: 20m
       - run:
           name: Install Redis
-<<<<<<< HEAD
-          command: python3 ./deps/readies/bin/getredis -v 6 --force <<parameters.getredis_params>>
-=======
-          command: python2 ./deps/readies/bin/getredis -v <<parameters.redis_version>> --force <<parameters.getredis_params>>
->>>>>>> 441beeba
+          command: python3 ./deps/readies/bin/getredis -v <<parameters.redis_version>> --force <<parameters.getredis_params>>
       - run:
           name: Build
           command: |
