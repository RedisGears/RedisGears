version: 2.1

commands:
  # If this build is from a fork, stop executing the current job and return success.
  # This is useful to avoid steps that will fail due to missing credentials.
  early-return-for-forked-pull-requests:
    steps:
      - run:
          name: Early return if this build is from a forked PR
          command: |
            if [ -n "$CIRCLE_PR_NUMBER" ]; then
              echo "Nothing to do for forked PRs, so marking this step successful."
              circleci step halt
            fi

  early-returns:
    steps:
      - run:
          name: Early return if this is a docs build
          command: |
            if [[ $CIRCLE_BRANCH == *docs ]]; then
              echo "Identifies as documents PR, no testing required."
              circleci step halt
            fi
      - run:
          name: Early return if this branch should ignore CI
          command: |
            if [[ $CIRCLE_BRANCH == *noci ]]; then
              echo "Identifies as actively ignoring CI, no testing required."
              circleci step halt
            fi

  setup-executor:
    steps:
      - run:
          name: Setup executor
          command: |
            apt-get -qq update
            apt-get -q install -y git openssh-client curl ca-certificates make tar gzip
            bash <(curl -fsSL https://raw.githubusercontent.com/docker/docker-install/master/install.sh)
      - setup_remote_docker:
          version: 20.10.6
          docker_layer_caching: true

  checkout-all:
    steps:
      - checkout
      - run:
          name: Checkout submodules
          command: git submodule update --init --recursive

  setup-automation:
    steps:
      - run:
          name: Setup automation
          command: |
            git submodule update --init deps/readies
            ./deps/readies/bin/getpy2

  install-prerequisites:
    parameters:
      redis_version:
        type: string
        default: "6"
      getredis_params:
        type: string
        default: ""
    steps:
      - setup-automation
      - run:
          name: System setup
<<<<<<< HEAD
          command: |
            ./deps/readies/bin/getpy3
            BREW_NO_UPDATE=1 python3 system-setup.py
          no_output_timeout: 20m
      - run:
          name: Install Redis
          command: python3 ./deps/readies/bin/getredis -v <<parameters.redis_version>> --force <<parameters.getredis_params>>
      - run:
          name: Build
=======
          command: ./system-setup.py
          no_output_timeout: 30m
      - run:
          name: Install Redis
>>>>>>> bfa15e73
          command: |
            bash -l -c "python2 ./deps/readies/bin/getredis -v <<parameters.redis_version>> --force <<parameters.getredis_params>>"
            redis-server --version

  save-tests-logs:
    steps:
      - run:
          name: Cleanup test log dir
          command: |
            if [[ -d pytest/logs ]]; then
              cd pytest/logs
              rm -f *.aof *.rdb
            fi
      - store_artifacts:
          path: pytest/logs

  persist-artifacts:
    steps:
      - early-return-for-forked-pull-requests
      - persist_to_workspace:
          root: artifacts
          paths:
            - 'snapshot/*.zip'
            - 'snapshot/*.tgz'
            - 'release/*.zip'
            - 'release/*.tgz'

  build-steps:
    parameters:
      platform:
        type: string
      build_params:
        type: string
        default: ""
      test_params:
        type: string
        default: ""
      redis_version:
        type: string
        default: "6"
      getredis_params:
        type: string
        default: ""
    steps:
      - early-returns
      - checkout-all
      - install-prerequisites:
          redis_version: <<parameters.redis_version>>
          getredis_params: <<parameters.getredis_params>>
      - run:
          name: Build
          command: |
<<<<<<< HEAD
            git submodule update --init --recursive
            ./deps/readies/bin/getpy3
=======
            bash -l -c "make get_deps"
            bash -l -c "make all OS_VERSION=<<parameters.platform>> <<parameters.build_params>> SHOW=1"
      - run:
          name: Test
          command: make test <<parameters.test_params>>
          no_output_timeout: 30m
      - save-tests-logs
      - persist-artifacts

  build-platforms-steps:
    parameters:
      platform:
        type: string
    steps:
      - early-returns
      - setup-executor
      - checkout-all
      - setup-automation
>>>>>>> bfa15e73
      - run:
          name: Build for platform
          command: |
            pushd build/docker
            make build $(./version-params) OSNICK=<<parameters.platform>> VERSION=$CIRCLE_TAG BRANCH=$CIRCLE_BRANCH ARTIFACTS=1 TEST=1 SHOW=1
            popd
            logs_d=pytest/logs/<<parameters.platform>>
            mkdir -p $logs_d
            tar -C $logs_d -xzf artifacts/pytest-logs*.tgz
          no_output_timeout: 40m
      - save-tests-logs
      - early-return-for-forked-pull-requests
      - run:
          name: Deploy for platform
          command: |
            docker login -u redisfab -p $DOCKER_REDISFAB_PWD
            cd build/docker
            make publish OSNICK=<<parameters.platform>> VERSION=$CIRCLE_TAG BRANCH=$CIRCLE_BRANCH OFFICIAL=0 SHOW=1 VERBOSE=1

          no_output_timeout: 40m
      - persist-artifacts

#----------------------------------------------------------------------------------------------------------------------------------

jobs:
  build-linux-debian:
    docker:
      - image: redisfab/rmbuilder:6.2.4-x64-buster
    parameters:
      redis_version:
        type: string
        default: "6"
    steps:
      - build-steps:
          platform: debian
          redis_version: <<parameters.redis_version>>

  valgrind:
    docker:
      - image: redisfab/rmbuilder:6.2.4-x64-buster
    steps:
      - build-steps:
          platform: debian
          build_params: VALGRIND=1
          test_params: VALGRIND=1
          getredis_params: --valgrind

  build-platforms:
    parameters:
      platform:
        type: string
    docker:
      - image: debian:buster
    steps:
      - build-platforms-steps:
          platform: <<parameters.platform>>

  build-macos:
    macos:
      xcode: 11.6.0
    steps:
      - run:
          name: Fix macOS setup
          command: |
            # brew update || true
            # workaround for ramp pack failure
            sudo mkdir -p /var/opt/redislabs
            sudo chmod 777 /var/opt/redislabs
      - build-steps:
          platform: macos
      - persist-artifacts

  build-multiarch-docker:
    machine:
      enabled: true
      image: cimg/base:2020.01
    steps:
      - early-returns
      - checkout
      - run:
          name: Setup Docker client experimental features
          command: |
            sudo ./deps/readies/bin/getdocker --just-enable-exp
            docker version
      - run:
          name: Build
          command: |
            cd build/docker
            make build
      - early-return-for-forked-pull-requests
      - run:
          name: Deploy
          command: |
            sudo docker login -u redisfab -p $DOCKER_REDISFAB_PWD
            cd build/docker
            sudo make publish

  deploy-snapshots:
    docker:
      - image: redisfab/rmbuilder:6.2.4-x64-buster
    steps:
      - early-returns
      - early-return-for-forked-pull-requests
      - attach_workspace:
          at: artifacts
      - run:
          name: Deploy Snapshots to S3
          command: |
            for f in artifacts/snapshot/*.zip artifacts/snapshot/*.tgz; do
              aws s3 cp $f s3://redismodules/redisgears/snapshots/ --acl public-read
            done

  deploy-releases:
    docker:
      - image: redisfab/rmbuilder:6.2.4-x64-buster
    steps:
      - early-returns
      - early-return-for-forked-pull-requests
      - attach_workspace:
          at: artifacts
      - run:
          name: Deploy Releases to S3
          command: |
            for f in artifacts/release/*.zip artifacts/release/*.tgz; do
              aws s3 cp $f s3://redismodules/redisgears/ --acl public-read
            done

  release-automation:
    docker:
      - image: redisfab/rmbuilder:6.2.4-x64-buster
    steps:
      - early-returns
      - early-return-for-forked-pull-requests
      - checkout
      - setup-automation
      - run:
          name: Run QA Automation
          command: MODULE_VERSION="$CIRCLE_TAG" VERBOSE=1 TEST=release ./tests/qa/run

  nightly-automation:
    docker:
      - image: redisfab/rmbuilder:6.2.4-x64-buster
    steps:
      - early-returns
      - early-return-for-forked-pull-requests
      - checkout
      - setup-automation
      - run:
          name: Run QA Automation
          command: MODULE_VERSION="$CIRCLE_BRANCH" VERBOSE=1 TEST=nightly QUICK=1 ./tests/qa/run


on-any-branch: &on-any-branch
  filters:
    branches:
      only: /.*/
    tags:
      only: /.*/

never: &never
  filters:
    branches:
      ignore: /.*/
    tags:
      ignore: /.*/

on-master: &on-master
  filters:
    branches:
      only: master
    tags:
      ignore: /.*/

on-integ-branch: &on-integ-branch
  filters:
    branches:
      only:
        - master
        - /^\d+\.\d+.*$/
        - /^feature-.*$/
    tags:
      ignore: /.*/

not-on-integ-branch: &not-on-integ-branch
  filters:
    branches:
      ignore:
        - master
        - /^\d+\.\d+.*$/
        - /^feature-.*$/
    tags:
      ignore: /.*/

on-version-tags: &on-version-tags
  filters:
    branches:
      ignore: /.*/
    tags:
      only: /^v[0-9].*/

on-integ-and-version-tags: &on-integ-and-version-tags
  filters:
    branches:
      only:
        - master
        - /^\d+\.\d+.*$/
        - /^feature-.*$/
    tags:
      only: /^v[0-9].*/

#----------------------------------------------------------------------------------------------------------------------------------

workflows:
  version: 2
  default-flow:
    jobs:
      - build-linux-debian:
          <<: *not-on-integ-branch
      - build-linux-debian:
          name: build-with-redis-<< matrix.redis_version >>
          <<: *on-integ-branch
          matrix:
            parameters:
              redis_version: ["6.0", "6.2"]
      - build-platforms:
          <<: *on-integ-and-version-tags
          context: common
          matrix:
            parameters:
              platform: [hirsute, focal, bionic, xenial, centos7, centos8]
      - valgrind:
          <<: *on-integ-and-version-tags
          # <<: *on-any-branch
      - build-macos:
          <<: *on-integ-and-version-tags
      - build-multiarch-docker:
          context: common
          <<: *never
          # <<: *on-integ-and-version-tags
      - deploy-snapshots:
          context: common
          requires:
            - build-platforms
            - build-macos
          <<: *on-integ-branch
      - deploy-releases:
          context: common
          requires:
            - build-platforms
            - build-macos
          <<: *on-version-tags
      - release-automation:
          <<: *on-version-tags
          requires:
            - deploy-releases

  nightly:
    triggers:
      - schedule:
          cron: "20 17 * * 0,3"
          filters:
            branches:
              only: master
    jobs:
      - build-macos
      - valgrind
      - build-linux-debian:
          name: build-with-redis-<< matrix.redis_version >>
          matrix:
            parameters:
              redis_version: ["6.0", "6.2"]<|MERGE_RESOLUTION|>--- conflicted
+++ resolved
@@ -55,7 +55,7 @@
           name: Setup automation
           command: |
             git submodule update --init deps/readies
-            ./deps/readies/bin/getpy2
+            ./deps/readies/bin/getpy3
 
   install-prerequisites:
     parameters:
@@ -69,24 +69,12 @@
       - setup-automation
       - run:
           name: System setup
-<<<<<<< HEAD
-          command: |
-            ./deps/readies/bin/getpy3
-            BREW_NO_UPDATE=1 python3 system-setup.py
-          no_output_timeout: 20m
-      - run:
-          name: Install Redis
-          command: python3 ./deps/readies/bin/getredis -v <<parameters.redis_version>> --force <<parameters.getredis_params>>
-      - run:
-          name: Build
-=======
           command: ./system-setup.py
           no_output_timeout: 30m
       - run:
           name: Install Redis
->>>>>>> bfa15e73
-          command: |
-            bash -l -c "python2 ./deps/readies/bin/getredis -v <<parameters.redis_version>> --force <<parameters.getredis_params>>"
+          command: |
+            bash -l -c "python3 ./deps/readies/bin/getredis -v <<parameters.redis_version>> --force <<parameters.getredis_params>>"
             redis-server --version
 
   save-tests-logs:
@@ -137,10 +125,6 @@
       - run:
           name: Build
           command: |
-<<<<<<< HEAD
-            git submodule update --init --recursive
-            ./deps/readies/bin/getpy3
-=======
             bash -l -c "make get_deps"
             bash -l -c "make all OS_VERSION=<<parameters.platform>> <<parameters.build_params>> SHOW=1"
       - run:
@@ -159,7 +143,6 @@
       - setup-executor
       - checkout-all
       - setup-automation
->>>>>>> bfa15e73
       - run:
           name: Build for platform
           command: |
