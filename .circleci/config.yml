version: 2.1

commands:
<<<<<<< HEAD
  abort_for_docs:
    steps:
      - run:
          name: Avoid tests for docs
          command: |
            if [[ $CIRCLE_BRANCH == *_docs ]]; then
              echo "Identifies as documents PR, no testing required"
              circleci step halt
            fi

  early_return_for_forked_pull_requests:
    description: >-
      If this build is from a fork, stop executing the current job and return success.
      This is useful to avoid steps that will fail due to missing credentials.
    steps:
      - run:
          name: Early return if this build is from a forked PR
          command: |
            if [[ -n "$CIRCLE_PR_NUMBER" ]]; then
              echo "Nothing to do for forked PRs, so marking this step successful"
=======

  # If this build is from a fork, stop executing the current job and return success.
  # This is useful to avoid steps that will fail due to missing credentials.
  early_return_for_forked_pull_requests:
    steps:
      - run:
          name: Early return if this build is from a forked PR
          command: |
            if [ -n "$CIRCLE_PR_NUMBER" ]; then
              echo "Nothing to do for forked PRs, so marking this step successful."
              circleci step halt
            fi

  early_returns:
    steps:
      - run:
          name: Early return if this is a docs build
          command: |
            if [[ $CIRCLE_BRANCH == *docs ]]; then
              echo "Identifies as documents PR, no testing required."
              circleci step halt
            fi
      - run:
          name: Early return if this branch should ignore CI
          command: |
            if [[ $CIRCLE_BRANCH == *noci ]]; then
              echo "Identifies as actively ignoring CI, no testing required."
>>>>>>> 96773c21
              circleci step halt
            fi

  setup-executor:
    steps:
      - run:
          name: Setup executor
          command: |
            apt-get -qq update
            apt-get -q install -y git openssh-client curl ca-certificates make tar gzip
            bash <(curl -fsSL https://get.docker.com)
      - setup_remote_docker:
          docker_layer_caching: true

  setup-automation:
    steps:
      - run:
          name: Setup automation
          command: |
            git submodule update --init deps/readies
            ./deps/readies/bin/getpy2

  build-steps:
    parameters:
      platform:
        type: string
      build_params:
        type: string
        default: ""
      test_params:
        type: string
        default: ""
      redis_version:
        type: string
        default: "6"
      getredis_params:
        type: string
        default: ""
    steps:
<<<<<<< HEAD
      - abort_for_docs
=======
      - early_returns
>>>>>>> 96773c21
      - checkout
      - run:
          name: Submodule checkout
          command: git submodule update --init --recursive
      - run:
          name: System setup
          command: |
            ./deps/readies/bin/getpy2
            BREW_NO_UPDATE=1 python2 system-setup.py
          no_output_timeout: 20m
      - run:
          name: Install Redis
          command: python2 ./deps/readies/bin/getredis -v <<parameters.redis_version>> --force <<parameters.getredis_params>>
      - run:
          name: Build
          command: |
            make get_deps
            make all OS_VERSION=<<parameters.platform>> <<parameters.build_params>> SHOW=1
      - run:
          name: Test
          command: make test <<parameters.test_params>>
          no_output_timeout: 30m
      - early_return_for_forked_pull_requests
      - store_artifacts:
          path: pytest/logs

  platform-build-steps:
    parameters:
      platform:
        type: string
    steps:
<<<<<<< HEAD
      - abort_for_docs
=======
      - early_returns
      - early_return_for_forked_pull_requests
>>>>>>> 96773c21
      - setup-executor
      - checkout
      - run:
          name: Setup
          command: |
            git submodule update --init --recursive
            ./deps/readies/bin/getpy2
      - run:
          name: Build for platform
          command: |
            docker login -u redisfab -p $DOCKER_REDISFAB_PWD
            pushd build/docker
            make build publish $(./version-params) OSNICK=<<parameters.platform>> X64=1 ARTIFACTS=1 TEST=1 SHOW=1
            popd
            logs_d=pytest/logs/<<parameters.platform>>
            mkdir -p $logs_d
            tar -C $logs_d -xzf artifacts/pytest-logs*.tgz
          no_output_timeout: 40m
      - store_artifacts:
          path: pytest/logs
      - persist_to_workspace:
          root: artifacts
          paths:
            - 'snapshot/*.zip'
            - 'snapshot/*.tgz'
            - 'release/*.zip'
            - 'release/*.tgz'

jobs:
  linux-debian:
    docker:
      - image: redisfab/rmbuilder:6.0.9-x64-buster
    parameters:
      redis_version:
        type: string
        default: "6"
    steps:
      - build-steps:
          platform: debian
          redis_version: <<parameters.redis_version>>

  valgrind:
    docker:
      - image: redisfab/rmbuilder:6.0.9-x64-buster
    steps:
      - build-steps:
          platform: debian
          build_params: VALGRIND=1
          test_params: VALGRIND=1
          getredis_params: --valgrind

  platform-build:
    parameters:
      platform:
        type: string
    docker:
      - image: debian:buster
    steps:
      - platform-build-steps:
          platform: <<parameters.platform>>

  macos:
    macos:
      xcode: 11.3.0
    steps:
      - run:
          name: Fix macOS setup
          command: |
            # brew update || true
            # workaround for ramp pack failure
            sudo mkdir -p /var/opt/redislabs
            sudo chmod 777 /var/opt/redislabs
      - build-steps:
          platform: macos

  build-multiarch-docker:
    machine:
      enabled: true
      image: cimg/base:2020.01
    steps:
      - abort_for_docs
      - checkout
      - run:
          name: Setup Docker client experimental features
          command: |
            sudo ./deps/readies/bin/getdocker --just-enable-exp
            docker version
      - run:
          name: Build
          command: |
            sudo docker login -u redisfab -p $DOCKER_REDISFAB_PWD
            cd build/docker
            make build
            sudo make publish

  deploy_snapshots:
    docker:
      - image: redisfab/rmbuilder:6.0.9-x64-buster
    steps:
      - abort_for_docs
      - early_return_for_forked_pull_requests
      - attach_workspace:
          at: artifacts
      - run:
          name: Deploy Snapshots to S3
          command: |
            for f in artifacts/snapshot/*.zip artifacts/snapshot/*.tgz; do
              aws s3 cp $f s3://redismodules/redisgears/snapshots/ --acl public-read
            done

  deploy_releases:
    docker:
      - image: redisfab/rmbuilder:6.0.9-x64-buster
    steps:
      - abort_for_docs
      - early_return_for_forked_pull_requests
      - attach_workspace:
          at: artifacts
      - run:
          name: Deploy Releases to S3
          command: |
            for f in artifacts/release/*.zip artifacts/release/*.tgz; do
              aws s3 cp $f s3://redismodules/redisgears/ --acl public-read
            done

  release_automation:
    docker:
      - image: redisfab/rmbuilder:6.0.9-x64-buster
    steps:
      - checkout
      - setup-automation
      - run:
          name: Run QA Automation
          command: MODULE_VERSION=$CIRCLE_TAG VERBOSE=1 TEST=release ./tests/qa/run

  nightly_automation:
    docker:
      - image: redisfab/rmbuilder:6.0.9-x64-buster
    steps:
      - checkout
      - setup-automation
      - run:
          name: Run QA Automation
          command: MODULE_VERSION=$CIRCLE_BRANCH VERBOSE=1 TEST=nightly QUICK=1 ./tests/qa/run


on-any-branch: &on-any-branch
  filters:
    branches:
      only: /.*/
    tags:
      only: /.*/

never: &never
  filters:
    branches:
      ignore: /.*/
    tags:
      ignore: /.*/

on-master: &on-master
  filters:
    branches:
      only: master
    tags:
      ignore: /.*/

on-integ-branch: &on-integ-branch
  filters:
    branches:
      only:
        - master
        - /^\d+\.\d+.*$/
    tags:
      ignore: /.*/

not-on-integ-branch: &not-on-integ-branch
  filters:
    branches:
      ignore:
        - master
        - /^\d+\.\d+.*$/
    tags:
      ignore: /.*/

on-version-tags: &on-version-tags
  filters:
    branches:
      ignore: /.*/
    tags:
      only: /^v[0-9].*/

on-integ-and-version-tags: &on-integ-and-version-tags
  filters:
    branches:
      only:
        - master
        - /^\d+\.\d+.*$/
    tags:
      only: /^v[0-9].*/


workflows:
  version: 2
  default_flow:
    jobs:
      - linux-debian:
          <<: *not-on-integ-branch
      - linux-debian:
          name: build-with-redis-<< matrix.redis_version >>
          <<: *on-integ-branch
          matrix:
            parameters:
              redis_version: ["6.0", "6.2"]
      - platform-build:
          <<: *on-integ-and-version-tags
          context: common
          matrix:
            parameters:
              platform: [centos7, bionic, xenial, focal]
      - valgrind:
          <<: *on-integ-and-version-tags
          # <<: *on-any-branch
      - macos:
          <<: *on-integ-and-version-tags
      - build-multiarch-docker:
          context: common
          <<: *never
          # <<: *on-integ-and-version-tags
      - deploy_snapshots:
          context: common
          requires:
            - platform-build
          <<: *on-integ-branch
          # <<: *on-any-branch
      - deploy_releases:
          context: common
          requires:
            - platform-build
          <<: *on-version-tags
      - release_automation:
          <<: *on-version-tags
          requires:
            - deploy_releases

  nightly:
    triggers:
      - schedule:
          cron: "20 17 * * 0,3"
          filters:
            branches:
              only: master
    jobs:
      - macos
      - valgrind
      - linux-debian:
          name: build-with-redis-<< matrix.redis_version >>
          matrix:
            parameters:
              redis_version: ["6.0", "6.2"]
      - nightly_automation<|MERGE_RESOLUTION|>--- conflicted
+++ resolved
@@ -1,28 +1,6 @@
 version: 2.1
 
 commands:
-<<<<<<< HEAD
-  abort_for_docs:
-    steps:
-      - run:
-          name: Avoid tests for docs
-          command: |
-            if [[ $CIRCLE_BRANCH == *_docs ]]; then
-              echo "Identifies as documents PR, no testing required"
-              circleci step halt
-            fi
-
-  early_return_for_forked_pull_requests:
-    description: >-
-      If this build is from a fork, stop executing the current job and return success.
-      This is useful to avoid steps that will fail due to missing credentials.
-    steps:
-      - run:
-          name: Early return if this build is from a forked PR
-          command: |
-            if [[ -n "$CIRCLE_PR_NUMBER" ]]; then
-              echo "Nothing to do for forked PRs, so marking this step successful"
-=======
 
   # If this build is from a fork, stop executing the current job and return success.
   # This is useful to avoid steps that will fail due to missing credentials.
@@ -50,7 +28,6 @@
           command: |
             if [[ $CIRCLE_BRANCH == *noci ]]; then
               echo "Identifies as actively ignoring CI, no testing required."
->>>>>>> 96773c21
               circleci step halt
             fi
 
@@ -90,11 +67,7 @@
         type: string
         default: ""
     steps:
-<<<<<<< HEAD
-      - abort_for_docs
-=======
       - early_returns
->>>>>>> 96773c21
       - checkout
       - run:
           name: Submodule checkout
@@ -126,12 +99,8 @@
       platform:
         type: string
     steps:
-<<<<<<< HEAD
-      - abort_for_docs
-=======
       - early_returns
       - early_return_for_forked_pull_requests
->>>>>>> 96773c21
       - setup-executor
       - checkout
       - run:
@@ -205,14 +174,13 @@
             sudo mkdir -p /var/opt/redislabs
             sudo chmod 777 /var/opt/redislabs
       - build-steps:
-          platform: macos
+          platform: macosx
 
   build-multiarch-docker:
     machine:
       enabled: true
       image: cimg/base:2020.01
     steps:
-      - abort_for_docs
       - checkout
       - run:
           name: Setup Docker client experimental features
@@ -231,8 +199,6 @@
     docker:
       - image: redisfab/rmbuilder:6.0.9-x64-buster
     steps:
-      - abort_for_docs
-      - early_return_for_forked_pull_requests
       - attach_workspace:
           at: artifacts
       - run:
@@ -246,8 +212,6 @@
     docker:
       - image: redisfab/rmbuilder:6.0.9-x64-buster
     steps:
-      - abort_for_docs
-      - early_return_for_forked_pull_requests
       - attach_workspace:
           at: artifacts
       - run:
@@ -259,7 +223,7 @@
 
   release_automation:
     docker:
-      - image: redisfab/rmbuilder:6.0.9-x64-buster
+      - image: redisfab/rmbuilder:6.2.3-x64-buster
     steps:
       - checkout
       - setup-automation
@@ -269,7 +233,7 @@
 
   nightly_automation:
     docker:
-      - image: redisfab/rmbuilder:6.0.9-x64-buster
+      - image: redisfab/rmbuilder:6.2.3-x64-buster
     steps:
       - checkout
       - setup-automation
@@ -391,5 +355,4 @@
           name: build-with-redis-<< matrix.redis_version >>
           matrix:
             parameters:
-              redis_version: ["6.0", "6.2"]
-      - nightly_automation+              redis_version: ["6.0", "6.2"]