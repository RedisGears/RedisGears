version: 2

defaults:
  ci_steps: &ci_steps
    - checkout
    - run:
        name: Submodule checkout
        command: git submodule update --init --recursive
    - run:
        name: Install_Deps
<<<<<<< HEAD
        command: pip install wheel;pip install setuptools --upgrade;pip install git+https://github.com/RedisLabsModules/RLTest.git@master;pip install redis-py-cluster;apt install -y xxd
=======
        command: pip install wheel;pip install setuptools --upgrade;pip install git+https://github.com/RedisLabsModules/RLTest.git@master;pip install redis-py-cluster;apt install -y lsb-release
>>>>>>> 1e9cc8a8
    - run:
        name: Build
        command: make get_deps;make ramp_pack WITHPYTHON=1 
    - run:
        name: Test
        command: cd ./pytest; ./run_tests.sh
    - persist_to_workspace:
        root: ./artifacts
        paths:
          - '*.zip'

  default_jobs: &default_jobs
    - centos
    - ubuntu

jobs:
  ubuntu:
    docker:
      - image: 'redislabsmodules/rmbuilder:latest'
    environment:
      - BUILD_DIR: build-debian

    steps: *ci_steps
  
  centos:
    docker:
      - image: 'redislabsmodules/rmbuildercentos:latest'
    environment:
      - BUILD_DIR: build-el

    steps:
      - run:
          name: Redis_5_upgrade
          command: cd ../redis;git fetch;git checkout 5.0.1;make;make install
      - checkout
      - run:
          name: Submodule checkout
          command: git submodule update --init --recursive
      - run:
          name: Install_Deps
<<<<<<< HEAD
          command: pip install wheel;pip install setuptools --upgrade;pip install git+https://github.com/RedisLabsModules/RLTest.git@master;pip install redis-py-cluster;yum install -y vim-common
=======
          command: pip install wheel;pip install setuptools --upgrade;pip install git+https://github.com/RedisLabsModules/RLTest.git@master;pip install redis-py-cluster;yum install -y redhat-lsb-core
>>>>>>> 1e9cc8a8
      - run:
          name: Build
          command: make get_deps;export PYTHONPATH="/usr/lib64/python27.zip:/usr/lib64/python2.7:/usr/lib64/python2.7/plat-linux2:/usr/lib64/python2.7/lib-tk:/usr/lib64/python2.7/lib-old:/usr/lib64/python2.7/lib-dynload:/usr/lib64/python2.7/site-packages:/usr/lib/python2.7/site-packages";export PYTHONHOME=/usr/bin/;make ramp_pack WITHPYTHON=1
      - run:
          name: Test
          command: export PYTHONPATH="/usr/lib64/python27.zip:/usr/lib64/python2.7:/usr/lib64/python2.7/plat-linux2:/usr/lib64/python2.7/lib-tk:/usr/lib64/python2.7/lib-old:/usr/lib64/python2.7/lib-dynload:/usr/lib64/python2.7/site-packages:/usr/lib/python2.7/site-packages";export PYTHONHOME=/usr/bin/;cd ./pytest; ./run_tests.sh
      - persist_to_workspace:
          root: ./artifacts
          paths:
            - '*.zip'

  deploy_snapshots:
    docker:
      - image: 'redislabsmodules/rmbuilder:latest'
    steps:
      - attach_workspace:
          at: ./artifacts
      - run:
          name: Deploy Snapshots to S3
          command: >-
            for f in ./artifacts/*.zip; do
              aws s3 cp $f s3://redismodules/redisgears/snapshots/ --acl public-read;
            done


workflows:
  version: 2

  default_flow:
    jobs:
      - ubuntu:
          filters:
            branches:
              only: /.*/
            tags:
              only: /.*/
      - centos:
          filters:
            branches:
              only: /.*/
            tags:
              only: /.*/
      - deploy_snapshots:
          requires: *default_jobs
          filters:
            branches:
              only:
                - master
                - deploy_snapshots<|MERGE_RESOLUTION|>--- conflicted
+++ resolved
@@ -8,11 +8,7 @@
         command: git submodule update --init --recursive
     - run:
         name: Install_Deps
-<<<<<<< HEAD
-        command: pip install wheel;pip install setuptools --upgrade;pip install git+https://github.com/RedisLabsModules/RLTest.git@master;pip install redis-py-cluster;apt install -y xxd
-=======
-        command: pip install wheel;pip install setuptools --upgrade;pip install git+https://github.com/RedisLabsModules/RLTest.git@master;pip install redis-py-cluster;apt install -y lsb-release
->>>>>>> 1e9cc8a8
+        command: pip install wheel;pip install setuptools --upgrade;pip install git+https://github.com/RedisLabsModules/RLTest.git@master;pip install redis-py-cluster;apt install -y lsb-release;apt install -y xxd
     - run:
         name: Build
         command: make get_deps;make ramp_pack WITHPYTHON=1 
@@ -53,11 +49,7 @@
           command: git submodule update --init --recursive
       - run:
           name: Install_Deps
-<<<<<<< HEAD
-          command: pip install wheel;pip install setuptools --upgrade;pip install git+https://github.com/RedisLabsModules/RLTest.git@master;pip install redis-py-cluster;yum install -y vim-common
-=======
-          command: pip install wheel;pip install setuptools --upgrade;pip install git+https://github.com/RedisLabsModules/RLTest.git@master;pip install redis-py-cluster;yum install -y redhat-lsb-core
->>>>>>> 1e9cc8a8
+          command: pip install wheel;pip install setuptools --upgrade;pip install git+https://github.com/RedisLabsModules/RLTest.git@master;pip install redis-py-cluster;yum install -y redhat-lsb-core;yum install -y vim-common
       - run:
           name: Build
           command: make get_deps;export PYTHONPATH="/usr/lib64/python27.zip:/usr/lib64/python2.7:/usr/lib64/python2.7/plat-linux2:/usr/lib64/python2.7/lib-tk:/usr/lib64/python2.7/lib-old:/usr/lib64/python2.7/lib-dynload:/usr/lib64/python2.7/site-packages:/usr/lib/python2.7/site-packages";export PYTHONHOME=/usr/bin/;make ramp_pack WITHPYTHON=1
