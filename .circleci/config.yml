version: 2

defaults:
  ci_steps: &ci_steps
    - checkout
    - run:
        name: Submodule checkout
        command: git submodule update --init --recursive
    - run:
        name: Install_Deps
        command: pip install wheel;pip install setuptools --upgrade;pip install git+https://github.com/RedisLabsModules/RLTest.git@master;pip install redis-py-cluster;apt install -y lsb-release
    - run:
        name: Build
<<<<<<< HEAD
        command: make
=======
        command: make get_deps;make ramp_pack WITHPYTHON=1 
>>>>>>> 69b44af0
    - run:
        name: Test
        command: cd ./pytest; ./run_tests.sh
    - persist_to_workspace:
        root: ./artifacts
        paths:
          - '*.zip'

  default_jobs: &default_jobs
    - centos
    - ubuntu

jobs:
  ubuntu:
    docker:
      - image: 'redislabsmodules/rmbuilder:latest'
    environment:
      - BUILD_DIR: build-debian

    steps: *ci_steps
  
  centos:
    docker:
      - image: 'redislabsmodules/rmbuildercentos:latest'
    environment:
      - BUILD_DIR: build-el

    steps:
      - run:
          name: Redis_5_upgrade
          command: cd ../redis;git fetch;git checkout 5.0.1;make;make install
      - checkout
      - run:
          name: Submodule checkout
          command: git submodule update --init --recursive
      - run:
          name: Install_Deps
          command: pip install wheel;pip install setuptools --upgrade;pip install git+https://github.com/RedisLabsModules/RLTest.git@master;pip install redis-py-cluster;yum install -y redhat-lsb-core
      - run:
          name: Build
<<<<<<< HEAD
          command: make
      - run:
          name: Test
          command: source scripts/pyenv; cd ./pytest; ./run_tests.sh
=======
          command: make get_deps;export PYTHONPATH="/usr/lib64/python27.zip:/usr/lib64/python2.7:/usr/lib64/python2.7/plat-linux2:/usr/lib64/python2.7/lib-tk:/usr/lib64/python2.7/lib-old:/usr/lib64/python2.7/lib-dynload:/usr/lib64/python2.7/site-packages:/usr/lib/python2.7/site-packages";export PYTHONHOME=/usr/bin/;make ramp_pack WITHPYTHON=1
      - run:
          name: Test
          command: export PYTHONPATH="/usr/lib64/python27.zip:/usr/lib64/python2.7:/usr/lib64/python2.7/plat-linux2:/usr/lib64/python2.7/lib-tk:/usr/lib64/python2.7/lib-old:/usr/lib64/python2.7/lib-dynload:/usr/lib64/python2.7/site-packages:/usr/lib/python2.7/site-packages";export PYTHONHOME=/usr/bin/;cd ./pytest; ./run_tests.sh
      - persist_to_workspace:
          root: ./artifacts
          paths:
            - '*.zip'

  deploy_snapshots:
    docker:
      - image: 'redislabsmodules/rmbuilder:latest'
    steps:
      - attach_workspace:
          at: ./artifacts
      - run:
          name: Deploy Snapshots to S3
          command: >-
            for f in ./artifacts/*.zip; do
              aws s3 cp $f s3://redismodules/redisgears/snapshots/ --acl public-read;
            done

>>>>>>> 69b44af0

workflows:
  version: 2

  default_flow:
    jobs:
      - ubuntu:
          filters:
            branches:
              only: /.*/
            tags:
              only: /.*/
      - centos:
          filters:
            branches:
              only: /.*/
            tags:
              only: /.*/
      - deploy_snapshots:
          requires: *default_jobs
          filters:
            branches:
              only:
                - master
                - deploy_snapshots<|MERGE_RESOLUTION|>--- conflicted
+++ resolved
@@ -11,11 +11,7 @@
         command: pip install wheel;pip install setuptools --upgrade;pip install git+https://github.com/RedisLabsModules/RLTest.git@master;pip install redis-py-cluster;apt install -y lsb-release
     - run:
         name: Build
-<<<<<<< HEAD
-        command: make
-=======
-        command: make get_deps;make ramp_pack WITHPYTHON=1 
->>>>>>> 69b44af0
+        command: make; make ramp_pack
     - run:
         name: Test
         command: cd ./pytest; ./run_tests.sh
@@ -56,16 +52,10 @@
           command: pip install wheel;pip install setuptools --upgrade;pip install git+https://github.com/RedisLabsModules/RLTest.git@master;pip install redis-py-cluster;yum install -y redhat-lsb-core
       - run:
           name: Build
-<<<<<<< HEAD
-          command: make
+          command: make; source scripts/pyenv; make ramp_pack
       - run:
           name: Test
-          command: source scripts/pyenv; cd ./pytest; ./run_tests.sh
-=======
-          command: make get_deps;export PYTHONPATH="/usr/lib64/python27.zip:/usr/lib64/python2.7:/usr/lib64/python2.7/plat-linux2:/usr/lib64/python2.7/lib-tk:/usr/lib64/python2.7/lib-old:/usr/lib64/python2.7/lib-dynload:/usr/lib64/python2.7/site-packages:/usr/lib/python2.7/site-packages";export PYTHONHOME=/usr/bin/;make ramp_pack WITHPYTHON=1
-      - run:
-          name: Test
-          command: export PYTHONPATH="/usr/lib64/python27.zip:/usr/lib64/python2.7:/usr/lib64/python2.7/plat-linux2:/usr/lib64/python2.7/lib-tk:/usr/lib64/python2.7/lib-old:/usr/lib64/python2.7/lib-dynload:/usr/lib64/python2.7/site-packages:/usr/lib/python2.7/site-packages";export PYTHONHOME=/usr/bin/;cd ./pytest; ./run_tests.sh
+          command: source scripts/pyenv; cd pytest; ./run_tests.sh
       - persist_to_workspace:
           root: ./artifacts
           paths:
@@ -83,8 +73,6 @@
             for f in ./artifacts/*.zip; do
               aws s3 cp $f s3://redismodules/redisgears/snapshots/ --acl public-read;
             done
-
->>>>>>> 69b44af0
 
 workflows:
   version: 2
