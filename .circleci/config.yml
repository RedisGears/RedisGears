--- conflicted
+++ resolved
@@ -60,7 +60,13 @@
       - ci_steps:
           platform: redhat
 
-<<<<<<< HEAD
+  macos:
+    macos:
+      xcode: 10.2.1
+    steps:
+      - ci_steps:
+          platform: macosx
+
   build-multiarch-docker:
     machine:
       enabled: true
@@ -78,14 +84,6 @@
             sudo docker login -u redisfab -p $DOCKER_REDISFAB_PWD
             make -C build/docker build
             sudo make -C build/docker publish
-=======
-  macos:
-    macos:
-      xcode: 10.2.1
-    steps:
-      - ci_steps:
-          platform: macosx
->>>>>>> a859436a
 
   deploy_snapshots:
     docker:
@@ -123,11 +121,7 @@
           command: mkdocs build
       - run:
           name: Deploy Docs to S3
-<<<<<<< HEAD
           command: |
-=======
-          command: >-
->>>>>>> a859436a
             aws s3 cp site s3://oss.redislabs.com/redisgears/ --acl public-read --recursive
 
 
@@ -148,21 +142,18 @@
               only: /.*/
             tags:
               only: /.*/
-<<<<<<< HEAD
+      - macos:
+          filters:
+            branches:
+              only: /.*/
+            tags:
+              only: /.*/
       - build-multiarch-docker:
           filters:
             tags:
               only: /.*/
             branches:
               only: master
-=======
-      - macos:
-          filters:
-            branches:
-              only: /.*/
-            tags:
-              only: /.*/
->>>>>>> a859436a
       - deploy_snapshots:
           requires: *default_jobs
           filters:
