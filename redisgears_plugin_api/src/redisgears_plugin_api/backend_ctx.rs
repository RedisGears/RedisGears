/*
 * Copyright Redis Ltd. 2018 - present
 * Licensed under your choice of the Redis Source Available License 2.0 (RSALv2) or
 * the Server Side Public License v1 (SSPLv1).
 */

<<<<<<< HEAD
=======
use std::alloc::GlobalAlloc;

>>>>>>> d1aa9ea4
use redis_module::RedisValue;

use crate::redisgears_plugin_api::load_library_ctx::LibraryCtxInterface;
use crate::redisgears_plugin_api::redisai_interface::AITensorInterface;
use crate::redisgears_plugin_api::GearsApiError;

pub trait CompiledLibraryInterface {
    fn log(&self, msg: &str);
    fn run_on_background(&self, job: Box<dyn FnOnce() + Send>);
    fn get_maxmemory(&self) -> usize;
    fn redisai_create_tensor(
        &self,
        data_type: &str,
        dims: &[i64],
        data: &[u8],
    ) -> Result<Box<dyn AITensorInterface>, GearsApiError>;
}

#[derive(Clone)]
pub enum LibraryFatalFailurePolicy {
    Abort = 0,
    Kill = 1,
}

pub struct BackendCtx {
    pub log: Box<dyn Fn(&str) + 'static>,
    pub get_on_oom_policy: Box<dyn Fn() -> LibraryFatalFailurePolicy + 'static>,
    pub get_lock_timeout: Box<dyn Fn() -> u128 + 'static>,
}

/// The trait which is only implemented for a successfully initialised
/// backend.
pub trait BackendCtxInterfaceInitialised {
    fn get_version(&self) -> String;
    fn compile_library(
        &mut self,
        code: &str,
        config: Option<&String>,
        compiled_library_api: Box<dyn CompiledLibraryInterface + Send + Sync>,
    ) -> Result<Box<dyn LibraryCtxInterface>, GearsApiError>;
    fn debug(&mut self, args: &[&str]) -> Result<RedisValue, GearsApiError>;
}

pub trait BackendCtxInterfaceUninitialised {
    /// Returns the name of the backend.
    fn get_name(&self) -> &'static str;

    /// Initialises the backend with the information passed and returns
    /// a successfully initialised instance.
    fn initialize(
        self: Box<Self>,
        backend_ctx_info: BackendCtx,
    ) -> Result<Box<dyn BackendCtxInterfaceInitialised>, GearsApiError>;
}<|MERGE_RESOLUTION|>--- conflicted
+++ resolved
@@ -4,11 +4,8 @@
  * the Server Side Public License v1 (SSPLv1).
  */
 
-<<<<<<< HEAD
-=======
 use std::alloc::GlobalAlloc;
 
->>>>>>> d1aa9ea4
 use redis_module::RedisValue;
 
 use crate::redisgears_plugin_api::load_library_ctx::LibraryCtxInterface;
@@ -34,6 +31,7 @@
 }
 
 pub struct BackendCtx {
+    pub allocator: &'static dyn GlobalAlloc,
     pub log: Box<dyn Fn(&str) + 'static>,
     pub get_on_oom_policy: Box<dyn Fn() -> LibraryFatalFailurePolicy + 'static>,
     pub get_lock_timeout: Box<dyn Fn() -> u128 + 'static>,
