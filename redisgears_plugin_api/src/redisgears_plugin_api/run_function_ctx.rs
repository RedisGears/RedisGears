--- conflicted
+++ resolved
@@ -48,11 +48,7 @@
 }
 
 pub trait RunFunctionCtxInterface: ReplyCtxInterface {
-<<<<<<< HEAD
-    fn get_args(&self) -> Box<dyn Iterator<Item = &'_ [u8]> + '_>;
-=======
     fn get_args_iter(&self) -> Box<dyn Iterator<Item = &'_ [u8]> + '_>;
->>>>>>> d1aa9ea4
     fn get_background_client(&self) -> Result<Box<dyn ReplyCtxInterface>, GearsApiError>;
     fn get_redis_client(&self) -> Box<dyn RedisClientCtxInterface + '_>;
     fn allow_block(&self) -> bool;
