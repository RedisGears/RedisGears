--- conflicted
+++ resolved
@@ -1,8 +1,2 @@
-<<<<<<< HEAD
 #!/bin/bash
 
-
-=======
-#!/bin/bash
-
->>>>>>> e2afe570
