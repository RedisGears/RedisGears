--- conflicted
+++ resolved
@@ -17,10 +17,6 @@
 
 conn = None
 sqlText = None
-<<<<<<< HEAD
-dbtype = 'oracle'
-_debug=True
-=======
 dbtype = None
 user = None
 passwd = None
@@ -33,8 +29,7 @@
 
 def WriteBehindLog(msg, prefix='%s - ' % NAME, logLevel='notice'):
     msg = prefix + msg
-    Log(logLevel, msg)    
->>>>>>> 2de587ee
+    Log(logLevel, msg)
 
 def WriteBehindDebug(msg):
     WriteBehindLog(msg, logLevel='debug')
@@ -55,7 +50,7 @@
     Notice that it you put those values here you can change them without re-register the execution (only reload from rdb will do).
 
     If you have other parameters that can not be change (for example the 'dbtype' and the 'onFailedRetryInterval' in our case)
-    Then its a good idea to still check there values and output a log message indicating that those values 
+    Then its a good idea to still check there values and output a log message indicating that those values
     was changed but the change will not take effect.
     '''
     global dbtype
@@ -73,11 +68,6 @@
     else:
         dbtype = currDbType
 
-<<<<<<< HEAD
-MYSQL_CONFIG = {
-    'ConnectionStr': 'mysql+pymysql://{user}:{password}@{db}'.format(user='test', password='passwd', db='mysql/test'),
-}
-=======
     currOnFailedRetryInterval = GearsConfigGet('%s:onfailedretryinterval' % NAME, default=DEFAULT_ON_FAILED_RETRY_INTERVAL)
     try:
         currOnFailedRetryInterval = int(currOnFailedRetryInterval)
@@ -88,7 +78,6 @@
     except Exception as e:
         onFailedRetryInterval = DEFAULT_ON_FAILED_RETRY_INTERVAL
         WriteBehindLog('Failed converting "onFailedRetryInterval" to int, running with default "onFailedRetryInterval=%d"' % onFailedRetryInterval, logLevel='warning')
->>>>>>> 2de587ee
 
     try:
         user = WriteBehindGetConfig('%s:user' % NAME)
@@ -97,30 +86,6 @@
             raise
         WriteBehindLog('Can not read user from configuration, will continue using the user which was supplied by the registration initializer.', logLevel='warning')
 
-<<<<<<< HEAD
-def get_snowflake_conn_str():
-    import configparser
-    c = configparser.ConfigParser()
-    c.read('/opt/redislabs/.snowsql/config')
-    username = c['connections']['username']
-    password = c['connections']['password']
-    account = c['connections']['accountname']
-    return 'snowflake://{user}:{password}@{account}/{db}'.format(
-        user=username,
-        password=password,
-        account=account,
-        db='test')
-
-SNOWFLAKE_CONFIG = {
-    'ConnectionStr': get_snowflake_conn_str(),
-}
-
-DATABASES = {
-    'snowflake': SNOWFLAKE_CONFIG,
-    'oracle': ORACLE_CONFIG,
-    'mysql': MYSQL_CONFIG,
-}
-=======
     try:
         passwd = WriteBehindGetConfig('%s:passwd' % NAME)
     except Exception:
@@ -178,7 +143,6 @@
 ORIGINAL_KEY = '_original_key'
 
 UUID_KEY = '_uuid'
->>>>>>> 2de587ee
 
 #----------------------------------------------------------------------------------------------
 # Key mapping
@@ -208,54 +172,15 @@
     global ConnectionStr
     from sqlalchemy import create_engine
 
-<<<<<<< HEAD
-    if dbtype is None:
-        Log('Connect: determining dbtype')
-        for type, config in DATABASES.items():
-            connstr = config['ConnectionStr']
-            Log('Connect: trying conntecting %s, ConnectionStr=%s' % (type, connstr))
-            try:
-                engine1 = create_engine(connstr).execution_options(autocommit=True)
-                conn1 = engine1.connect()
-                Log('DB detected: %s' % (type))
-                dbtype = type
-                conn1.close()
-                return None
-            except:
-                Debug('Connect: no ' + type)
-        Log('Connect: Cannot determine DB engine')
-        raise Exception('Connect: Cannot determine DB engine')
-
-    if dbtype in DATABASES:
-        config = DATABASES[dbtype]
-        connstr = config['ConnectionStr']
-        Log('Connect: connecting %s, ConnectionStr=%s' % (dbtype, connstr))
-        engine = create_engine(connstr).execution_options(autocommit=True)
-        conn = engine.connect()
-        Log('Connect: Connected to ' + dbtype)
-        return conn
-    else:
-        Log('Connect: invalid db engine: ' + dbtype)
-        raise Exception('Connect: invalid db engine: ' + dbtype)
-
-    return None
-=======
     WriteBehindLog('Connect: connecting %s, ConnectionStr=%s' % (dbtype, ConnectionStr))
     engine = create_engine(ConnectionStr).execution_options(autocommit=True)
     conn = engine.connect()
     WriteBehindLog('Connect: Connected to ' + dbtype)
     return conn
->>>>>>> 2de587ee
 
 def PrepereQueries():
     global dbtype
 
-<<<<<<< HEAD
-    # Log('Determining dbtype')
-    # Connect() # determine dbtype
-
-=======
->>>>>>> 2de587ee
     for k,v in config.items():
         table, pkey = k.split(':')
         if TABLE_KEY not in v.keys():
@@ -380,76 +305,11 @@
         execute('xadd', GetStreamName(config), '*', *sum(data, []))
     return AddToStream
 
-<<<<<<< HEAD
-def CreateSQLDataWriter(config):
-    def WriteToSQLDB(r):
-        # Debug('In WriteToSQLDB')
-
-        global conn
-        global sqlText
-
-        if len(r) == 0:
-            Log('Warning, got an empty batch')
-            return
-        for x in r:
-            x.pop('streamId', None)## pop the stream id out of the record, we do not need it.
-        while True:
-            # Debug('WriteToSQLDB: in loop')
-            query = None
-            errorOccured = False
-
-            try:
-                if not conn:
-                    from sqlalchemy.sql import text
-                    sqlText = text
-                    conn = Connect()
-            except Exception as e:
-                conn = None # next time we will reconnect to the database
-                Log('Failed connecting to SQL database, will retry in %d second. error="%s"' % (SLEEP_TIME, str(e)))
-                time.sleep(SLEEP_TIME)
-                continue # lets retry
-
-            try:
-                batch = []
-                isAddBatch = True if len(r[0].keys()) > 1 else False # we have only key name, it means that the key was deleted
-                query = config[ADD_QUERY_KEY] if isAddBatch else config[DEL_QUERY_KEY]
-                for x in r:
-                    if len(x.keys()) == 1: # we have only key name, it means that the key was deleted
-                        if isAddBatch:
-                            conn.execute(sqlText(query), batch)
-                            batch = []
-                            isAddBatch = False
-                            query = config[DEL_QUERY_KEY]
-                        batch.append(x)
-                    else:
-                        if not isAddBatch:
-                            conn.execute(sqlText(query), batch)
-                            batch = []
-                            isAddBatch = True
-                            query = config[ADD_QUERY_KEY]
-                        batch.append(x)
-                if len(batch) > 0:
-                    conn.execute(sqlText(query), batch)
-            except Exception as e:
-                Log('Got exception when writing to DB, query="%s", error="%s".' % ((query if query else 'None'), str(e)))
-                errorOccured = True
-
-            if errorOccured:
-                conn = None # next time we will reconnect to the database
-                Log('Error occured while running the sql transaction, will retry in %d second.' % SLEEP_TIME)
-                time.sleep(SLEEP_TIME)
-                continue # lets retry
-            return # we finished successfully, lets break the retry loop
-
-    # Debug('In CreateSQLDataWriter')
-    return WriteToSQLDB
-=======
 def ShouldProcessHash(r):
     global defaultOperation
     hasValue = 'value' in r.keys()
     operation = defaultOperation
     uuid = ''
->>>>>>> 2de587ee
 
     if not hasValue:
         # delete command, use the ~ (delete) operation
@@ -461,7 +321,7 @@
             WriteBehindLog(msg)
             raise Exception(msg)
 
-    
+
     key = r['key']
 
     if hasValue:
@@ -508,10 +368,6 @@
 def RegisterExecutions():
     global onFailedRetryInterval
     for k, v in config.items():
-<<<<<<< HEAD
-        regs0 = execute('rg.dumpregistrations')
-=======
->>>>>>> 2de587ee
 
         regex = k.split(':')[0]
 
@@ -528,13 +384,6 @@
         register(mode='sync', regex='%s:*' % regex, eventTypes=['hset', 'hmset', 'del'], onRegistered=InitializeParams)
 
 
-<<<<<<< HEAD
-        regs1 = execute('rg.dumpregistrations')
-        if len(regs0) == len(regs1):
-            Log("Reader failed to register: k=%s v=%s" % (k, str(v)))
-
-=======
->>>>>>> 2de587ee
         ## create the execution to write each key from stream to DB
         descJson = {
             'name':NAME,
@@ -545,26 +394,13 @@
         aggregate([], lambda a, r: a + [r], lambda a, r: a + r).\
         foreach(CreateSQLDataWriter(v)).\
         count().\
-<<<<<<< HEAD
-        register(regex='_%s-stream-*' % v[TABLE_KEY], mode="async_local", batch=100, duration=4000)
-
-        regs2 = execute('rg.dumpregistrations')
-        if len(regs1) == len(regs2):
-            Log("Writer failed to register: k=%s v=%s" % (k, str(v)))
-
-    # Debug('-' * 80)
-    # regs = execute('rg.dumpregistrations')
-    # Debug('regs: ' + str(regs))
-    # Debug('-' * 80)
-=======
-        register(regex='_%s-stream-*' % v[TABLE_KEY], 
+        register(regex='_%s-stream-*' % v[TABLE_KEY],
                  mode="async_local",
                  batch=100,
                  duration=4000,
                  onRegistered=InitializeParams,
                  onFailedPolicy="retry",
                  onFailedRetryInterval=onFailedRetryInterval)
->>>>>>> 2de587ee
 
 #----------------------------------------------------------------------------------------------
 
