/*
 * Copyright Redis Ltd. 2018 - present
 * Licensed under your choice of the Redis Source Available License 2.0 (RSALv2) or
 * the Server Side Public License v1 (SSPLv1).
 */

use redis_module::redisvalue::RedisValueKey;
use redis_module::RedisValue;
use redisgears_macros_internals::get_allow_deny_lists;
use redisgears_plugin_api::redisgears_plugin_api::backend_ctx::BackendCtxInterfaceInitialised;
use redisgears_plugin_api::redisgears_plugin_api::prologue::ApiVersion;
use redisgears_plugin_api::redisgears_plugin_api::{
    backend_ctx::BackendCtx, backend_ctx::BackendCtxInterfaceUninitialised,
    backend_ctx::CompiledLibraryInterface, backend_ctx::LibraryFatalFailurePolicy,
    load_library_ctx::LibraryCtxInterface, GearsApiError,
};
use v8_rs::v8::v8_version;

use crate::v8_native_functions::{initialize_globals_for_version, ApiVersionSupported};
use crate::v8_script_ctx::V8ScriptCtx;

use v8_rs::v8::{isolate::V8Isolate, v8_init_with_error_handlers};

use crate::get_exception_msg;
use crate::v8_redisai::get_tensor_object_template;
use crate::v8_script_ctx::V8LibraryCtx;

use std::alloc::{GlobalAlloc, Layout, System};
<<<<<<< HEAD
use std::collections::HashMap;
=======
use std::collections::HashSet;
>>>>>>> f67ac3e1
use std::str;

use std::sync::atomic::{AtomicBool, Ordering};
use std::sync::{Arc, Mutex, Weak};
lazy_static::lazy_static! {
    static ref GLOBALS_ALLOW_DENY_LISTS: (HashSet<String>, HashSet<String>) = get_allow_deny_lists!({
        allow_list: [
            "Object",
            "Function",
            "Array",
            "Number",
            "parseFloat",
            "parseInt",
            "Infinity",
            "NaN",
            "undefined",
            "Boolean",
            "String",
            "Symbol",
            "Date",
            "Promise",
            "RegExp",
            "Error",
            "AggregateError",
            "RangeError",
            "ReferenceError",
            "SyntaxError",
            "TypeError",
            "URIError",
            "globalThis",
            "JSON",
            "Math",
            "Intl",
            "ArrayBuffer",
            "Uint8Array",
            "Int8Array",
            "Uint16Array",
            "Int16Array",
            "Uint32Array",
            "Int32Array",
            "Float32Array",
            "Float64Array",
            "Uint8ClampedArray",
            "BigUint64Array",
            "BigInt64Array",
            "DataView",
            "Map",
            "BigInt",
            "Set",
            "WeakMap",
            "WeakSet",
            "Proxy",
            "Reflect",
            "FinalizationRegistry",
            "WeakRef",
            "decodeURI",
            "decodeURIComponent",
            "encodeURI",
            "encodeURIComponent",
            "escape",
            "unescape",
            "isFinite",
            "isNaN",
            "console",
            "WebAssembly",
        ],
        deny_list: [
            "eval",              // Might be considered dangerous.
            "EvalError",         // Because we remove eval, this one is also not needed.
            "SharedArrayBuffer", // Needed for workers which we are not supporting
            "Atomics",           // Needed for workers which we are not supporting
        ]
    });
}

fn allow_list() -> &'static HashSet<String> {
    &GLOBALS_ALLOW_DENY_LISTS.0
}

fn deny_list() -> &'static HashSet<String> {
    &GLOBALS_ALLOW_DENY_LISTS.1
}

type ScriptCtxVec = Arc<Mutex<Vec<Weak<V8ScriptCtx>>>>;

struct Globals {
    backend_ctx: Option<BackendCtx>,
    bypassed_memory_limit: Option<AtomicBool>,
    script_ctx_vec: Option<ScriptCtxVec>,
}

unsafe impl GlobalAlloc for Globals {
    unsafe fn alloc(&self, layout: Layout) -> *mut u8 {
        match self.backend_ctx.as_ref() {
            Some(a) => a.allocator.alloc(layout),
            None => System.alloc(layout),
        }
    }

    unsafe fn dealloc(&self, ptr: *mut u8, layout: Layout) {
        match self.backend_ctx.as_ref() {
            Some(a) => a.allocator.dealloc(ptr, layout),
            None => System.dealloc(ptr, layout),
        }
    }
}

#[global_allocator]
static mut GLOBAL: Globals = Globals {
    backend_ctx: None,
    bypassed_memory_limit: None,
    script_ctx_vec: None,
};

/// Log a generic info message which are not related to
/// a specific library.
/// Notice that logging messages which are library related
/// should be done using `CompiledLibraryInterface`
pub(crate) fn log_info(msg: &str) {
    #[cfg(not(test))]
    unsafe {
        (GLOBAL.backend_ctx.as_ref().unwrap().log_info)(msg)
    };
    #[cfg(test)]
    println!("log message: {msg}");
}

/// Log a generic warning message which are not related to
/// a specific library.
/// Notice that logging messages which are library related
/// should be done using `CompiledLibraryInterface`
pub(crate) fn log_warning(msg: &str) {
    #[cfg(not(test))]
    unsafe {
        (GLOBAL.backend_ctx.as_ref().unwrap().log_warning)(msg)
    };
    #[cfg(test)]
    println!("log message: {msg}");
}

/// Log a generic error message which are not related to
/// a specific library.
/// Notice that logging messages which are library related
/// should be done using `CompiledLibraryInterface`
pub(crate) fn log_error(msg: &str) {
    #[cfg(not(test))]
    unsafe {
        (GLOBAL.backend_ctx.as_ref().unwrap().log_error)(msg)
    };
    #[cfg(test)]
    println!("log message: {msg}");
}

/// Return the fatal failure policy configuration value.
pub(crate) fn get_fatal_failure_policy() -> LibraryFatalFailurePolicy {
    #[cfg(not(test))]
    unsafe {
        (GLOBAL.backend_ctx.as_ref().unwrap().get_on_oom_policy)()
    }
    #[cfg(test)]
    LibraryFatalFailurePolicy::Abort
}

/// Return the timeout for which a library is allowed to
/// take the Redis GIL. Once this timeout reached it is
/// considered a fatal failure.
pub(crate) fn gil_lock_timeout() -> u128 {
    #[cfg(not(test))]
    unsafe {
        (GLOBAL.backend_ctx.as_ref().unwrap().get_lock_timeout)()
    }
    #[cfg(test)]
    0u128
}

/// Return the total memory limit that is allowed
/// to be used by all isolate combined.
/// Bypass this limit is considered a fatal failure.
pub(crate) fn max_memory_limit() -> usize {
    #[cfg(not(test))]
    unsafe {
        (GLOBAL.backend_ctx.as_ref().unwrap().get_v8_maxmemory)()
    }
    #[cfg(test)]
    0usize
}

/// Return the initial memory usage to set for isolates.
pub(crate) fn initial_memory_usage() -> usize {
    #[cfg(not(test))]
    unsafe {
        (GLOBAL
            .backend_ctx
            .as_ref()
            .unwrap()
            .get_v8_library_initial_memory)()
    }
    #[cfg(test)]
    0usize
}

/// Return the initial memory limit to set for isolates.
pub(crate) fn initial_memory_limit() -> usize {
    #[cfg(not(test))]
    unsafe {
        (GLOBAL
            .backend_ctx
            .as_ref()
            .unwrap()
            .get_v8_library_initial_memory_limit)()
    }
    #[cfg(test)]
    0usize
}

/// Return the delta by which we should increase
/// an isolate memory limit, as long as the max
/// memory did not yet reached.
pub(crate) fn memory_delta() -> usize {
    #[cfg(not(test))]
    unsafe {
        (GLOBAL
            .backend_ctx
            .as_ref()
            .unwrap()
            .get_v8_library_memory_delta)()
    }
    #[cfg(test)]
    0usize
}

/// Scan all active isolate and return to total heap memory usage.
/// If the calculated memory usage is bigger then the max memory allow
/// set `GLOBAL.bypassed_memory_limit` to `true`.
pub(crate) fn calc_isolates_used_memory() -> usize {
    let script_ctxs = unsafe { GLOBAL.script_ctx_vec.as_ref().unwrap() };
    let total_used_memory = script_ctxs.lock().unwrap().iter().fold(0, |agg, v| {
        agg + v.upgrade().map_or(0, |v| v.isolate.total_heap_size())
    });
    if total_used_memory >= max_memory_limit() {
        unsafe { GLOBAL.bypassed_memory_limit.as_ref().unwrap() }.store(true, Ordering::Relaxed);
    }
    total_used_memory
}

/// Return `true` if we bypass the memory limit otherwise `false`.
/// In case we bypass the memory limit. Check the current memory usage
/// in case GC cleaned some memory.
pub(crate) fn bypass_memory_limit() -> bool {
    let bypassed_memory_limit =
        unsafe { GLOBAL.bypassed_memory_limit.as_ref().unwrap() }.load(Ordering::Relaxed);
    if !bypassed_memory_limit {
        return false;
    }
    calc_isolates_used_memory() >= max_memory_limit()
}

pub(crate) struct V8Backend {
    pub(crate) script_ctx_vec: ScriptCtxVec,
}

impl V8Backend {
    fn isolates_gc(&mut self) {
        let mut l = self.script_ctx_vec.lock().unwrap();
        let indexes = l
            .iter()
            .enumerate()
            .filter(|(_i, v)| v.strong_count() == 0)
            .map(|(i, _v)| i)
            .collect::<Vec<usize>>();
        for i in indexes.iter().rev() {
            l.swap_remove(*i);
        }
    }
}

impl BackendCtxInterfaceUninitialised for V8Backend {
    fn get_name(&self) -> &'static str {
        "js"
    }

    fn initialize(
        self: Box<Self>,
        backend_ctx: BackendCtx,
    ) -> Result<Box<dyn BackendCtxInterfaceInitialised>, GearsApiError> {
        unsafe {
            GLOBAL.backend_ctx = Some(backend_ctx);
            GLOBAL.bypassed_memory_limit = Some(AtomicBool::new(false));
            GLOBAL.script_ctx_vec = Some(Arc::clone(&self.script_ctx_vec));
        }
        v8_init_with_error_handlers(
            Box::new(|line, msg| {
                let msg = format!("v8 fatal error on {}, {}", line, msg);
                log_error(&msg);
                panic!("{}", msg);
            }),
            Box::new(|line, is_heap_oom| {
                let isolate = V8Isolate::current_isolate();
                let msg = format!("v8 oom error on {}, is_heap_oom:{}", line, is_heap_oom);
                log_error(&msg);
                if let Some(i) = isolate {
                    log_error(&format!(
                        "used_heap_size={}, total_heap_size={}",
                        i.used_heap_size(),
                        i.total_heap_size()
                    ));
                }
                panic!("{}", msg);
            }),
            1,
        );

        let script_ctxs = Arc::clone(&self.script_ctx_vec);
        std::thread::spawn(move || {
            let mut detected_memory_pressure = false;
            loop {
                std::thread::sleep(std::time::Duration::from_millis(100));
                {
                    let l: std::sync::MutexGuard<Vec<Weak<V8ScriptCtx>>> =
                        script_ctxs.lock().unwrap();
                    for script_ctx_weak in l.iter() {
                        let script_ctx = match script_ctx_weak.upgrade() {
                            Some(s) => s,
                            None => continue,
                        };
                        if script_ctx
                            .is_running
                            .compare_exchange(true, false, Ordering::Relaxed, Ordering::Relaxed)
                            .is_ok()
                        {
                            let interrupt_script_ctx_clone = Weak::clone(script_ctx_weak);
                            script_ctx.isolate.request_interrupt(move|isolate|{
                                let script_ctx = match interrupt_script_ctx_clone.upgrade() {
                                    Some(s) => s,
                                    None => return,
                                };
                                if script_ctx.is_gil_locked() && !script_ctx.is_lock_timedout() {
                                    // gil is current locked. we should check for timeout.
                                    // todo: call Redis back to reply to pings and some other commands.
                                    let gil_lock_duration = script_ctx.git_lock_duration_ms();
                                    let gil_lock_configured_timeout = gil_lock_timeout();
                                    if gil_lock_duration > gil_lock_configured_timeout {
                                        script_ctx.set_lock_timedout();
                                        script_ctx.compiled_library_api.log_warning(&format!("Script locks Redis for about {}ms which is more then the configured timeout {}ms.", gil_lock_duration, gil_lock_configured_timeout));
                                        match get_fatal_failure_policy() {
                                            LibraryFatalFailurePolicy::Kill => {
                                                script_ctx.compiled_library_api.log_warning("Fatal error policy do not allow to abort the script, we will allow the script to continue running, best effort approach.");
                                            }
                                            LibraryFatalFailurePolicy::Abort => {
                                                script_ctx.compiled_library_api.log_warning("Aborting script with timeout error.");
                                                isolate.terminate_execution();
                                            }
                                        }
                                    }
                                }
                                script_ctx.before_run();
                            });
                        }
                    }
                }
                if bypass_memory_limit() {
                    if !detected_memory_pressure {
                        log_warning("Detects OOM state on the JS engine, will send memory pressure notification to all libraries.");
                        detected_memory_pressure = true;
                    }
                    script_ctxs.lock().unwrap().iter().for_each(|v| {
                        v.upgrade()
                            .map(|v| v.isolate.memory_pressure_notification());
                    });
                } else {
                    if detected_memory_pressure {
                        log_info(
                            "Exit OOM state, JS memory usage dropped bellow the max memory limit.",
                        );
                        detected_memory_pressure = false;
                    }
                }
            }
        });

        Ok(self)
    }
}

impl BackendCtxInterfaceInitialised for V8Backend {
    fn get_version(&self) -> String {
        format!("Version: {}, v8-rs: {}", v8_version(), v8_rs::GIT_SEMVER)
    }

    fn compile_library(
        &mut self,
        module_name: &str,
        code: &str,
        api_version: ApiVersion,
        config: Option<&String>,
        compiled_library_api: Box<dyn CompiledLibraryInterface + Send + Sync>,
    ) -> Result<Box<dyn LibraryCtxInterface>, GearsApiError> {
        if bypass_memory_limit() {
            return Err(GearsApiError::new(
                "JS engine reached OOM state and can not run any more code",
            ));
        }

        let isolate = V8Isolate::new_with_limits(initial_memory_usage(), initial_memory_limit());

        let script_ctx = {
            let (ctx, script, tensor_obj_template) = {
                let isolate_scope = isolate.enter();
                let ctx = isolate_scope.new_context(None);
                let ctx_scope = ctx.enter(&isolate_scope);

                let globals = ctx_scope.get_globals();
                let propeties = globals.get_own_property_names(&ctx_scope);
                propeties.iter(&ctx_scope).try_for_each(|v| {
                    let s = v.to_utf8().ok_or(GearsApiError::new("Failed converting global property name to string"))?;
                    if !allow_list().contains(s.as_str()) {
                        if !deny_list().contains(s.as_str()) {
                            compiled_library_api.log(&format!(
                                "Found global '{}' which is not on the allowed list nor on the deny list.",
                                s.as_str()
                            ));
                        }
                        // property does not exists on the allow list. lets drop it.
                        if !globals.delete(&ctx_scope, &v) {
                            return Err(GearsApiError::new(format!("Failed deleting global '{}' which is not on the allowed list, can not load the library.", s.as_str())));
                        }
                    }
                    Ok(())
                })?;

                let v8code_str = isolate_scope.new_string(code);

                let trycatch = isolate_scope.new_try_catch();
                let script = match ctx_scope.compile(&v8code_str) {
                    Some(s) => s,
                    None => {
                        return Err(get_exception_msg(&isolate, trycatch, &ctx_scope));
                    }
                };

                let script = script.persist();
                let tensor_obj_template = get_tensor_object_template(&isolate_scope);
                (ctx, script, tensor_obj_template)
            };
            let script_ctx = Arc::new(V8ScriptCtx::new(
                module_name.to_owned(),
                isolate,
                ctx,
                script,
                tensor_obj_template,
                compiled_library_api,
            ));
            let len = {
                let mut l = self.script_ctx_vec.lock().unwrap();
                l.push(Arc::downgrade(&script_ctx));
                l.len()
            };
            if len > 100 {
                // let try to do some gc
                self.isolates_gc();
            }
            {
                let isolate_scope = script_ctx.isolate.enter();
                let ctx_scope = script_ctx.ctx.enter(&isolate_scope);
                let globals = ctx_scope.get_globals();

                let oom_script_ctx = Arc::downgrade(&script_ctx);

                script_ctx
                    .isolate
                    .set_near_oom_callback(move |curr_limit, initial_limit| {
                        let msg = format!(
                            "V8 near OOM notification arrive, curr_limit={curr_limit}, initial_limit={initial_limit}",
                        );
                        let script_ctx = match oom_script_ctx.upgrade() {
                            Some(s_c) => s_c,
                            None => {
                                log_warning("V8 near OOM notification arrive after script was deleted");
                                log_warning(&msg);
                                panic!("{}", msg);
                            }
                        };

                        let msg = format!("{msg}, library={}, used_heap_size={}, total_heap_size={}", script_ctx.name, script_ctx.isolate.used_heap_size(), script_ctx.isolate.total_heap_size());
                        let memory_delta = memory_delta();
                        let new_isolate_limit = (usize::max(script_ctx.isolate.total_heap_size(), curr_limit) + memory_delta) as usize;

                        if calc_isolates_used_memory() + memory_delta >= max_memory_limit() {
                            script_ctx.compiled_library_api.log_warning(&msg);
                            // we are going to bypass the total memory limit, lets try to abort.
                            match get_fatal_failure_policy() {
                                LibraryFatalFailurePolicy::Kill => {
                                    script_ctx.compiled_library_api.log_warning("Fatal error policy do not allow to abort the script, server will be killed shortly.");
                                }
                                LibraryFatalFailurePolicy::Abort => {
                                    script_ctx.isolate.request_interrupt(|isolate| {
                                        isolate.memory_pressure_notification();
                                    });
                                    script_ctx.isolate.terminate_execution();
                                    script_ctx
                                        .compiled_library_api
                                        .log_warning(&format!("Temporarily increasing max memory to {new_isolate_limit} and aborting the script"));
                                }
                            }
                        } else {
                            script_ctx.compiled_library_api.log_trace(&msg);
                            script_ctx.compiled_library_api.log_trace(&format!("Increasing max memory to {new_isolate_limit}"));
                        }
                        new_isolate_limit
                    });

                let api_version_supported: ApiVersionSupported = api_version.try_into()?;

                api_version_supported
                    .validate_code(code)
                    .iter()
                    .enumerate()
                    .map(|(index, error)| format!("\t{}. {}", index + 1, error.get_msg()))
                    .for_each(|message| {
                        script_ctx
                            .compiled_library_api
                            .log_info(&format!("Module \"{module_name}\": {message}"))
                    });

                let api_version_supported = api_version_supported.into_latest_compatible();
                initialize_globals_for_version(
                    api_version_supported,
                    &script_ctx,
                    &globals,
                    &isolate_scope,
                    &ctx_scope,
                    config,
                )?;
            }

            script_ctx
        };

        Ok(Box::new(V8LibraryCtx { script_ctx }))
    }

    fn debug(&mut self, args: &[&str]) -> Result<RedisValue, GearsApiError> {
        let mut args = args.iter();
        let sub_command = args
            .next()
            .map_or(Err(GearsApiError::new("Subcommand was not provided")), Ok)?
            .to_lowercase();
        match sub_command.as_ref() {
            "help" => Ok(RedisValue::Array(vec![
                RedisValue::BulkString("isolates_stats - statistics about isolates.".to_string()),
                RedisValue::BulkString(
                    "isolates_strong_count - For each isolate returns its strong ref count value."
                        .to_string(),
                ),
                RedisValue::BulkString(
                    "isolates_gc - Runs GC to clear none active isolates.".to_string(),
                ),
                RedisValue::BulkString("help - Print this message.".to_string()),
            ])),
            "isolates_aggregated_stats" => {
                let (active, not_active) = {
                    let l = self.script_ctx_vec.lock().unwrap();
                    let active = l.iter().filter(|v| v.strong_count() > 0).count() as i64;
                    let not_active = l.iter().filter(|v| v.strong_count() == 0).count() as i64;
                    (active, not_active)
                };
                Ok(RedisValue::Array(vec![
                    RedisValue::BulkString("active".to_string()),
                    RedisValue::Integer(active),
                    RedisValue::BulkString("not_active".to_string()),
                    RedisValue::Integer(not_active),
                    RedisValue::BulkString("combined_memory_limit".to_string()),
                    RedisValue::Integer(calc_isolates_used_memory() as i64),
                ]))
            }
            "isolates_strong_count" => {
                let l = self.script_ctx_vec.lock().unwrap();
                let isolates_strong_count = l
                    .iter()
                    .map(|v| RedisValue::Integer(v.strong_count() as i64))
                    .collect::<Vec<RedisValue>>();
                Ok(RedisValue::Array(isolates_strong_count))
            }
            "isolates_gc" => {
                self.isolates_gc();
                Ok(RedisValue::SimpleString("OK".to_string()))
            }
            "isolates_stats" => {
                let l = self.script_ctx_vec.lock().unwrap();
                let isolates_strong_count = l
                    .iter()
                    .filter_map(|v| v.upgrade())
                    .map(|v| {
                        (
                            RedisValueKey::String(v.name.clone()),
                            RedisValue::Map(HashMap::from([
                                (
                                    RedisValueKey::String("total_heap_size".to_owned()),
                                    RedisValue::Integer(v.isolate.total_heap_size() as i64),
                                ),
                                (
                                    RedisValueKey::String("used_heap_size".to_owned()),
                                    RedisValue::Integer(v.isolate.used_heap_size() as i64),
                                ),
                                (
                                    RedisValueKey::String("heap_size_limit".to_owned()),
                                    RedisValue::Integer(v.isolate.heap_size_limit() as i64),
                                ),
                            ])),
                        )
                    })
                    .collect();
                Ok(RedisValue::Map(isolates_strong_count))
            }
            _ => Err(GearsApiError::new(format!(
                "Unknown subcommand '{sub_command}'",
            ))),
        }
    }
}<|MERGE_RESOLUTION|>--- conflicted
+++ resolved
@@ -26,11 +26,7 @@
 use crate::v8_script_ctx::V8LibraryCtx;
 
 use std::alloc::{GlobalAlloc, Layout, System};
-<<<<<<< HEAD
-use std::collections::HashMap;
-=======
-use std::collections::HashSet;
->>>>>>> f67ac3e1
+use std::collections::{HashMap, HashSet};
 use std::str;
 
 use std::sync::atomic::{AtomicBool, Ordering};
@@ -448,7 +444,7 @@
                     let s = v.to_utf8().ok_or(GearsApiError::new("Failed converting global property name to string"))?;
                     if !allow_list().contains(s.as_str()) {
                         if !deny_list().contains(s.as_str()) {
-                            compiled_library_api.log(&format!(
+                            compiled_library_api.log_warning(&format!(
                                 "Found global '{}' which is not on the allowed list nor on the deny list.",
                                 s.as_str()
                             ));
