--- conflicted
+++ resolved
@@ -270,11 +270,7 @@
             let args = {
                 let mut args = Vec::new();
                 args.push(self.persisted_client.as_local(&isolate_scope));
-<<<<<<< HEAD
-                for arg in run_ctx.get_args() {
-=======
                 for arg in run_ctx.get_args_iter() {
->>>>>>> d1aa9ea4
                     let arg = if decode_arguments {
                         let arg = match str::from_utf8(arg) {
                             Ok(s) => s,
@@ -422,14 +418,10 @@
             };
             let inner_function = Arc::clone(&self.inner_function);
             // if we are going to the background we must consume all the arguments
-<<<<<<< HEAD
-            let args = run_ctx.get_args().map(|v| v.to_vec()).collect::<Vec<_>>();
-=======
             let args = run_ctx
                 .get_args_iter()
                 .map(|v| v.to_vec())
                 .collect::<Vec<_>>();
->>>>>>> d1aa9ea4
             let bg_redis_client = run_ctx.get_redis_client().get_background_redis_client();
             let decode_arguments = self.decode_arguments;
             self.inner_function
