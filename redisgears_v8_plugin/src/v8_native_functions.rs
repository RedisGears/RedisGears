--- conflicted
+++ resolved
@@ -251,14 +251,14 @@
             .new_native_function(move |args, isolate_scope, ctx_scope| {
                 if args.is_empty() {
                     isolate_scope.raise_exception_str(
-                        "Wrong number of arguments to 'isolate_scopelock' function",
+                        "Wrong number of arguments to 'block' function",
                     );
                     return None;
                 }
                 let f = args.get(0);
                 if !f.is_function() {
                     isolate_scope
-                        .raise_exception_str("Argument to 'isolate_scopelock' must be a function");
+                        .raise_exception_str("Argument to 'block' must be a function");
                     return None;
                 }
 
@@ -315,7 +315,7 @@
         &ctx_scope
             .new_native_function(move |args, isolate, ctx_scope| {
                 if args.len() < 2 {
-                    isolate.raise_exception_str("Wrong number of arguments to 'isolate_scopelock' function");
+                    isolate.raise_exception_str("Wrong number of arguments to 'run_on_key' function");
                     return None;
                 }
 
@@ -419,7 +419,7 @@
         &ctx_scope
             .new_native_function(move |args, isolate, ctx_scope| {
                 if args.is_empty() {
-                    isolate.raise_exception_str("Wrong number of arguments to 'isolate_scopelock' function");
+                    isolate.raise_exception_str("Wrong number of arguments to 'block' function");
                     return None;
                 }
 
@@ -543,7 +543,7 @@
                     let arg = if arg.is_string() {
                         arg.to_utf8().unwrap().as_str().as_bytes().to_vec()
                     } else if arg.is_array_buffer(){
-                        arg.as_array_buffer().data().clone().to_vec()
+                        arg.as_array_buffer().data().to_vec()
                     } else {
                         isolate_scope.raise_exception_str("Bad argument was given to 'call', argument must be either String or ArrayBuffer");
                         return None;
@@ -1077,17 +1077,11 @@
                                             let on_done = done_resolve.ref_cell.borrow_mut().take().unwrap();
                                             let trycatch = isolate_scope.new_try_catch();
                                             let r = js_value_to_remote_function_data(ctx_scope, args.get(0));
-<<<<<<< HEAD
                                             if let Some(v) = r {
                                                 on_done(Ok(v));
-=======
-                                            if r.is_none() {
-                                                let error_utf8 = trycatch.get_exception().to_utf8().unwrap();
-                                                on_done(Err(GearsApiError::Msg(format!("Failed serializing result, {}.", error_utf8.as_str()))));
->>>>>>> 19ad145f
                                             } else {
                                                 let error_utf8 = trycatch.get_exception().to_utf8().unwrap();
-                                            on_done(Err(GearsApiError::Msg(format!("Failed serializing result, {}.", error_utf8.as_str()))));                                                
+                                                on_done(Err(GearsApiError::Msg(format!("Failed serializing result, {}.", error_utf8.as_str()))));                                                
                                             }
                                             None
                                         });
