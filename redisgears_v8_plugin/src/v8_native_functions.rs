/*
 * Copyright Redis Ltd. 2018 - present
 * Licensed under your choice of the Redis Source Available License 2.0 (RSALv2) or
 * the Server Side Public License v1 (SSPLv1).
 */

use redis_module::{CallReply, CallResult};
use redisgears_plugin_api::redisgears_plugin_api::load_library_ctx::FunctionFlags;
use redisgears_plugin_api::redisgears_plugin_api::prologue::{self, ApiVersion};
use redisgears_plugin_api::redisgears_plugin_api::{
    load_library_ctx::LoadLibraryCtxInterface, load_library_ctx::RegisteredKeys,
    run_function_ctx::BackgroundRunFunctionCtxInterface, run_function_ctx::RedisClientCtxInterface,
    run_function_ctx::RemoteFunctionData, GearsApiError, RefCellWrapper,
};

use v8_rs::v8::v8_array::V8LocalArray;
use v8_rs::v8::{
    isolate_scope::V8IsolateScope, v8_array_buffer::V8LocalArrayBuffer,
    v8_context_scope::V8ContextScope, v8_native_function_template::V8LocalNativeFunctionArgsIter,
    v8_object::V8LocalObject, v8_promise::V8PromiseState, v8_utf8::V8LocalUtf8,
    v8_value::V8LocalValue, v8_version,
};

use v8_derive::{new_native_function, NativeFunctionArgument};

use crate::v8_redisai::{get_redisai_api, get_redisai_client};

use crate::v8_backend::log_warning;
use crate::v8_function_ctx::V8Function;
use crate::v8_notifications_ctx::V8NotificationsCtx;
use crate::v8_script_ctx::V8ScriptCtx;
use crate::v8_stream_ctx::V8StreamCtx;
use crate::{get_exception_msg, get_exception_v8_value, get_function_flags};

use std::cell::RefCell;
use std::ptr::NonNull;
use std::sync::{Arc, Weak};

const REGISTER_NOTIFICATIONS_CONSUMER: &str = "register_notifications_consumer";

pub(crate) fn call_result_to_js_object<'isolate_scope, 'isolate>(
    isolate_scope: &'isolate_scope V8IsolateScope<'isolate>,
    ctx_scope: &V8ContextScope,
    res: CallResult,
    decode_responses: bool,
) -> Result<V8LocalValue<'isolate_scope, 'isolate>, String> {
    let res = res.map_err(|err| {
        err.to_utf8_string()
            .unwrap_or("Failed converting error to utf8".into())
    })?;
    Ok(match res {
        CallReply::String(s) => {
            if decode_responses {
                let s = s
                    .to_string()
                    .ok_or("Could not decode value as string".to_string())?;
                isolate_scope.new_string(&s).to_value()
            } else {
                isolate_scope.new_array_buffer(s.as_bytes()).to_value()
            }
        }
        CallReply::I64(l) => isolate_scope.new_long(l.to_i64()),
        CallReply::Double(d) => isolate_scope.new_double(d.to_double()),
        CallReply::Bool(b) => isolate_scope.new_bool(b.to_bool()),
        CallReply::Null(_b) => isolate_scope.new_null(),
        CallReply::Unknown => isolate_scope.new_null(),
        CallReply::VerbatimString(s) => {
            let (format, data) = s
                .as_parts()
                .ok_or("Could not decode format as string".to_string())?;
            let val = if decode_responses {
                isolate_scope
                    .new_string(std::str::from_utf8(data).map_err(|e| e.to_string())?)
                    .to_string_object()
                    .to_value()
            } else {
                isolate_scope.new_array_buffer(data).to_value()
            };
            let obj = val.as_object();
            obj.set(
                ctx_scope,
                &isolate_scope.new_string("__reply_type").to_value(),
                &isolate_scope.new_string("verbatim").to_value(),
            );
            obj.set(
                ctx_scope,
                &isolate_scope.new_string("__format").to_value(),
                &isolate_scope.new_string(format).to_value(),
            );
            obj.to_value()
        }
        CallReply::BigNumber(b) => {
            let s = b
                .to_string()
                .ok_or("Could not decode big number as string".to_string())?;
            let s = isolate_scope.new_string(&s).to_string_object();
            s.set(
                ctx_scope,
                &isolate_scope.new_string("__reply_type").to_value(),
                &isolate_scope.new_string("big_number").to_value(),
            );
            s.to_value()
        }
        CallReply::Array(a) => {
            let res: Vec<V8LocalValue> = a.iter().fold(Ok::<_, String>(Vec::new()), |agg, v| {
                let mut agg = agg?;
                agg.push(call_result_to_js_object(
                    isolate_scope,
                    ctx_scope,
                    v,
                    decode_responses,
                )?);
                Ok(agg)
            })?;
            isolate_scope
                .new_array(&res.iter().collect::<Vec<&V8LocalValue>>())
                .to_value()
        }
        CallReply::Set(s) => s
            .iter()
            .fold(Ok::<_, String>(isolate_scope.new_set()), |agg, v| {
                let agg = agg?;
                agg.add(
                    ctx_scope,
                    &call_result_to_js_object(isolate_scope, ctx_scope, v, decode_responses)?,
                );
                Ok(agg)
            })?
            .to_value(),
        CallReply::Map(m) => m
            .iter()
            .fold(Ok(isolate_scope.new_object()), |agg, (k, v)| {
                let key = k.map_err(|e| {
                    e.to_utf8_string()
                        .unwrap_or("Failed converting error to utf8".to_string())
                })?;
                match key {
                    CallReply::String(k) => {
                        let key = k
                            .to_string()
                            .ok_or("Binary map key is not supported".to_string())?;
                        let agg = agg?;
                        agg.set(
                            ctx_scope,
                            &isolate_scope.new_string(&key).to_value(),
                            &call_result_to_js_object(
                                isolate_scope,
                                ctx_scope,
                                v,
                                decode_responses,
                            )?,
                        );
                        Ok(agg)
                    }
                    CallReply::I64(i) => {
                        let agg = agg?;
                        agg.set(
                            ctx_scope,
                            &isolate_scope.new_long(i.to_i64()),
                            &call_result_to_js_object(
                                isolate_scope,
                                ctx_scope,
                                v,
                                decode_responses,
                            )?,
                        );
                        Ok(agg)
                    }
                    _ => Err("Given object can not be a object key".to_string()),
                }
            })?
            .to_value(),
    })
}

pub(crate) struct RedisClient {
    pub(crate) client: Option<NonNull<dyn RedisClientCtxInterface>>,
    allow_block: Option<bool>,
}

impl RedisClient {
    pub(crate) fn new() -> Self {
        Self {
            client: None,
            allow_block: Some(true),
        }
    }

    pub(crate) fn with_client(client: &dyn RedisClientCtxInterface) -> Self {
        let mut c = Self::new();
        c.set_client(client);
        c
    }

    pub(crate) fn make_invalid(&mut self) {
        self.client = None;
        self.allow_block = None;
    }

    pub(crate) fn get(&self) -> Option<&dyn RedisClientCtxInterface> {
        self.client.map(|c| unsafe { &*c.as_ptr() })
    }

    pub(crate) fn set_client(&mut self, c: &dyn RedisClientCtxInterface) {
        self.client = NonNull::new(
            c as *const dyn RedisClientCtxInterface as *mut dyn RedisClientCtxInterface,
        );
    }

    pub(crate) fn set_allow_block(&mut self, allow_block: bool) {
        self.allow_block = Some(allow_block);
    }
}

fn js_value_to_remote_function_data(
    ctx_scope: &V8ContextScope,
    val: V8LocalValue,
) -> Option<RemoteFunctionData> {
    if val.is_array_buffer() {
        let array_buff = val.as_array_buffer();
        let data = array_buff.data();
        Some(RemoteFunctionData::Binary(data.to_vec()))
    } else {
        let arg_str = ctx_scope.json_stringify(&val);

        // if None return None
        arg_str.as_ref()?;

        let arg_str_utf8 = arg_str.unwrap().to_value().to_utf8().unwrap();
        Some(RemoteFunctionData::String(
            arg_str_utf8.as_str().to_string(),
        ))
    }
}

pub(crate) fn get_backgrounnd_client<'isolate_scope, 'isolate>(
    script_ctx: &Arc<V8ScriptCtx>,
    isolate_scope: &'isolate_scope V8IsolateScope<'isolate>,
    ctx_scope: &V8ContextScope<'isolate_scope, 'isolate>,
    redis_background_client: Arc<Box<dyn BackgroundRunFunctionCtxInterface>>,
) -> V8LocalObject<'isolate_scope, 'isolate> {
    let bg_client = isolate_scope.new_object();

    let redis_background_client_ref = Arc::clone(&redis_background_client);
    let script_ctx_ref = Arc::downgrade(script_ctx);
    bg_client.set_native_function(
        ctx_scope,
        "block",
        new_native_function!(move |isolate_scope, ctx_scope, f: V8LocalValue| {
            if !f.is_function() {
                return Err("Argument to 'block' must be a function".into());
            }

            let is_already_blocked = ctx_scope.get_private_data::<bool, _>(0);
            if is_already_blocked.is_some() && *is_already_blocked.unwrap() {
                return Err("Main thread is already blocked".into());
            }

            let redis_client = {
                let _unlocker = isolate_scope.new_unlocker();
                match redis_background_client_ref.lock() {
                    Ok(l) => l,
                    Err(err) => {
                        return Err(format!("Can not lock Redis, {}", err.get_msg()));
                    }
                }
            };
            let script_ctx_ref = match script_ctx_ref.upgrade() {
                Some(s) => s,
                None => {
                    return Err("Function were unregistered".into());
                }
            };

            let r_client = Arc::new(RefCell::new(RedisClient::with_client(
                redis_client.as_ref(),
            )));
            let c = get_redis_client(&script_ctx_ref, isolate_scope, ctx_scope, &r_client);

            let _block_guard = ctx_scope.set_private_data(0, &true); // indicate we are blocked

            script_ctx_ref.after_lock_gil();
            let res = f.call(ctx_scope, Some(&[&c.to_value()]));
            script_ctx_ref.before_release_gil();
            r_client.borrow_mut().make_invalid();
            Ok(res)
        }),
    );

    let redis_background_client_ref = Arc::clone(&redis_background_client);
    let script_ctx_weak_ref = Arc::downgrade(script_ctx);
    bg_client.set_native_function(ctx_scope, "runOnKey", new_native_function!(move |
        _isolate,
        ctx_scope,
        key: V8RedisCallArgs,
        remote_function_name: V8LocalUtf8,
        args: Vec<V8LocalValue>,
    | {
        let args_vec:Vec<RemoteFunctionData> = args.into_iter().map(|v| js_value_to_remote_function_data(ctx_scope, v).ok_or("Failed serializing arguments")).collect::<Result<_,_>>()?;

        let _ = script_ctx_weak_ref.upgrade().ok_or("Function were unregistered")?;

        let resolver = ctx_scope.new_resolver();
        let promise = resolver.get_promise();
        let mut resolver = resolver.to_value().persist();
        let script_ctx_weak_ref = Weak::clone(&script_ctx_weak_ref);
        redis_background_client_ref.run_on_key(key.as_bytes(), remote_function_name.as_str(), args_vec, Box::new(move |result|{
            let script_ctx = match script_ctx_weak_ref.upgrade() {
                Some(s) => s,
                None => {
                    resolver.forget();
                    log_warning("Library was delete while not all the remote jobs were done");
                    return;
                }
            };

            script_ctx.compiled_library_api.run_on_background(Box::new(move||{
                let script_ctx = match script_ctx_weak_ref.upgrade() {
                    Some(s) => s,
                    None => {
                        resolver.forget();
                        log_warning("Library was delete while not all the remote jobs were done");
                        return;
                    }
                };

                let isolate_scope = script_ctx.isolate.enter();
                let ctx_scope = script_ctx.ctx.enter(&isolate_scope);

                let resolver = resolver.take_local(&isolate_scope).as_resolver();
                match result {
                    Ok(r) => {
                        let v = match &r {
                            RemoteFunctionData::Binary(b) => isolate_scope.new_array_buffer(b).to_value(),
                            RemoteFunctionData::String(s) => {
                                let v8_str = isolate_scope.new_string(s);
                                let v8_obj = ctx_scope.new_object_from_json(&v8_str);
                                if v8_obj.is_none() {
                                    resolver.reject(&ctx_scope, &isolate_scope.new_string("Failed deserializing remote function result").to_value());
                                    return;
                                }
                                v8_obj.unwrap()
                            }
                        };
                        resolver.resolve(&ctx_scope, &v)
                    },
                    Err(e) => {
                        resolver.reject(&ctx_scope, &isolate_scope.new_string(e.get_msg()).to_value());
                    }
                }
            }));
        }));
        Ok::<_, &'static str>(Some(promise.to_value()))
    }));

    let redis_background_client_ref = Arc::clone(&redis_background_client);
    let script_ctx_weak_ref = Arc::downgrade(script_ctx);
    bg_client.set_native_function(ctx_scope, "runOnShards", new_native_function!(move |
        _isolate,
        ctx_scope,
        remote_function_name: V8LocalUtf8,
        args: Vec<V8LocalValue>,
    | {
        let args_vec:Vec<RemoteFunctionData> = args.into_iter().map(|v| js_value_to_remote_function_data(ctx_scope, v).ok_or("Failed serializing arguments")).collect::<Result<_,_>>()?;

        let _ = match script_ctx_weak_ref.upgrade() {
            Some(s) => s,
            None => {
                return Err("Function were unregistered");
            }
        };

        let resolver = ctx_scope.new_resolver();
        let promise = resolver.get_promise();
        let mut resolver = resolver.to_value().persist();
        let script_ctx_weak_ref = Weak::clone(&script_ctx_weak_ref);
        redis_background_client_ref.run_on_all_shards(remote_function_name.as_str(), args_vec, Box::new(move |results, mut errors|{
            let script_ctx = match script_ctx_weak_ref.upgrade() {
                Some(s) => s,
                None => {
                    resolver.forget();
                    log_warning("Library was delete while not all the remote jobs were done");
                    return;
                }
            };

            script_ctx.compiled_library_api.run_on_background(Box::new(move||{
                let script_ctx = match script_ctx_weak_ref.upgrade() {
                    Some(s) => s,
                    None => {
                        resolver.forget();
                        log_warning("Library was delete while not all the remote jobs were done");
                        return;
                    }
                };

                let isolate_scope = script_ctx.isolate.enter();
                let ctx_scope = script_ctx.ctx.enter(&isolate_scope);

                let resolver = resolver.take_local(&isolate_scope).as_resolver();
                let results: Vec<V8LocalValue> = results.into_iter().map(|v| {
                    match v {
                        RemoteFunctionData::Binary(b) => isolate_scope.new_array_buffer(&b).to_value(),
                        RemoteFunctionData::String(s) => {
                            let v8_str = isolate_scope.new_string(&s);
                            let v8_obj = ctx_scope.new_object_from_json(&v8_str);
                            if v8_obj.is_none() {
                                errors.push(GearsApiError::new(format!("Failed deserializing remote function result '{}'", s)));
                            }
                            v8_obj.unwrap()
                        }
                    }
                }).collect();
                let errors: Vec<V8LocalValue> = errors.into_iter().map(|e| isolate_scope.new_string(e.get_msg()).to_value()).collect();
                let results_array = isolate_scope.new_array(&results.iter().collect::<Vec<&V8LocalValue>>()).to_value();
                let errors_array = isolate_scope.new_array(&errors.iter().collect::<Vec<&V8LocalValue>>()).to_value();

                resolver.resolve(&ctx_scope, &isolate_scope.new_array(&[&results_array, &errors_array]).to_value());
            }));
        }));
        Ok(Some(promise.to_value()))
    }));

    bg_client
}

enum V8RedisCallArgs<'isolate_scope, 'isolate> {
    Utf8(V8LocalUtf8<'isolate_scope, 'isolate>),
    ArrBuff(V8LocalArrayBuffer<'isolate_scope, 'isolate>),
}

impl<'isolate_scope, 'isolate> V8RedisCallArgs<'isolate_scope, 'isolate> {
    fn as_bytes(&self) -> &[u8] {
        match self {
            V8RedisCallArgs::Utf8(val) => val.as_str().as_bytes(),
            V8RedisCallArgs::ArrBuff(val) => val.data(),
        }
    }
}

impl<'isolate_scope, 'isolate> TryFrom<V8LocalValue<'isolate_scope, 'isolate>>
    for V8RedisCallArgs<'isolate_scope, 'isolate>
{
    type Error = &'static str;

    fn try_from(val: V8LocalValue<'isolate_scope, 'isolate>) -> Result<Self, Self::Error> {
        if val.is_string() || val.is_string_object() {
            match val.to_utf8() {
                Some(val) => Ok(V8RedisCallArgs::Utf8(val)),
                None => Err("Can not convert value into bytes buffer"),
            }
        } else if val.is_array_buffer() {
            Ok(V8RedisCallArgs::ArrBuff(val.as_array_buffer()))
        } else {
            Err("Can not convert value into bytes buffer")
        }
    }
}

impl<'isolate_scope, 'isolate, 'ctx_scope, 'a>
    TryFrom<&mut V8LocalNativeFunctionArgsIter<'isolate_scope, 'isolate, 'ctx_scope, 'a>>
    for V8RedisCallArgs<'isolate_scope, 'isolate>
{
    type Error = &'static str;

    fn try_from(
        val: &mut V8LocalNativeFunctionArgsIter<'isolate_scope, 'isolate, 'ctx_scope, 'a>,
    ) -> Result<Self, Self::Error> {
        val.next().ok_or("Wrong number of arguments.")?.try_into()
    }
}

fn add_call_function(
    ctx_scope: &V8ContextScope,
    redis_client: &Arc<RefCell<RedisClient>>,
    client: &V8LocalObject,
    function_name: &str,
    decode_response: bool,
) {
    let redis_client_ref = Arc::clone(redis_client);
    client.set_native_function(
        ctx_scope,
        function_name,
        new_native_function!(
            move |isolate_scope,
                  ctx_scope,
                  command_utf8: V8LocalUtf8,
                  commands_args: Vec<V8RedisCallArgs>| {
                let is_already_blocked = ctx_scope.get_private_data::<bool, _>(0);
                if is_already_blocked.is_none() || !*is_already_blocked.unwrap() {
                    return Err("Main thread is not locked".to_string());
                }

                let borrow_client = redis_client_ref.borrow();
                let res = match borrow_client.get() {
                    Some(c) => c.call(
                        command_utf8.as_str(),
                        &commands_args
                            .iter()
                            .map(|v| v.as_bytes())
                            .collect::<Vec<&[u8]>>(),
                    ),
                    None => return Err("Used on invalid client".to_string()),
                };

                Ok(Some(call_result_to_js_object(
                    isolate_scope,
                    ctx_scope,
                    res,
                    decode_response,
                )?))
            }
        ),
    );
}

pub(crate) fn get_redis_client<'isolate_scope, 'isolate>(
    script_ctx: &Arc<V8ScriptCtx>,
    isolate_scope: &'isolate_scope V8IsolateScope<'isolate>,
    ctx_scope: &V8ContextScope,
    redis_client: &Arc<RefCell<RedisClient>>,
) -> V8LocalObject<'isolate_scope, 'isolate> {
    let client = isolate_scope.new_object();

    add_call_function(ctx_scope, redis_client, &client, "call", true);
    add_call_function(ctx_scope, redis_client, &client, "callRaw", false);

    let redis_client_ref = Arc::clone(redis_client);
    client.set_native_function(
        ctx_scope,
        "isBlockAllowed",
        new_native_function!(move |isolate_scope, _ctx_scope| {
            let res = match redis_client_ref.borrow().allow_block.as_ref() {
                Some(c) => *c,
                None => {
                    return Err("Used on invalid client");
                }
            };

            Ok(Some(isolate_scope.new_bool(res)))
        }),
    );

    let redisai_client = get_redisai_client(script_ctx, isolate_scope, ctx_scope, redis_client);
    client.set(
        ctx_scope,
        &isolate_scope.new_string("redisai").to_value(),
        &redisai_client,
    );

    let script_ctx_ref = Arc::downgrade(script_ctx);
    let redis_client_ref = Arc::clone(redis_client);
    client.set_native_function(
        ctx_scope,
        "executeAsync",
        new_native_function!(move |_isolate, ctx_scope, f: V8LocalValue| {
            let bg_redis_client = match redis_client_ref.borrow().get() {
                Some(c) => c.get_background_redis_client(),
                None => {
                    return Err("Called 'executeAsync' out of context");
                }
            };

            if !f.is_async_function() {
                return Err("First argument to 'executeAsync' must be an async function");
            }

            let script_ctx_ref = match script_ctx_ref.upgrade() {
                Some(s) => s,
                None => {
                    return Err("Use of invalid function context");
                }
            };
            let mut f = f.persist();
            let new_script_ctx_ref = Arc::clone(&script_ctx_ref);
            let resolver = ctx_scope.new_resolver();
            let promise = resolver.get_promise();
            let mut resolver = resolver.to_value().persist();
            script_ctx_ref
                .compiled_library_api
                .run_on_background(Box::new(move || {
                    let isolate_scope = new_script_ctx_ref.isolate.enter();
                    let ctx_scope = new_script_ctx_ref.ctx.enter(&isolate_scope);
                    let trycatch = isolate_scope.new_try_catch();

                    let background_client = get_backgrounnd_client(
                        &new_script_ctx_ref,
                        &isolate_scope,
                        &ctx_scope,
                        Arc::new(bg_redis_client),
                    );
                    let res = f
                        .take_local(&isolate_scope)
                        .call(&ctx_scope, Some(&[&background_client.to_value()]));

                    let resolver = resolver.take_local(&isolate_scope).as_resolver();
                    match res {
                        Some(r) => {
                            resolver.resolve(&ctx_scope, &r);
                        }
                        None => {
                            let error_utf8 = get_exception_v8_value(
                                &new_script_ctx_ref.isolate,
                                &isolate_scope,
                                trycatch,
                            );
                            resolver.reject(&ctx_scope, &error_utf8);
                        }
                    }
                }));
            Ok(Some(promise.to_value()))
        }),
    );
    client
}

/// A type defining an API version implementation.
pub(crate) type ApiVersionImplementation = fn(
    api_version: ApiVersionSupported,
    redis: &V8LocalObject,
    script_ctx: &Arc<V8ScriptCtx>,
    globals: &V8LocalObject,
    isolate_scope: &V8IsolateScope,
    ctx_scope: &V8ContextScope,
    config: Option<&String>,
) -> Result<(), GearsApiError>;

/// Defines a supported API version.
/// An object of type [`ApiVersionSupported`] is impossible to create if
/// the version isn't supported.
///
/// # Example
///
/// The only way to create an object of this type is to use the
/// [`std::convert::TryFrom`] with an object of [`ApiVersion`]:
///
/// ```rust,no_run,ignore
/// use redisgears_plugin_api::redisgears_plugin_api::prologue::ApiVersion;
///
/// let api_version = ApiVersion(1, 0);
/// let api_version_supported: ApiVersionSupported = api_version.try_into().unwrap();
/// ```
#[derive(Copy, Clone)]
pub struct ApiVersionSupported {
    version: ApiVersion,
    implementation: ApiVersionImplementation,
    is_deprecated: bool,
}
impl PartialOrd for ApiVersionSupported {
    fn partial_cmp(&self, other: &Self) -> Option<std::cmp::Ordering> {
        self.version.partial_cmp(&other.version)
    }
}
impl Ord for ApiVersionSupported {
    fn cmp(&self, other: &Self) -> std::cmp::Ordering {
        self.version.cmp(&other.version)
    }
}
impl PartialEq for ApiVersionSupported {
    fn eq(&self, other: &Self) -> bool {
        self.version.eq(&other.version)
    }
}
impl Eq for ApiVersionSupported {}
impl std::fmt::Debug for ApiVersionSupported {
    fn fmt(&self, f: &mut std::fmt::Formatter<'_>) -> std::fmt::Result {
        f.debug_struct("ApiVersionSupported")
            .field("version", &self.version)
            .field(
                "implementation",
                &(self.implementation as *const std::ffi::c_void),
            )
            .field("is_deprecated", &self.is_deprecated)
            .finish()
    }
}

impl ApiVersionSupported {
    /// A list of all currently supported and deprecated versions.
    const SUPPORTED: [ApiVersionSupported; 2] = [
        Self::new(ApiVersion(1, 0), initialize_globals_1_0, false),
        Self::new(ApiVersion(1, 1), initialize_globals_1_1, false),
    ];

    const fn new(
        version: ApiVersion,
        implementation: ApiVersionImplementation,
        is_deprecated: bool,
    ) -> Self {
        Self {
            version,
            implementation,
            is_deprecated,
        }
    }

    /// Returns the version stored.
    pub fn get_version(&self) -> ApiVersion {
        self.version
    }

    /// Returns a pointer to the API implementation of this version.
    pub(crate) fn get_implementation(&self) -> &ApiVersionImplementation {
        &self.implementation
    }

    /// Returns the minimum supported version.
    ///
    /// # Panics
    ///
    /// Panics if there are no supported versions available.
    pub fn minimum_supported() -> Self {
        Self::SUPPORTED
            .iter()
            .min()
            .cloned()
            .expect("No supported versions found.")
    }

    /// Returns the maximum supported version.
    ///
    /// # Panics
    ///
    /// Panics if there are no supported versions available.
    #[allow(dead_code)]
    pub fn maximum_supported() -> Self {
        Self::SUPPORTED
            .iter()
            .max()
            .cloned()
            .expect("No supported versions found.")
    }

    /// Returns all the version supported.
    pub const fn all_supported() -> &'static [ApiVersionSupported] {
        &Self::SUPPORTED
    }

    /// Returns all the version deprecated.
    #[allow(dead_code)]
    pub fn all_deprecated() -> Vec<ApiVersion> {
        Self::SUPPORTED
            .iter()
            .filter(|v| v.is_deprecated)
            .map(|v| v.version)
            .collect()
    }

    /// Returns `true` if the version is supported.
    #[allow(dead_code)]
    pub fn is_supported(version: ApiVersion) -> bool {
        Self::SUPPORTED.iter().any(|v| v.version == version)
    }

    /// Returns `true` if the version is supported but deprecated.
    pub fn is_deprecated(&self) -> bool {
        self.is_deprecated
    }

    /// Converts the current version into the latest compatible,
    /// following the semantic versioning scheme.
    ///
    /// # Example
    ///
    /// If there are versions supported: 1.0, 1.1, 1.2 and 1.3, then
    /// for the any of those versions, the latest compatible one is the
    /// version 1.3, so with the same major number (1) but the maximum
    /// minor number (3).
    ///
    /// ```rust,no_run,ignore
    /// use redisgears_v8_plugin::v8_native_functions::ApiVersionSupported;
    ///
    /// let api_version = ApiVersionSupported::default();
    /// assert_eq!(
    ///    api_version.into_latest_compatible(),
    ///    ApiVersionSupported::maximum_supported()
    /// );
    /// ```
    pub fn into_latest_compatible(self) -> ApiVersionSupported {
        Self::SUPPORTED
            .iter()
            .filter(|v| v.get_version().get_major() == self.get_version().get_major())
            .max()
            .cloned()
            .unwrap_or(self)
    }

    /// Validates the code against using this API version.
    pub(crate) fn validate_code(&self, _code: &str) -> Vec<GearsApiError> {
        let mut messages = Vec::new();

        if self.is_deprecated() {
            messages.push(GearsApiError::new(format!(
                "The code uses a deprecated version of the API: {self}"
            )));
        }

        // Potentially check if uses deprecated symbols here using a JS parser.

        messages
    }
}

impl Default for ApiVersionSupported {
    fn default() -> Self {
        Self::minimum_supported()
    }
}

impl TryFrom<ApiVersion> for ApiVersionSupported {
    type Error = prologue::Error;

    fn try_from(value: ApiVersion) -> Result<Self, Self::Error> {
        Self::SUPPORTED
            .iter()
            .find(|v| v.version == value)
            .cloned()
            .ok_or_else(|| Self::Error::UnsupportedApiVersion {
                requested: value,
                supported: Self::all_supported().iter().map(|v| v.version).collect(),
            })
    }
}

impl std::fmt::Display for ApiVersionSupported {
    fn fmt(&self, f: &mut std::fmt::Formatter<'_>) -> std::fmt::Result {
        self.version.fmt(f)
    }
}

/// Initialises the global `redis` object by populating it with methods
/// for the provided supported API version.
pub(crate) fn initialize_globals_for_version(
    api_version: ApiVersionSupported,
    script_ctx: &Arc<V8ScriptCtx>,
    globals: &V8LocalObject,
    isolate_scope: &V8IsolateScope,
    ctx_scope: &V8ContextScope,
    config: Option<&String>,
) -> Result<(), GearsApiError> {
    let redis = isolate_scope.new_object();
    api_version.get_implementation()(
        api_version,
        &redis,
        script_ctx,
        globals,
        isolate_scope,
        ctx_scope,
        config,
    )
}

/// Creates a global `redis` object with methods for the API of version "1.1".
/// The `1.1` API is an extension to the `1.0` which provides the
/// `redis.api_version()` method to obtain the current version of the API used.
pub(crate) fn initialize_globals_1_1(
    api_version: ApiVersionSupported,
    redis: &V8LocalObject,
    script_ctx: &Arc<V8ScriptCtx>,
    globals: &V8LocalObject,
    isolate_scope: &V8IsolateScope,
    ctx_scope: &V8ContextScope,
    config: Option<&String>,
) -> Result<(), GearsApiError> {
    initialize_globals_1_0(
        api_version,
        redis,
        script_ctx,
        globals,
        isolate_scope,
        ctx_scope,
        config,
    )?;

    redis.set_native_function(
        ctx_scope,
        "apiVersion",
        new_native_function!(move |isolate_scope, _curr_ctx_scope| {
            let v_v8_str = isolate_scope.new_string(&api_version.to_string());
            Ok::<Option<V8LocalValue>, String>(Some(v_v8_str.to_value()))
        }),
    );

    Ok(())
}

fn add_register_function_api(
    redis: &V8LocalObject,
    script_ctx: &Arc<V8ScriptCtx>,
    ctx_scope: &V8ContextScope,
    is_async: bool,
) {
    let name = if !is_async {
        "registerFunction"
    } else {
        "registerAsyncFunction"
    };
    let script_ctx_ref = Arc::downgrade(script_ctx);
    redis.set_native_function(
        ctx_scope,
        name,
        new_native_function!(
            move |isolate_scope,
                  curr_ctx_scope,
                  function_name_utf8: V8LocalUtf8,
                  function_callback: V8LocalValue,
                  function_flags: Option<V8LocalArray>| {
                if !function_callback.is_function() {
                    return Err(
                        "Second argument to 'registerFunction' must be a function".to_owned()
                    );
                }
                if !is_async && function_callback.is_async_function() {
                    return Err(
                        "'registerFunction' can not be used with async function, use 'registerAsyncFunction' instead.".to_owned()
                    );
                }

                let persisted_function = function_callback.persist();

                let function_flags = match function_flags {
                    Some(function_flags) => get_function_flags(curr_ctx_scope, &function_flags)
                        .map_err(|e| format!("Failed parsing function flags, {}", e))?,
                    None => FunctionFlags::empty(),
                };

                let load_ctx =
                    curr_ctx_scope.get_private_data_mut::<&mut dyn LoadLibraryCtxInterface, _>(0);
                if load_ctx.is_none() {
                    return Err("Called 'register_function' out of context".into());
                }

                let script_ctx_ref = match script_ctx_ref.upgrade() {
                    Some(s) => s,
                    None => {
                        return Err("Use of uninitialized script context".into());
                    }
                };

                let load_ctx = load_ctx.unwrap();
                let c = Arc::new(RefCell::new(RedisClient::new()));
                let redis_client =
                    get_redis_client(&script_ctx_ref, isolate_scope, curr_ctx_scope, &c);

                let f = V8Function::new(
                    &script_ctx_ref,
                    persisted_function,
                    redis_client.to_value().persist(),
                    &c,
                    function_callback.is_async_function(),
                    !function_flags.contains(FunctionFlags::RAW_ARGUMENTS),
                );

                let res = if is_async {
                    load_ctx.register_async_function(
                        function_name_utf8.as_str(),
                        Box::new(f),
                        function_flags,
                    )
                } else {
                    load_ctx.register_function(
                        function_name_utf8.as_str(),
                        Box::new(f),
                        function_flags,
                    )
                };
                if let Err(err) = res {
                    return Err(err.get_msg().into());
                }
                Ok(None)
            }
        ),
    );
}

#[allow(non_snake_case)]
#[derive(NativeFunctionArgument)]
struct NoficationConsumerOptionalArgs<'isolate_scope, 'isolate> {
    onTriggerFired: Option<V8LocalValue<'isolate_scope, 'isolate>>,
}

fn add_register_notification_consumer_api(
    redis: &V8LocalObject,
    script_ctx: &Arc<V8ScriptCtx>,
    ctx_scope: &V8ContextScope,
) {
    let script_ctx_ref = Arc::downgrade(script_ctx);
<<<<<<< HEAD
    redis.set_native_function(ctx_scope, "registerTrigger", new_native_function!(move|
=======
    redis.set_native_function(ctx_scope, REGISTER_NOTIFICATIONS_CONSUMER, new_native_function!(move|
>>>>>>> b997219c
        _isolate_scope,
        curr_ctx_scope,
        registration_name_utf8: V8LocalUtf8,
        prefix: V8LocalValue,
        function_callback: V8LocalValue,
        optional_args: Option<NoficationConsumerOptionalArgs>,
    | {
        if !function_callback.is_function() {
<<<<<<< HEAD
            return Err("Third argument to 'registerTrigger' must be a function".into());
=======
            return Err(format!("Third argument to '{REGISTER_NOTIFICATIONS_CONSUMER}' must be a function"));
>>>>>>> b997219c
        }
        let persisted_function = function_callback.persist();

        let on_trigger_fired = optional_args.map_or(Result::<_, String>::Ok(None), |v| {
            v.onTriggerFired.map_or(Ok(None), |v|{
                if !v.is_function() || v.is_async_function() {
<<<<<<< HEAD
                    return Err("'onTriggerFired' argument to 'registerTrigger' must be a function".into());
=======
                    return Err(format!("'onTriggerFired' argument to '{REGISTER_NOTIFICATIONS_CONSUMER}' must be a function"));
>>>>>>> b997219c
                }
                Ok(Some(v.persist()))
            })
        })?;

<<<<<<< HEAD
        let load_ctx = curr_ctx_scope.get_private_data_mut::<&mut dyn LoadLibraryCtxInterface, _>(0);
        if load_ctx.is_none() {
            return Err("Called 'registerTrigger' out of context".into());
        }
        let load_ctx = load_ctx.unwrap();

        let script_ctx_ref = match script_ctx_ref.upgrade() {
            Some(s) => s,
            None => {
                return Err("Use of uninitialized script context".into());
            }
        };
=======
        let load_ctx = curr_ctx_scope.get_private_data_mut::<&mut dyn LoadLibraryCtxInterface, _>(0).ok_or_else(|| format!("Called '{REGISTER_NOTIFICATIONS_CONSUMER}' out of context"))?;

        let script_ctx_ref = script_ctx_ref.upgrade().ok_or_else(|| "Use of uninitialized script context".to_owned())?;

>>>>>>> b997219c
        let v8_notification_ctx = V8NotificationsCtx::new(persisted_function, on_trigger_fired, &script_ctx_ref, function_callback.is_async_function());

        let res = if prefix.is_string() {
            let prefix = prefix.to_utf8().unwrap();
            load_ctx.register_key_space_notification_consumer(registration_name_utf8.as_str(), RegisteredKeys::Prefix(prefix.as_str().as_bytes()), Box::new(v8_notification_ctx))
        } else if prefix.is_array_buffer() {
            let prefix = prefix.as_array_buffer();
            load_ctx.register_key_space_notification_consumer(registration_name_utf8.as_str(), RegisteredKeys::Prefix(prefix.data()), Box::new(v8_notification_ctx))
        } else {
<<<<<<< HEAD
            return Err("Second argument to 'registerTrigger' must be a string or ArrayBuffer representing the prefix".into());
=======
            return Err(format!("Second argument to '{REGISTER_NOTIFICATIONS_CONSUMER}' must be a string or ArrayBuffer representing the prefix"));
>>>>>>> b997219c
        };
        if let Err(err) = res {
            return Err(err.get_msg().to_string());
        }
        Ok(None)
    }));
}

/// Creates a global `redis` object with methods for the API of version "1.0".
pub(crate) fn initialize_globals_1_0(
    _api_version: ApiVersionSupported,
    redis: &V8LocalObject,
    script_ctx: &Arc<V8ScriptCtx>,
    globals: &V8LocalObject,
    isolate_scope: &V8IsolateScope,
    ctx_scope: &V8ContextScope,
    config: Option<&String>,
) -> Result<(), GearsApiError> {
    match config {
        Some(c) => {
            let string = isolate_scope.new_string(c);
            let trycatch = isolate_scope.new_try_catch();
            let config_json = ctx_scope.new_object_from_json(&string);
            if config_json.is_none() {
                return Err(get_exception_msg(&script_ctx.isolate, trycatch, ctx_scope));
            }
            redis.set(
                ctx_scope,
                &isolate_scope.new_string("config").to_value(),
                &config_json.unwrap(),
            )
        }
        None => {
            // setting empty config
            redis.set(
                ctx_scope,
                &isolate_scope.new_string("config").to_value(),
                &isolate_scope.new_object().to_value(),
            )
        }
    }

    let script_ctx_ref = Arc::downgrade(script_ctx);
    redis.set_native_function(ctx_scope, "registerStreamTrigger", new_native_function!(move|
        _isolate_scope,
        curr_ctx_scope,
        registration_name_utf8: V8LocalUtf8,
        prefix: V8LocalValue,
        window: i64,
        trim: bool,
        function_callback: V8LocalValue,
    | {
        if !function_callback.is_function() {
            return Err("The fifth argument to 'registerStreamTrigger' must be a function".into());
        }
        let persisted_function = function_callback.persist();

        let load_ctx = curr_ctx_scope.get_private_data_mut::<&mut dyn LoadLibraryCtxInterface, _>(0);
        if load_ctx.is_none() {
            return Err("Called 'registerFunction' out of context".into());
        }
        let load_ctx = load_ctx.unwrap();

        let script_ctx_ref = match script_ctx_ref.upgrade() {
            Some(s) => s,
            None => {
                return Err("Use of uninitialized script context".into());
            }
        };

        let v8_stream_ctx = V8StreamCtx::new(persisted_function, &script_ctx_ref, function_callback.is_async_function());
        let res = if prefix.is_string() {
            let prefix = prefix.to_utf8().unwrap();
            load_ctx.register_stream_consumer(registration_name_utf8.as_str(), prefix.as_str().as_bytes(), Box::new(v8_stream_ctx), window as usize, trim)
        } else if prefix.is_array_buffer() {
            let prefix = prefix.as_array_buffer();
            load_ctx.register_stream_consumer(registration_name_utf8.as_str(), prefix.data(), Box::new(v8_stream_ctx), window as usize, trim)
        } else {
            return Err("Second argument to 'registerStreamTrigger' must be a String or ArrayBuffer representing the prefix".into());
        };
        if let Err(err) = res {
            return Err(err.get_msg().to_string());
        }
        Ok(None)
    }));

    add_register_notification_consumer_api(redis, script_ctx, ctx_scope);

    // add 'register_function'
    add_register_function_api(redis, script_ctx, ctx_scope, false);
    // add 'register_async_function'
    add_register_function_api(redis, script_ctx, ctx_scope, true);

    let script_ctx_ref = Arc::downgrade(script_ctx);
    redis.set_native_function(ctx_scope, "registerClusterFunction", new_native_function!(move|
        _isolate_scope,
        curr_ctx_scope,
        function_name_utf8: V8LocalUtf8,
        function_callback: V8LocalValue,
    | {
        if !function_callback.is_function() {
            return Err("Second argument to 'registerClusterFunction' must be a function".into());
        }

        if !function_callback.is_async_function() {
            return Err("Remote function must be async".into());
        }

        let load_ctx = curr_ctx_scope.get_private_data_mut::<&mut dyn LoadLibraryCtxInterface, _>(0);
        if load_ctx.is_none() {
            return Err("Called 'registerClusterFunction' out of context".into());
        }

        let mut persisted_function = function_callback.persist();
        persisted_function.forget();
        let persisted_function = Arc::new(persisted_function);

        let load_ctx = load_ctx.unwrap();
        let new_script_ctx_ref = Weak::clone(&script_ctx_ref);
        let res = load_ctx.register_remote_task(function_name_utf8.as_str(), Box::new(move |inputs, background_ctx, on_done|{
            let script_ctx = match new_script_ctx_ref.upgrade() {
                Some(s) => s,
                None => {
                    on_done(Err(GearsApiError::new("Use of uninitialized script context".to_string())));
                    return;
                }
            };

            let new_script_ctx_ref = Weak::clone(&new_script_ctx_ref);
            let weak_function = Arc::downgrade(&persisted_function);
            script_ctx.compiled_library_api.run_on_background(Box::new(move || {
                let script_ctx = match new_script_ctx_ref.upgrade() {
                    Some(s) => s,
                    None => {
                        on_done(Err(GearsApiError::new("Use of uninitialized script context".to_string())));
                        return;
                    }
                };
                let persisted_function = match weak_function.upgrade() {
                    Some(s) => s,
                    None => {
                        on_done(Err(GearsApiError::new("Use of uninitialized function context".to_string())));
                        return;
                    }
                };
                let isolate_scope = script_ctx.isolate.enter();
                let ctx_scope = script_ctx.ctx.enter(&isolate_scope);
                let trycatch = isolate_scope.new_try_catch();

                let mut args = Vec::new();
                args.push(get_backgrounnd_client(&script_ctx, &isolate_scope, &ctx_scope, Arc::new(background_ctx)).to_value());
                for input in inputs {
                    args.push(match input {
                        RemoteFunctionData::Binary(b) => isolate_scope.new_array_buffer(&b).to_value(),
                        RemoteFunctionData::String(s) => {
                            let v8_str = isolate_scope.new_string(&s);
                            let v8_obj = ctx_scope.new_object_from_json(&v8_str);
                            if v8_obj.is_none() {
                                on_done(Err(GearsApiError::new("Failed deserializing remote function argument".to_string())));
                                return;
                            }
                            v8_obj.unwrap()
                        }
                    });
                }
                let args_refs = args.iter().collect::<Vec<&V8LocalValue>>();

                script_ctx.before_run();
                let res = persisted_function
                    .as_local(&isolate_scope)
                    .call(
                        &ctx_scope,
                        Some(&args_refs),
                    );
                script_ctx.after_run();
                match res {
                    Some(r) => {
                        if r.is_promise() {
                            let res = r.as_promise();
                            if res.state() == V8PromiseState::Fulfilled
                                || res.state() == V8PromiseState::Rejected
                            {
                                let r = res.get_result();
                                if res.state() == V8PromiseState::Fulfilled {
                                    let r = js_value_to_remote_function_data(&ctx_scope, r);
                                    if let Some(v) = r {
                                        on_done(Ok(v));
                                    } else {
                                        let error_utf8 = trycatch.get_exception().to_utf8().unwrap();
                                        on_done(Err(GearsApiError::new(format!("Failed serializing result, {}.", error_utf8.as_str()))));
                                    }
                                } else {
                                    let r = r.to_utf8().unwrap();
                                    on_done(Err(GearsApiError::new(r.as_str().to_string())));
                                }
                            } else {
                                // Notice, we are allowed to do this trick because we are protected by the isolate GIL
                                let done_resolve = Arc::new(RefCellWrapper{ref_cell: RefCell::new(Some(on_done))});
                                let done_reject = Arc::clone(&done_resolve);
                                let resolve =
                                    ctx_scope.new_native_function(new_native_function!(move |isolate_scope, ctx_scope, arg: V8LocalValue| {
                                        {
                                            if done_resolve.ref_cell.borrow().is_none() {
                                                return Ok::<_, String>(None)
                                            }
                                        }
                                        let on_done = done_resolve.ref_cell.borrow_mut().take().unwrap();
                                        let trycatch = isolate_scope.new_try_catch();
                                        let r = js_value_to_remote_function_data(ctx_scope, arg);
                                        if let Some(v) = r {
                                            on_done(Ok(v));
                                        } else {
                                            let error_utf8 = trycatch.get_exception().to_utf8().unwrap();
                                            on_done(Err(GearsApiError::new(format!("Failed serializing result, {}.", error_utf8.as_str()))));
                                        }
                                        Ok(None)
                                    }));
                                let reject =
                                    ctx_scope.new_native_function(new_native_function!(move |_isolate_scope, _ctx_scope, utf8_str: V8LocalUtf8| {
                                        {
                                            if done_reject.ref_cell.borrow().is_none() {
                                                return Ok::<_, String>(None);
                                            }
                                        }
                                        let on_done = done_reject.ref_cell.borrow_mut().take().unwrap();

                                        on_done(Err(GearsApiError::new(utf8_str.as_str().to_string())));
                                        Ok(None)
                                    }));
                                res.then(&ctx_scope, &resolve, &reject);
                            }
                        } else {
                            let r = js_value_to_remote_function_data(&ctx_scope, r);
                            if let Some(v) = r {
                                on_done(Ok(v));
                            } else {
                                on_done(Err(GearsApiError::new("Failed serializing result".to_string())));
                            }
                        }
                    }
                    None => {
                        let error_msg = get_exception_msg(&script_ctx.isolate, trycatch, &ctx_scope);
                        on_done(Err(error_msg));
                    }
                };
            }));
        }));

        if let Err(err) = res {
            return Err(err.get_msg().to_string());
        }
        Ok(None)
    }));

    redis.set_native_function(
        ctx_scope,
        "v8Version",
        new_native_function!(move |isolate_scope, _curr_ctx_scope| {
            let v = v8_version();
            let v_v8_str = isolate_scope.new_string(v);
            Ok::<Option<V8LocalValue>, String>(Some(v_v8_str.to_value()))
        }),
    );

    let script_ctx_ref = Arc::downgrade(script_ctx);
    redis.set_native_function(
        ctx_scope,
        "log",
        new_native_function!(move |_isolate, _curr_ctx_scope, msg: V8LocalUtf8| {
            match script_ctx_ref.upgrade() {
                Some(s) => s.compiled_library_api.log_info(msg.as_str()),
                None => crate::v8_backend::log_info(msg.as_str()), /* do not abort logs */
            }
            Ok::<Option<V8LocalValue>, String>(None)
        }),
    );

    let redis_ai = get_redisai_api(script_ctx, isolate_scope, ctx_scope);
    redis.set(
        ctx_scope,
        &isolate_scope.new_string("redisai").to_value(),
        &redis_ai,
    );

    globals.set(
        ctx_scope,
        &isolate_scope.new_string("redis").to_value(),
        &redis.to_value(),
    );

    let script_ctx_ref = Arc::downgrade(script_ctx);
    globals.set_native_function(
        ctx_scope,
        "Promise",
        new_native_function!(
            move |_isolate_scope, curr_ctx_scope, function: V8LocalValue| {
                if !function.is_function() || function.is_async_function() {
                    return Err("Bad argument to 'Promise' function");
                }

                let script_ctx_ref = script_ctx_ref
                    .upgrade()
                    .ok_or("Use of uninitialized script context")?;

                let script_ctx_ref_resolve = Arc::downgrade(&script_ctx_ref);
                let script_ctx_ref_reject = Arc::downgrade(&script_ctx_ref);
                let resolver = curr_ctx_scope.new_resolver();
                let promise = resolver.get_promise();
                let resolver_resolve = Arc::new(RefCellWrapper {
                    ref_cell: RefCell::new(resolver.to_value().persist()),
                });
                let resolver_reject = Arc::clone(&resolver_resolve);

                let resolve = curr_ctx_scope.new_native_function(new_native_function!(
                    move |_isolate, _curr_ctx_scope, arg: V8LocalValue| {
                        let script_ctx_ref_resolve = match script_ctx_ref_resolve.upgrade() {
                            Some(s) => s,
                            None => {
                                resolver_resolve.ref_cell.borrow_mut().forget();
                                return Err("Library was deleted");
                            }
                        };

                        let mut res = arg.persist();
                        let new_script_ctx_ref_resolve = Arc::downgrade(&script_ctx_ref_resolve);
                        let resolver_resolve = Arc::clone(&resolver_resolve);
                        script_ctx_ref_resolve
                            .compiled_library_api
                            .run_on_background(Box::new(move || {
                                let new_script_ctx_ref_resolve =
                                    match new_script_ctx_ref_resolve.upgrade() {
                                        Some(s) => s,
                                        None => {
                                            resolver_resolve.ref_cell.borrow_mut().forget();
                                            res.forget();
                                            log_warning(
                                            "Library was delete while not all the jobs were done",
                                        );
                                            return;
                                        }
                                    };
                                let isolate_scope = new_script_ctx_ref_resolve.isolate.enter();
                                let ctx_scope =
                                    new_script_ctx_ref_resolve.ctx.enter(&isolate_scope);
                                let _trycatch = isolate_scope.new_try_catch();
                                let res = res.take_local(&isolate_scope);
                                let resolver = resolver_resolve
                                    .ref_cell
                                    .borrow_mut()
                                    .take_local(&isolate_scope)
                                    .as_resolver();
                                resolver.resolve(&ctx_scope, &res);
                            }));
                        Ok(None)
                    }
                ));

                let reject = curr_ctx_scope.new_native_function(new_native_function!(
                    move |_isolate_scope, _curr_ctx_scope, arg: V8LocalValue| {
                        let script_ctx_ref_reject = match script_ctx_ref_reject.upgrade() {
                            Some(s) => s,
                            None => {
                                resolver_reject.ref_cell.borrow_mut().forget();
                                return Err("Library was deleted");
                            }
                        };

                        let mut res = arg.persist();
                        let new_script_ctx_ref_reject = Arc::downgrade(&script_ctx_ref_reject);
                        let resolver_reject = Arc::clone(&resolver_reject);
                        script_ctx_ref_reject
                            .compiled_library_api
                            .run_on_background(Box::new(move || {
                                let new_script_ctx_ref_reject =
                                    match new_script_ctx_ref_reject.upgrade() {
                                        Some(s) => s,
                                        None => {
                                            res.forget();
                                            resolver_reject.ref_cell.borrow_mut().forget();
                                            log_warning(
                                            "Library was delete while not all the jobs were done",
                                        );
                                            return;
                                        }
                                    };
                                let isolate_scope = new_script_ctx_ref_reject.isolate.enter();
                                let ctx_scope = new_script_ctx_ref_reject.ctx.enter(&isolate_scope);
                                let _trycatch = isolate_scope.new_try_catch();
                                let res = res.take_local(&isolate_scope);
                                let resolver = resolver_reject
                                    .ref_cell
                                    .borrow_mut()
                                    .take_local(&isolate_scope)
                                    .as_resolver();
                                resolver.reject(&ctx_scope, &res);
                            }));
                        Ok(None)
                    }
                ));

                let _ = function.call(
                    curr_ctx_scope,
                    Some(&[&resolve.to_value(), &reject.to_value()]),
                );
                Ok(Some(promise.to_value()))
            }
        ),
    );

    Ok(())
}

#[cfg(test)]
mod tests {
    use super::*;

    #[test]
    fn test_latest_supported_version_available() {
        let api_version = ApiVersionSupported::default();
        assert_eq!(
            api_version.into_latest_compatible(),
            ApiVersionSupported::maximum_supported()
        );
    }
}<|MERGE_RESOLUTION|>--- conflicted
+++ resolved
@@ -36,7 +36,7 @@
 use std::ptr::NonNull;
 use std::sync::{Arc, Weak};
 
-const REGISTER_NOTIFICATIONS_CONSUMER: &str = "register_notifications_consumer";
+const REGISTER_NOTIFICATIONS_CONSUMER: &str = "registerTrigger";
 
 pub(crate) fn call_result_to_js_object<'isolate_scope, 'isolate>(
     isolate_scope: &'isolate_scope V8IsolateScope<'isolate>,
@@ -985,11 +985,7 @@
     ctx_scope: &V8ContextScope,
 ) {
     let script_ctx_ref = Arc::downgrade(script_ctx);
-<<<<<<< HEAD
-    redis.set_native_function(ctx_scope, "registerTrigger", new_native_function!(move|
-=======
     redis.set_native_function(ctx_scope, REGISTER_NOTIFICATIONS_CONSUMER, new_native_function!(move|
->>>>>>> b997219c
         _isolate_scope,
         curr_ctx_scope,
         registration_name_utf8: V8LocalUtf8,
@@ -998,46 +994,23 @@
         optional_args: Option<NoficationConsumerOptionalArgs>,
     | {
         if !function_callback.is_function() {
-<<<<<<< HEAD
-            return Err("Third argument to 'registerTrigger' must be a function".into());
-=======
             return Err(format!("Third argument to '{REGISTER_NOTIFICATIONS_CONSUMER}' must be a function"));
->>>>>>> b997219c
         }
         let persisted_function = function_callback.persist();
 
         let on_trigger_fired = optional_args.map_or(Result::<_, String>::Ok(None), |v| {
             v.onTriggerFired.map_or(Ok(None), |v|{
                 if !v.is_function() || v.is_async_function() {
-<<<<<<< HEAD
-                    return Err("'onTriggerFired' argument to 'registerTrigger' must be a function".into());
-=======
                     return Err(format!("'onTriggerFired' argument to '{REGISTER_NOTIFICATIONS_CONSUMER}' must be a function"));
->>>>>>> b997219c
                 }
                 Ok(Some(v.persist()))
             })
         })?;
 
-<<<<<<< HEAD
-        let load_ctx = curr_ctx_scope.get_private_data_mut::<&mut dyn LoadLibraryCtxInterface, _>(0);
-        if load_ctx.is_none() {
-            return Err("Called 'registerTrigger' out of context".into());
-        }
-        let load_ctx = load_ctx.unwrap();
-
-        let script_ctx_ref = match script_ctx_ref.upgrade() {
-            Some(s) => s,
-            None => {
-                return Err("Use of uninitialized script context".into());
-            }
-        };
-=======
         let load_ctx = curr_ctx_scope.get_private_data_mut::<&mut dyn LoadLibraryCtxInterface, _>(0).ok_or_else(|| format!("Called '{REGISTER_NOTIFICATIONS_CONSUMER}' out of context"))?;
 
         let script_ctx_ref = script_ctx_ref.upgrade().ok_or_else(|| "Use of uninitialized script context".to_owned())?;
 
->>>>>>> b997219c
         let v8_notification_ctx = V8NotificationsCtx::new(persisted_function, on_trigger_fired, &script_ctx_ref, function_callback.is_async_function());
 
         let res = if prefix.is_string() {
@@ -1047,11 +1020,7 @@
             let prefix = prefix.as_array_buffer();
             load_ctx.register_key_space_notification_consumer(registration_name_utf8.as_str(), RegisteredKeys::Prefix(prefix.data()), Box::new(v8_notification_ctx))
         } else {
-<<<<<<< HEAD
-            return Err("Second argument to 'registerTrigger' must be a string or ArrayBuffer representing the prefix".into());
-=======
             return Err(format!("Second argument to '{REGISTER_NOTIFICATIONS_CONSUMER}' must be a string or ArrayBuffer representing the prefix"));
->>>>>>> b997219c
         };
         if let Err(err) = res {
             return Err(err.get_msg().to_string());
