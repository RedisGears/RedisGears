--- conflicted
+++ resolved
@@ -88,22 +88,13 @@
         script: V8PersistedScript,
         tensor_object_template: V8PersistedObjectTemplate,
         compiled_library_api: Box<dyn CompiledLibraryInterface + Send + Sync>,
-<<<<<<< HEAD
     ) -> Self {
         Self {
             isolate,
             ctx,
             script,
+            tensor_object_template,
             compiled_library_api,
-=======
-    ) -> V8ScriptCtx {
-        V8ScriptCtx {
-            isolate: isolate,
-            ctx: ctx,
-            script: script,
-            tensor_object_template: tensor_object_template,
-            compiled_library_api: compiled_library_api,
->>>>>>> 19ad145f
             is_running: AtomicBool::new(false),
             lock_state: RefCellWrapper {
                 ref_cell: RefCell::new(GilStateCtx::new()),
