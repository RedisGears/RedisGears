#!/usr/bin/env python3

import sys
import os
import argparse

HERE = os.path.abspath(os.path.dirname(__file__))
ROOT = os.path.abspath(os.path.join(HERE, "../.."))
READIES = os.path.join(ROOT, "deps/readies")
sys.path.insert(0, READIES)
import paella

#----------------------------------------------------------------------------------------------

class Python3Setup(paella.Setup):
    def __init__(self, nop=False):
        paella.Setup.__init__(self, nop)

    def common_first(self):
        self.install_downloaders()

        self.pip_install("wheel")
        self.pip_install("setuptools --upgrade")

        self.install("git openssl")

    def debian_compat(self):
        self.run("%s/bin/getgcc" % READIES)
        self.install("autotools-dev autoconf libtool gawk")
        self.install("libbz2-dev liblzma-dev lzma-dev libncurses5-dev libsqlite3-dev uuid-dev zlib1g-dev libssl-dev libreadline-dev libffi-dev")
        if sh("apt-cache search libgdbm-compat-dev") != "":
            self.install("libgdbm-compat-dev")
        self.install("libgdbm-dev")
        self.install("tcl-dev tix-dev tk-dev")

        self.install("lsb-release")

    def redhat_compat(self):
        self.run("%s/bin/getepel" % READIES)
        self.run("%s/bin/getgcc --modern" % READIES)
        self.install("autoconf automake libtool")

        self.install("bzip2-devel expat-devel gdbm-devel glibc-devel gmp-devel libffi-devel libuuid-devel ncurses-devel "
            "openssl-devel readline-devel sqlite-devel xz-devel zlib-devel")
        self.install("tcl-devel tix-devel tk-devel")

        self.install("redhat-lsb-core")
        self.install("libatomic file")

        if self.arch == 'x64':
<<<<<<< HEAD
            self.run("""
                dir=$(mktemp -d /tmp/tar.XXXXXX)
                (cd $dir; wget -q -O tar.tgz http://redismodules.s3.amazonaws.com/gnu/gnu-tar-1.32-x64-centos7.tgz; tar -xzf tar.tgz -C /; )
                rm -rf $dir
                """)

        # uninstall and install psutil (order is important), otherwise RLTest fails
        # self.run("pip uninstall -y psutil || true")
        # self.install("python2-psutil")
=======
            self.install_linux_gnu_tar()
>>>>>>> 441beeba

    def fedora(self):
        self.run("%s/bin/getgcc" % READIES)
        self.install("autoconf automake libtool")
        self.install("bzip2-devel expat-devel gdbm-devel glibc-devel gmp-devel libffi-devel libnsl2-devel libuuid-devel ncurses-devel "
            "openssl-devel readline-devel sqlite-devel xz-devel zlib-devel")
        self.install("tcl-devel tix-devel tk-devel")

<<<<<<< HEAD
        self.install("vim-common") # for xxd
        self.install("which libatomic file")

        # uninstall and install psutil (order is important), otherwise RLTest fails
        # self.run("pip uninstall -y psutil || true")
        # self.install("python2-psutil")
=======
        self.install("libatomic file")
>>>>>>> 441beeba

    def linux_last(self):
        self.install("vim-common") # for xxd
        self.install("zip unzip")

    def macos(self):
        self.install("libtool autoconf automake")
        self.run("""
            dir=$(mktemp -d /tmp/gettext.XXXXXX)
            base=$(pwd)
            cd $dir
            wget -q -O gettext.tgz https://ftp.gnu.org/pub/gnu/gettext/gettext-0.20.2.tar.gz
            tar xzf gettext.tgz
            cd gettext-0.20.2
            ./configure
            make
            make install
            cd $base
            rm -rf $dir
            """)

        self.install("zlib openssl readline coreutils libiconv")
        self.install("binutils") # into /usr/local/opt/binutils
        self.install_gnu_utils()

    def common_last(self):
        pass

#----------------------------------------------------------------------------------------------

parser = argparse.ArgumentParser(description='Set up system for RedisGears build.')
parser.add_argument('-n', '--nop', action="store_true", help='no operation')
args = parser.parse_args()

Python3Setup(nop = args.nop).setup()<|MERGE_RESOLUTION|>--- conflicted
+++ resolved
@@ -48,19 +48,7 @@
         self.install("libatomic file")
 
         if self.arch == 'x64':
-<<<<<<< HEAD
-            self.run("""
-                dir=$(mktemp -d /tmp/tar.XXXXXX)
-                (cd $dir; wget -q -O tar.tgz http://redismodules.s3.amazonaws.com/gnu/gnu-tar-1.32-x64-centos7.tgz; tar -xzf tar.tgz -C /; )
-                rm -rf $dir
-                """)
-
-        # uninstall and install psutil (order is important), otherwise RLTest fails
-        # self.run("pip uninstall -y psutil || true")
-        # self.install("python2-psutil")
-=======
             self.install_linux_gnu_tar()
->>>>>>> 441beeba
 
     def fedora(self):
         self.run("%s/bin/getgcc" % READIES)
@@ -69,16 +57,7 @@
             "openssl-devel readline-devel sqlite-devel xz-devel zlib-devel")
         self.install("tcl-devel tix-devel tk-devel")
 
-<<<<<<< HEAD
-        self.install("vim-common") # for xxd
-        self.install("which libatomic file")
-
-        # uninstall and install psutil (order is important), otherwise RLTest fails
-        # self.run("pip uninstall -y psutil || true")
-        # self.install("python2-psutil")
-=======
         self.install("libatomic file")
->>>>>>> 441beeba
 
     def linux_last(self):
         self.install("vim-common") # for xxd
