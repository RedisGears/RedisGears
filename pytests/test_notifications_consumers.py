--- conflicted
+++ resolved
@@ -188,11 +188,7 @@
 });
     """
     env.expect('SET', 'x', '1').equal(True)
-<<<<<<< HEAD
-    runUntil(env, 1, lambda: toDictionary(env.cmd('RG.FUNCTION', 'LIST', 'v'))[0]['triggers'][0]['num_success'])
-=======
-    runUntil(env, 1, lambda: toDictionary(env.cmd('TFUNCTION', 'LIST', 'v'))[0]['notifications_consumers'][0]['num_success'])
->>>>>>> 11464681
+    runUntil(env, 1, lambda: toDictionary(env.cmd('TFUNCTION', 'LIST', 'v'))[0]['triggers'][0]['num_success'])
 
 @gearsTest()
 def testSyncNotificationsReturnPromiseRaiseError(env):
@@ -202,11 +198,7 @@
 });
     """
     env.expect('SET', 'x', '1').equal(True)
-<<<<<<< HEAD
-    runUntil(env, 'SomeError', lambda: toDictionary(env.cmd('RG.FUNCTION', 'LIST', 'v'))[0]['triggers'][0]['last_error'])
-=======
-    runUntil(env, 'SomeError', lambda: toDictionary(env.cmd('TFUNCTION', 'LIST', 'v'))[0]['notifications_consumers'][0]['last_error'])
->>>>>>> 11464681
+    runUntil(env, 'SomeError', lambda: toDictionary(env.cmd('TFUNCTION', 'LIST', 'v'))[0]['triggers'][0]['last_error'])
 
 @gearsTest()
 def testAsyncNotificationsReturnPromise(env):
@@ -216,11 +208,7 @@
 });
     """
     env.expect('SET', 'x', '1').equal(True)
-<<<<<<< HEAD
-    runUntil(env, 1, lambda: toDictionary(env.cmd('RG.FUNCTION', 'LIST', 'v'))[0]['triggers'][0]['num_success'])
-=======
-    runUntil(env, 1, lambda: toDictionary(env.cmd('TFUNCTION', 'LIST', 'v'))[0]['notifications_consumers'][0]['num_success'])
->>>>>>> 11464681
+    runUntil(env, 1, lambda: toDictionary(env.cmd('TFUNCTION', 'LIST', 'v'))[0]['triggers'][0]['num_success'])
 
 @gearsTest()
 def testAsyncNotificationsReturnPromiseRaiseError(env):
@@ -230,11 +218,7 @@
 });
     """
     env.expect('SET', 'x', '1').equal(True)
-<<<<<<< HEAD
-    runUntil(env, 'SomeError', lambda: toDictionary(env.cmd('RG.FUNCTION', 'LIST', 'v'))[0]['triggers'][0]['last_error'])
-=======
-    runUntil(env, 'SomeError', lambda: toDictionary(env.cmd('TFUNCTION', 'LIST', 'v'))[0]['notifications_consumers'][0]['last_error'])
->>>>>>> 11464681
+    runUntil(env, 'SomeError', lambda: toDictionary(env.cmd('TFUNCTION', 'LIST', 'v'))[0]['triggers'][0]['last_error'])
 
 @gearsTest()
 def testSyncNotificationsReturnResolvedPromise(env):
@@ -249,10 +233,7 @@
 });
     """
     env.expect('SET', 'x', '1').equal(True)
-<<<<<<< HEAD
-    runUntil(env, 1, lambda: toDictionary(env.cmd('RG.FUNCTION', 'LIST', 'v'))[0]['triggers'][0]['num_success'])
-=======
-    runUntil(env, 1, lambda: toDictionary(env.cmd('TFUNCTION', 'LIST', 'v'))[0]['notifications_consumers'][0]['num_success'])
+    runUntil(env, 1, lambda: toDictionary(env.cmd('TFUNCTION', 'LIST', 'v'))[0]['triggers'][0]['num_success'])
 
 @gearsTest()
 def testOnTriggerFiredCallback(env):
@@ -282,7 +263,7 @@
     """
     env.expect('SET', 'x', '1').equal(True)
     env.expect('GET', 'x').equal('1')
-    env.assertContains("Write command 'set' was called while write is not allowed", toDictionary(env.cmd('TFUNCTION', 'LIST', 'v'))[0]['notifications_consumers'][0]['last_error'])
+    env.assertContains("Write command 'set' was called while write is not allowed", toDictionary(env.cmd('TFUNCTION', 'LIST', 'v'))[0]['triggers'][0]['last_error'])
 
 @gearsTest()
 def testReadOnTriggerFiredCallback(env):
@@ -311,7 +292,7 @@
     """
     env.expect('SET', 'x', '1').equal(True)
     env.expect('GET', 'x').equal('1')
-    env.assertContains("Execution was terminated due to OOM or timeout", toDictionary(env.cmd('TFUNCTION', 'LIST', 'v'))[0]['notifications_consumers'][0]['last_error'])
+    env.assertContains("Execution was terminated due to OOM or timeout", toDictionary(env.cmd('TFUNCTION', 'LIST', 'v'))[0]['triggers'][0]['last_error'])
 
 @gearsTest()
 def testWrongTypeForOnTriggerFiredCallbackArgument(env):
@@ -322,5 +303,4 @@
     onTriggerFired: 1
 });
     """
-    env.expect('TFUNCTION', 'LOAD', script).error().contains("'onTriggerFired' argument to 'registerKeySpaceTrigger' must be a function")
->>>>>>> 11464681
+    env.expect('TFUNCTION', 'LOAD', script).error().contains("'onTriggerFired' argument to 'registerKeySpaceTrigger' must be a function")