--- conflicted
+++ resolved
@@ -49,13 +49,8 @@
 })
     '''
     env.cmd('xadd', 'stream', '*', 'foo', 'bar')
-<<<<<<< HEAD
-    res = toDictionary(env.cmd('rg.function', 'list', 'vvv'), 6)
+    res = toDictionary(env.cmd('TFUNCTION', 'list', 'vvv'), 6)
     env.assertContains(':3:', res[0]['stream_triggers'][0]['streams'][0]['last_error']) # error on line 3
-=======
-    res = toDictionary(env.cmd('TFUNCTION', 'list', 'vvv'), 6)
-    env.assertContains(':3:', res[0]['stream_consumers'][0]['streams'][0]['last_error']) # error on line 3
->>>>>>> 11464681
 
 @gearsTest(errorVerbosity=2)
 def testVerboseErrorOnAsyncStreamProcessing(env):
@@ -65,15 +60,9 @@
 })
     '''
     env.cmd('xadd', 'stream', '*', 'foo', 'bar')
-<<<<<<< HEAD
-    runUntil(env, 1, lambda: toDictionary(env.cmd('RG.FUNCTION', 'LIST', 'vvv'), 6)[0]['stream_triggers'][0]['streams'][0]['total_record_processed'])
-    res = toDictionary(env.cmd('rg.function', 'list', 'vvv'), 6)
+    runUntil(env, 1, lambda: toDictionary(env.cmd('TFUNCTION', 'LIST', 'vvv'), 6)[0]['stream_triggers'][0]['streams'][0]['total_record_processed'])
+    res = toDictionary(env.cmd('TFUNCTION', 'list', 'vvv'), 6)
     env.assertContains(':3:', res[0]['stream_triggers'][0]['streams'][0]['last_error']) # error on line 3
-=======
-    runUntil(env, 1, lambda: toDictionary(env.cmd('TFUNCTION', 'LIST', 'vvv'), 6)[0]['stream_consumers'][0]['streams'][0]['total_record_processed'])
-    res = toDictionary(env.cmd('TFUNCTION', 'list', 'vvv'), 6)
-    env.assertContains(':3:', res[0]['stream_consumers'][0]['streams'][0]['last_error']) # error on line 3
->>>>>>> 11464681
 
 @gearsTest(errorVerbosity=2)
 def testVerboseErrorOnNotificationConsumer(env):
@@ -83,13 +72,8 @@
 })
     '''
     env.cmd('set', 'x', '1')
-<<<<<<< HEAD
-    res = toDictionary(env.cmd('rg.function', 'list', 'vvv'), 6)
+    res = toDictionary(env.cmd('TFUNCTION', 'list', 'vvv'), 6)
     env.assertContains(':3:', res[0]['triggers'][0]['last_error']) # error on line 3
-=======
-    res = toDictionary(env.cmd('TFUNCTION', 'list', 'vvv'), 6)
-    env.assertContains(':3:', res[0]['notifications_consumers'][0]['last_error']) # error on line 3
->>>>>>> 11464681
 
 @gearsTest(errorVerbosity=2)
 def testVerboseErrorOnAsyncNotificationConsumer(env):
@@ -99,15 +83,9 @@
 })
     '''
     env.cmd('set', 'x', '1')
-<<<<<<< HEAD
-    runUntil(env, 1, lambda: toDictionary(env.cmd('RG.FUNCTION', 'LIST', 'vvv'), 6)[0]['triggers'][0]['num_failed'])
-    res = toDictionary(env.cmd('rg.function', 'list', 'vvv'), 6)
+    runUntil(env, 1, lambda: toDictionary(env.cmd('TFUNCTION', 'LIST', 'vvv'), 6)[0]['triggers'][0]['num_failed'])
+    res = toDictionary(env.cmd('TFUNCTION', 'list', 'vvv'), 6)
     env.assertContains(':3:', res[0]['triggers'][0]['last_error']) # error on line 3
-=======
-    runUntil(env, 1, lambda: toDictionary(env.cmd('TFUNCTION', 'LIST', 'vvv'), 6)[0]['notifications_consumers'][0]['num_failed'])
-    res = toDictionary(env.cmd('TFUNCTION', 'list', 'vvv'), 6)
-    env.assertContains(':3:', res[0]['notifications_consumers'][0]['last_error']) # error on line 3
->>>>>>> 11464681
 
 @gearsTest(errorVerbosity=2)
 def testVerboseErrorOnSyncNotificationConsumerThatMoveAsync(env):
@@ -119,12 +97,6 @@
 })
     '''
     env.cmd('set', 'x', '1')
-<<<<<<< HEAD
-    runUntil(env, 1, lambda: toDictionary(env.cmd('RG.FUNCTION', 'LIST', 'vvv'), 6)[0]['triggers'][0]['num_failed'])
-    res = toDictionary(env.cmd('rg.function', 'list', 'vvv'), 6)
+    runUntil(env, 1, lambda: toDictionary(env.cmd('TFUNCTION', 'LIST', 'vvv'), 6)[0]['triggers'][0]['num_failed'])
+    res = toDictionary(env.cmd('TFUNCTION', 'list', 'vvv'), 6)
     env.assertContains(':4:', res[0]['triggers'][0]['last_error']) # error on line 4
-=======
-    runUntil(env, 1, lambda: toDictionary(env.cmd('TFUNCTION', 'LIST', 'vvv'), 6)[0]['notifications_consumers'][0]['num_failed'])
-    res = toDictionary(env.cmd('TFUNCTION', 'list', 'vvv'), 6)
-    env.assertContains(':4:', res[0]['notifications_consumers'][0]['last_error']) # error on line 4
->>>>>>> 11464681
