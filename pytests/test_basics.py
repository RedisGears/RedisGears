--- conflicted
+++ resolved
@@ -339,13 +339,8 @@
     """
     env.expect('config', 'set', 'redisgears_2.lock-redis-timeout', '100').equal('OK')
     env.cmd('xadd', 'stream1', '*', 'foo', 'bar')
-<<<<<<< HEAD
-    res = toDictionary(env.cmd('RG.FUNCTION', 'LIST', 'vv'), 6)
+    res = toDictionary(env.cmd('TFUNCTION', 'LIST', 'vv'), 6)
     env.assertContains('Execution was terminated due to OOM or timeout', res[0]['stream_triggers'][0]['streams'][0]['last_error'])
-=======
-    res = toDictionary(env.cmd('TFUNCTION', 'LIST', 'vv'), 6)
-    env.assertContains('Execution was terminated due to OOM or timeout', res[0]['stream_consumers'][0]['streams'][0]['last_error'])
->>>>>>> 11464681
 
 @gearsTest()
 def testTimeoutOnStreamAsync(env):
@@ -358,15 +353,9 @@
     """
     env.expect('config', 'set', 'redisgears_2.lock-redis-timeout', '100').equal('OK')
     env.cmd('xadd', 'stream1', '*', 'foo', 'bar')
-<<<<<<< HEAD
-    runUntil(env, 1, lambda: toDictionary(env.cmd('RG.FUNCTION', 'LIST', 'vvv'), 6)[0]['stream_triggers'][0]['streams'][0]['total_record_processed'])
-    res = toDictionary(env.cmd('RG.FUNCTION', 'LIST', 'vvv'), 6)
+    runUntil(env, 1, lambda: toDictionary(env.cmd('TFUNCTION', 'LIST', 'vvv'), 6)[0]['stream_triggers'][0]['streams'][0]['total_record_processed'])
+    res = toDictionary(env.cmd('TFUNCTION', 'LIST', 'vvv'), 6)
     env.assertContains('Execution was terminated due to OOM or timeout', res[0]['stream_triggers'][0]['streams'][0]['last_error'])
-=======
-    runUntil(env, 1, lambda: toDictionary(env.cmd('TFUNCTION', 'LIST', 'vvv'), 6)[0]['stream_consumers'][0]['streams'][0]['total_record_processed'])
-    res = toDictionary(env.cmd('TFUNCTION', 'LIST', 'vvv'), 6)
-    env.assertContains('Execution was terminated due to OOM or timeout', res[0]['stream_consumers'][0]['streams'][0]['last_error'])
->>>>>>> 11464681
 
 @gearsTest()
 def testTimeoutOnNotificationConsumer(env):
@@ -377,13 +366,8 @@
     """
     env.expect('config', 'set', 'redisgears_2.lock-redis-timeout', '100').equal('OK')
     env.cmd('set', 'x', '1')
-<<<<<<< HEAD
-    res = toDictionary(env.cmd('RG.FUNCTION', 'LIST', 'vv'), 6)
+    res = toDictionary(env.cmd('TFUNCTION', 'LIST', 'vv'), 6)
     env.assertContains('Execution was terminated due to OOM or timeout', res[0]['triggers'][0]['last_error'])
-=======
-    res = toDictionary(env.cmd('TFUNCTION', 'LIST', 'vv'), 6)
-    env.assertContains('Execution was terminated due to OOM or timeout', res[0]['notifications_consumers'][0]['last_error'])
->>>>>>> 11464681
 
 @gearsTest()
 def testTimeoutOnNotificationConsumerAsync(env):
@@ -396,15 +380,9 @@
     """
     env.expect('config', 'set', 'redisgears_2.lock-redis-timeout', '100').equal('OK')
     env.cmd('set', 'x', '1')
-<<<<<<< HEAD
-    runUntil(env, 1, lambda: toDictionary(env.cmd('RG.FUNCTION', 'LIST', 'vvv'), 6)[0]['triggers'][0]['num_failed'])
-    res = toDictionary(env.cmd('RG.FUNCTION', 'LIST', 'vv'), 6)
+    runUntil(env, 1, lambda: toDictionary(env.cmd('TFUNCTION', 'LIST', 'vvv'), 6)[0]['triggers'][0]['num_failed'])
+    res = toDictionary(env.cmd('TFUNCTION', 'LIST', 'vv'), 6)
     env.assertContains('Execution was terminated due to OOM or timeout', res[0]['triggers'][0]['last_error'])
-=======
-    runUntil(env, 1, lambda: toDictionary(env.cmd('TFUNCTION', 'LIST', 'vvv'), 6)[0]['notifications_consumers'][0]['num_failed'])
-    res = toDictionary(env.cmd('TFUNCTION', 'LIST', 'vv'), 6)
-    env.assertContains('Execution was terminated due to OOM or timeout', res[0]['notifications_consumers'][0]['last_error'])
->>>>>>> 11464681
 
 @gearsTest(v8MaxMemory=20 * 1024 * 1024)
 def testV8OOM(env):
@@ -443,19 +421,11 @@
 
     # make sure JS code is not running on key space notifications
     env.expect('set', 'x', '1').equal(True)
-<<<<<<< HEAD
-    env.assertEqual(toDictionary(env.cmd('RG.FUNCTION', 'list', 'library', 'lib', 'vv'))[0]['triggers'][0]['last_error'], 'JS engine reached OOM state and can not run any more code')
+    env.assertEqual(toDictionary(env.cmd('TFUNCTION', 'list', 'library', 'lib', 'vv'))[0]['triggers'][0]['last_error'], 'JS engine reached OOM state and can not run any more code')
 
     # make sure JS code is not running to process stream data
     env.cmd('xadd', 'stream1', '*', 'foo', 'bar')
-    env.assertEqual(toDictionary(env.cmd('RG.FUNCTION', 'list', 'library', 'lib', 'vv'))[0]['stream_triggers'][0]['streams'][0]['last_error'], 'JS engine reached OOM state and can not run any more code')
-=======
-    env.assertEqual(toDictionary(env.cmd('TFUNCTION', 'list', 'library', 'lib', 'vv'))[0]['notifications_consumers'][0]['last_error'], 'JS engine reached OOM state and can not run any more code')
-
-    # make sure JS code is not running to process stream data
-    env.cmd('xadd', 'stream1', '*', 'foo', 'bar')
-    env.assertEqual(toDictionary(env.cmd('TFUNCTION', 'list', 'library', 'lib', 'vv'))[0]['stream_consumers'][0]['streams'][0]['last_error'], 'JS engine reached OOM state and can not run any more code')
->>>>>>> 11464681
+    env.assertEqual(toDictionary(env.cmd('TFUNCTION', 'list', 'library', 'lib', 'vv'))[0]['stream_triggers'][0]['streams'][0]['last_error'], 'JS engine reached OOM state and can not run any more code')
 
     # make sure we can not load any more libraries
     env.expect('TFUNCTION', 'LOAD', code).error().contains('JS engine reached OOM state and can not run any more code')
