from common import gearsTest
from common import toDictionary
from common import runUntil
from redis import Redis

'''
todo:
1. tests for rdb save and load
'''

@gearsTest()
def testBasicJSInvocation(env):
    """#!js api_version=1.0 name=foo
redis.registerFunction("test", function(){
    return 1
})
    """
    env.expect('TFCALL', 'foo', 'test', 0).equal(1)

@gearsTest()
def testCommandInvocation(env):
    """#!js api_version=1.0 name=foo
redis.registerFunction("test", function(client){
    return client.call('ping')
})
    """
    env.expect('TFCALL', 'foo', 'test', 0).equal('PONG')

@gearsTest(enableGearsDebugCommands=True)
def testLibraryUpgrade(env):
    """#!js api_version=1.0 name=foo
redis.registerFunction("test", function(client){
    return 1
})
    """
    script = '''#!js api_version=1.0 name=foo
redis.registerFunction("test", function(client){
    return 2
})
    '''
    env.expect('TFCALL', 'foo', 'test', 0).equal(1)
    env.expect('TFUNCTION', 'LOAD', 'REPLACE', script).equal('OK')
    env.expect('TFCALL', 'foo', 'test', 0).equal(2)

    # make sure isolate was released
    isolate_stats = toDictionary(env.cmd('TFUNCTION', 'DEBUG', 'js', 'isolates_aggregated_stats'))
    env.assertEqual(isolate_stats['active'], 1)
    env.assertEqual(isolate_stats['not_active'], 1)

@gearsTest(enableGearsDebugCommands=True)
def testLibraryUpgradeFailure(env):
    """#!js api_version=1.0 name=foo
redis.registerFunction("test", function(client){
    return 1
})
    """
    script = '''#!js api_version=1.0 name=foo
redis.registerFunction("test", function(client){
    return 2
})
redis.registerFunction("test", "bar"); // this will fail
    '''
    env.expect('TFCALL', 'foo', 'test', 0).equal(1)
    env.expect('TFUNCTION', 'LOAD', 'REPLACE', script).error().contains('must be a function')
    env.expect('TFCALL', 'foo', 'test', 0).equal(1)

    # make sure isolate was released
    isolate_stats = toDictionary(env.cmd('TFUNCTION', 'DEBUG', 'js', 'isolates_aggregated_stats'))
    env.assertEqual(isolate_stats['active'], 1)
    env.assertEqual(isolate_stats['not_active'], 1)

@gearsTest(enableGearsDebugCommands=True)
def testLibraryUpgradeFailureWithStreamConsumer(env):
    """#!js api_version=1.0 name=foo
redis.registerStreamTrigger("consumer", "stream", 1, false, async function(c){
    c.block(function(c) {
        c.call('incr', 'x')
    })
})
    """
    script = '''#!js api_version=1.0 name=foo
redis.registerStreamTrigger("consumer", "stream", 1, false, async function(c){
    c.block(function(c) {
        c.call('incr', 'x')
    })
})
redis.registerFunction("test", "bar"); // this will fail
    '''
    env.cmd('XADD', 'stream:1', '*', 'foo', 'bar')
    runUntil(env, '1', lambda: env.cmd('get', 'x'))
    env.expect('TFUNCTION', 'LOAD', 'REPLACE', script).error().contains('must be a function')
    env.cmd('XADD', 'stream:1', '*', 'foo', 'bar')
    runUntil(env, '2', lambda: env.cmd('get', 'x'))

    # make sure isolate was released
    isolate_stats = toDictionary(env.cmd('TFUNCTION', 'DEBUG', 'js', 'isolates_aggregated_stats'))
    env.assertEqual(isolate_stats['active'], 1)
    env.assertEqual(isolate_stats['not_active'], 1)

@gearsTest(enableGearsDebugCommands=True)
def testLibraryUpgradeFailureWithNotificationConsumer(env):
    """#!js api_version=1.0 name=foo
redis.registerTrigger("consumer", "key", async function(c){
    c.block(function(c) {
        c.call('incr', 'x')
    })
})
    """
    script = '''#!js api_version=1.0 name=foo
redis.registerTrigger("consumer", "key", async function(c){
    c.block(function(c) {
        c.call('incr', 'x')
    })
})
redis.registerFunction("test", "bar"); // this will fail
    '''
    env.cmd('set', 'key1', '1')
    runUntil(env, '1', lambda: env.cmd('get', 'x'))
    env.expect('TFUNCTION', 'LOAD', 'REPLACE', script).error().contains('must be a function')
    env.cmd('set', 'key1', '1')
    runUntil(env, '2', lambda: env.cmd('get', 'x'))

    # make sure isolate was released
    isolate_stats = toDictionary(env.cmd('TFUNCTION', 'DEBUG', 'js', 'isolates_aggregated_stats'))
    env.assertEqual(isolate_stats['active'], 1)
    env.assertEqual(isolate_stats['not_active'], 1)

@gearsTest()
def testRedisCallNullReply(env):
    """#!js api_version=1.0 name=foo
redis.registerFunction("test", function(client){
    return client.call('get', 'x');
})
    """
    env.expect('TFCALL', 'foo', 'test', 0).equal(None)

@gearsTest()
def testRedisOOM(env):
    """#!js api_version=1.0 name=lib
redis.registerFunction("set", function(client, key, val){
    return client.call('set', key, val);
})
    """
    env.expect('TFCALL', 'lib', 'set', '1', 'x', '1').equal('OK')
    env.expect('CONFIG', 'SET', 'maxmemory', '1')
    env.expect('TFCALL', 'lib', 'set', '1', 'x', '1').error().contains('OOM can not run the function when out of memory')

@gearsTest()
def testRedisOOMOnAsyncFunction(env):
    """#!js api_version=1.0 name=lib
var continue_set = null;
var set_done = null;
var set_failed = null;

redis.registerAsyncFunction("async_set_continue",
    async function(client) {
        if (continue_set == null) {
            throw "no async set was triggered"
        }
        continue_set("continue");
        return await new Promise((resolve, reject) => {
            set_done = resolve;
            set_failed = reject
        })
    },
    ["allow-oom"]
)

redis.registerFunction("async_set_trigger", function(client, key, val){
    client.executeAsync(async function(client){
        await new Promise((resolve, reject) => {
            continue_set = resolve;
        })
        try {
            client.block(function(c){
                c.call('set', key, val);
            });
        } catch (error) {
            set_failed(error);
            return;
        }
        set_done("OK");
    });
    return "OK";
});
    """
    env.expect('TFCALL', 'lib', 'async_set_trigger', '1', 'x', '1').equal('OK')
    env.expect('CONFIG', 'SET', 'maxmemory', '1')
    env.expect('TFCALLASYNC', 'lib', 'async_set_continue', '0').error().contains('OOM Can not lock redis for write')

@gearsTest(withReplicas=True)
def testRunOnReplica(env):
    """#!js api_version=1.0 name=lib
redis.registerFunction("test1", function(client){
    return 1;
});

redis.registerFunction("test2", function(client){
    return 1;
},
['no-writes']);
    """
    replica = env.getSlaveConnection()
    env.expect('WAIT', '1', '7000').equal(1)

    try:
        replica.execute_command('TFCALL', 'lib', 'test1', '0')
        env.assertTrue(False, message='Command succeed though should failed')
    except Exception as e:
        env.assertContains('can not run a function that might perform writes on a replica', str(e))

    env.assertEqual(1, replica.execute_command('TFCALL', 'lib', 'test2', '0'))

@gearsTest(withReplicas=True)
def testFunctionDelReplicatedToReplica(env):
    """#!js api_version=1.0 name=lib
redis.registerFunction("test", function(client){
    return 1;
},
['no-writes']);
    """
    replica = env.getSlaveConnection()
    res = replica.execute_command('TFCALL', 'lib', 'test', '0')
    env.expect('TFUNCTION', 'DELETE', 'lib').equal('OK')
    env.expect('WAIT', '1', '7000').equal(1)
    try:
        replica.execute_command('TFCALL', 'lib', 'test', '0')
        env.assertTrue(False, message='Command succeed though should failed')
    except Exception as e:
        env.assertContains('Unknown library', str(e))


@gearsTest()
def testNoWritesFlag(env):
    """#!js api_version=1.0 name=lib
redis.registerFunction("my_set", function(client, key, val){
    return client.call('set', key, val);
},
['no-writes']);
    """
    env.expect('TFCALL', 'lib', 'my_set', '1', 'foo', 'bar').error().contains('was called while write is not allowed')

@gearsTest()
def testBecomeReplicaWhenFunctionRunning(env):
    """#!js api_version=1.0 name=lib
var continue_set = null;
var set_done = null;
var set_failed = null;

redis.registerAsyncFunction("async_set_continue",
    async function(client) {
        if (continue_set == null) {
            throw "no async set was triggered"
        }
        continue_set("continue");
        return await new Promise((resolve, reject) => {
            set_done = resolve;
            set_failed = reject
        })
    },
    ["no-writes"]
)

redis.registerFunction("async_set_trigger", function(client, key, val){
    client.executeAsync(async function(client){
        await new Promise((resolve, reject) => {
            continue_set = resolve;
        })
        try {
            client.block(function(c){
                c.call('set', key, val);
            });
        } catch (error) {
            set_failed(error);
            return;
        }
        set_done("OK");
    });
    return "OK";
});
    """
    env.expect('TFCALL', 'lib', 'async_set_trigger', '1', 'x', '1').equal('OK')
    env.expect('replicaof', '127.0.0.1', '33333')
    env.expect('TFCALLASYNC', 'lib', 'async_set_continue', '0').error().contains('Can not lock redis for write on replica')
    env.expect('replicaof', 'no', 'one')

@gearsTest()
def testScriptTimeout(env):
    """#!js api_version=1.0 name=lib
redis.registerFunction("test1", function(client){
    while (true);
});
    """
    env.expect('config', 'set', 'redisgears_2.lock-redis-timeout', '100').equal('OK')
    env.expect('TFCALL', 'lib', 'test1', '0').error().contains('Execution was terminated due to OOM or timeout')

@gearsTest()
def testAsyncScriptTimeout(env):
    """#!js api_version=1.0 name=lib
redis.registerAsyncFunction("test1", async function(client){
    client.block(function(){
        while (true);
    });
});
    """
    env.expect('config', 'set', 'redisgears_2.lock-redis-timeout', '100').equal('OK')
    env.expect('TFCALLASYNC', 'lib', 'test1', '0').error().contains('Execution was terminated due to OOM or timeout')

@gearsTest()
def testTimeoutErrorNotCatchable(env):
    """#!js api_version=1.0 name=lib
redis.registerAsyncFunction("test1", async function(client){
    try {
        client.block(function(){
            while (true);
        });
    } catch (e) {
        return "catch timeout error"
    }
});
    """
    env.expect('config', 'set', 'redisgears_2.lock-redis-timeout', '100').equal('OK')
    env.expect('TFCALLASYNC', 'lib', 'test1', '0').error().contains('Execution was terminated due to OOM or timeout')

@gearsTest()
def testScriptLoadTimeout(env):
    script = """#!js api_version=1.0 name=lib
while(true);
    """
    env.expect('config', 'set', 'redisgears_2.lock-redis-timeout', '100').equal('OK')
    env.expect('TFUNCTION', 'LOAD', script).error().contains('Execution was terminated due to OOM or timeout')

@gearsTest()
def testTimeoutOnStream(env):
    """#!js api_version=1.0 name=lib
redis.registerStreamTrigger("consumer", "stream", 1, true, function(){
    while(true);
})
    """
    env.expect('config', 'set', 'redisgears_2.lock-redis-timeout', '100').equal('OK')
    env.cmd('xadd', 'stream1', '*', 'foo', 'bar')
    res = toDictionary(env.cmd('TFUNCTION', 'LIST', 'vv'), 6)
    env.assertContains('Execution was terminated due to OOM or timeout', res[0]['stream_consumers'][0]['streams'][0]['last_error'])

@gearsTest()
def testTimeoutOnStreamAsync(env):
    """#!js api_version=1.0 name=lib
redis.registerStreamTrigger("consumer", "stream", 1, true, async function(c){
    c.block(function(){
        while(true);
    })
})
    """
    env.expect('config', 'set', 'redisgears_2.lock-redis-timeout', '100').equal('OK')
    env.cmd('xadd', 'stream1', '*', 'foo', 'bar')
    runUntil(env, 1, lambda: toDictionary(env.cmd('TFUNCTION', 'LIST', 'vvv'), 6)[0]['stream_consumers'][0]['streams'][0]['total_record_processed'])
    res = toDictionary(env.cmd('TFUNCTION', 'LIST', 'vvv'), 6)
    env.assertContains('Execution was terminated due to OOM or timeout', res[0]['stream_consumers'][0]['streams'][0]['last_error'])

@gearsTest()
def testTimeoutOnNotificationConsumer(env):
    """#!js api_version=1.0 name=lib
redis.registerTrigger("consumer", "", function(client, data) {
    while(true);
});
    """
    env.expect('config', 'set', 'redisgears_2.lock-redis-timeout', '100').equal('OK')
    env.cmd('set', 'x', '1')
    res = toDictionary(env.cmd('TFUNCTION', 'LIST', 'vv'), 6)
    env.assertContains('Execution was terminated due to OOM or timeout', res[0]['notifications_consumers'][0]['last_error'])

@gearsTest()
def testTimeoutOnNotificationConsumerAsync(env):
    """#!js api_version=1.0 name=lib
redis.registerTrigger("consumer", "", async function(client, data) {
    client.block(function(){
        while(true);
    })
});
    """
    env.expect('config', 'set', 'redisgears_2.lock-redis-timeout', '100').equal('OK')
    env.cmd('set', 'x', '1')
    runUntil(env, 1, lambda: toDictionary(env.cmd('TFUNCTION', 'LIST', 'vvv'), 6)[0]['notifications_consumers'][0]['num_failed'])
    res = toDictionary(env.cmd('TFUNCTION', 'LIST', 'vv'), 6)
    env.assertContains('Execution was terminated due to OOM or timeout', res[0]['notifications_consumers'][0]['last_error'])

@gearsTest(v8MaxMemory=20 * 1024 * 1024)
def testV8OOM(env):
    code = """#!js api_version=1.0 name=lib

redis.registerFunction("test", function(client){
    return "OK";
});

redis.registerFunction("test1", function(client){
    a = []
    while (true) {
        a.push('foo')
    }
});

redis.registerTrigger("consumer", "", function(client, data){
    return
});

redis.registerStreamTrigger(
    "consumer", // consumer name
    "stream", // streams prefix
    1, // window
    false, // trim stream
    function(c, data) {
        return;
    }
);
    """
    env.expect('config', 'set', 'redisgears_2.lock-redis-timeout', '1000000000').equal('OK')
    env.expect('TFUNCTION', 'LOAD', code).equal('OK')

    env.expect('TFCALL', 'lib', 'test1', '0').error().contains('Execution was terminated due to OOM or timeout')
    env.expect('TFCALL', 'lib', 'test', '0').error().contains('JS engine reached OOM state and can not run any more code')

    # make sure JS code is not running on key space notifications
    env.expect('set', 'x', '1').equal(True)
    env.assertEqual(toDictionary(env.cmd('TFUNCTION', 'list', 'library', 'lib', 'vv'))[0]['notifications_consumers'][0]['last_error'], 'JS engine reached OOM state and can not run any more code')

    # make sure JS code is not running to process stream data
    env.cmd('xadd', 'stream1', '*', 'foo', 'bar')
    env.assertEqual(toDictionary(env.cmd('TFUNCTION', 'list', 'library', 'lib', 'vv'))[0]['stream_consumers'][0]['streams'][0]['last_error'], 'JS engine reached OOM state and can not run any more code')

    # make sure we can not load any more libraries
    env.expect('TFUNCTION', 'LOAD', code).error().contains('JS engine reached OOM state and can not run any more code')

    # delete the library and make sure we can run JS code again
    env.expect('TFUNCTION', 'DELETE', 'lib').equal('OK')
    env.expect('TFUNCTION', 'LOAD', code).equal('OK')
    env.expect('TFCALL', 'lib', 'test', '0').equal('OK')

@gearsTest()
def testLibraryConfiguration(env):
    code = """#!js api_version=1.0 name=lib
redis.registerFunction("test1", function(){
    return redis.config;
});
    """
    env.expect('TFUNCTION', 'LOAD', 'CONFIG', '{"foo":"bar"}', code).equal("OK")
    env.expect('TFCALL', 'lib', 'test1', '0').equal(['foo', 'bar'])

@gearsTest()
def testLibraryConfigurationPersistAfterLoading(env):
    code = """#!js api_version=1.0 name=lib
redis.registerFunction("test1", function(){
    return redis.config;
});
    """
    env.expect('TFUNCTION', 'LOAD', 'CONFIG', '{"foo":"bar"}', code).equal("OK")
    env.expect('debug', 'reload').equal("OK")
    env.expect('TFCALL', 'lib', 'test1', '0').equal(['foo', 'bar'])

@gearsTest(enableGearsDebugCommands=True)
def testCallTypeParsing(env):
    """#!js api_version=1.0 name=lib
redis.registerFunction("test", function(client){
    var res;

    res = client.call("debug", "protocol", "string");
    if (typeof res !== "string") {
        throw `string protocol returned wrong type, typeof='${typeof res}'.`;
    }

    res = client.call("debug", "protocol", "integer");
    if (typeof res !== "bigint") {
        throw `integer protocol returned wrong type, typeof='${typeof res}'.`;
    }

    res = client.call("debug", "protocol", "double");
    if (typeof res !== "number") {
        throw `double protocol returned wrong type, typeof='${typeof res}'.`;
    }

    res = client.call("debug", "protocol", "bignum");
    if (typeof res !== "object" || res.__reply_type !== "big_number") {
        throw `bignum protocol returned wrong type, typeof='${typeof res}', __reply_type='${res.__reply_type}'.`;
    }

    res = client.call("debug", "protocol", "null");
    if (res !== null) {
        throw `null protocol returned wrong type, res='${res}'.`;
    }

    res = client.call("debug", "protocol", "array");
    if (!Array.isArray(res)) {
        throw `array protocol returned no array type.`;
    }

    res = client.call("debug", "protocol", "set");
    if (!(res instanceof Set)) {
        throw `set protocol returned no set type.`;
    }

    res = client.call("debug", "protocol", "map");
    if (typeof res !== "object") {
        throw `map protocol returned no map type.`;
    }

    res = client.call("debug", "protocol", "verbatim");
    if (typeof res !== "object" || res.__reply_type !== "verbatim" || res.__format !== "txt") {
        throw `verbatim protocol returned wrong type, typeof='${typeof res}', __reply_type='${res.__reply_type}', __format='${res.__format}'.`;
    }

    res = client.call("debug", "protocol", "true");
    if (typeof res !== "boolean" || !res) {
        throw `true protocol returned wrong type, typeof='${typeof res}', value='${res}'.`;
    }

    res = client.call("debug", "protocol", "false");
    if (typeof res !== "boolean" || res) {
        throw `true protocol returned wrong type, typeof='${typeof res}', value='${res}'.`;
    }

    return (()=>{var ret = new String("OK"); ret.__reply_type = "status"; return ret})();
});
    """
    env.expect('TFUNCTION', 'DEBUG', 'allow_unsafe_redis_commands').equal("OK")
    env.expect('TFCALL', 'lib', 'test', '0').equal("OK")

@gearsTest(enableGearsDebugCommands=True)
def testResp3Types(env):
    """#!js api_version=1.0 name=lib
redis.registerFunction("debug_protocol", function(client, arg){
    return client.call("debug", "protocol", arg);
});
    """
    env.expect('TFUNCTION', 'DEBUG', 'allow_unsafe_redis_commands').equal("OK")
    port = int(env.cmd('config', 'get', 'port')[1])

    # test resp3
    conn = Redis('localhost', port, protocol=3, decode_responses=True)
    
    env.assertEqual(conn.execute_command('TFCALL', 'lib', 'debug_protocol', '0', 'string'), 'Hello World')
    env.assertEqual(conn.execute_command('TFCALL', 'lib', 'debug_protocol', '0', 'integer'), 12345)
    env.assertEqual(conn.execute_command('TFCALL', 'lib', 'debug_protocol', '0', 'double'), 3.141)
    env.assertEqual(conn.execute_command('TFCALL', 'lib', 'debug_protocol', '0', 'bignum'), '1234567999999999999999999999999999999')
    env.assertEqual(conn.execute_command('TFCALL', 'lib', 'debug_protocol', '0', 'null'), None)
    env.assertEqual(conn.execute_command('TFCALL', 'lib', 'debug_protocol', '0', 'array'), [0, 1, 2])
    env.assertEqual(conn.execute_command('TFCALL', 'lib', 'debug_protocol', '0', 'set'), set([0, 1, 2]))
    env.assertEqual(conn.execute_command('TFCALL', 'lib', 'debug_protocol', '0', 'map'), {1: True, 2: False, 0: False})
    env.assertEqual(conn.execute_command('TFCALL', 'lib', 'debug_protocol', '0', 'verbatim'), 'txt:This is a verbatim\nstring')
    env.assertEqual(conn.execute_command('TFCALL', 'lib', 'debug_protocol', '0', 'true'), True)
    env.assertEqual(conn.execute_command('TFCALL', 'lib', 'debug_protocol', '0', 'false'), False)

    # test resp2
    conn = env.getConnection()

    env.assertEqual(conn.execute_command('TFCALL', 'lib', 'debug_protocol', '0', 'string'), 'Hello World')
    env.assertEqual(conn.execute_command('TFCALL', 'lib', 'debug_protocol', '0', 'integer'), 12345)
    env.assertEqual(conn.execute_command('TFCALL', 'lib', 'debug_protocol', '0', 'double'), "3.141")
    env.assertEqual(conn.execute_command('TFCALL', 'lib', 'debug_protocol', '0', 'bignum'), '1234567999999999999999999999999999999')
    env.assertEqual(conn.execute_command('TFCALL', 'lib', 'debug_protocol', '0', 'null'), None)
    env.assertEqual(conn.execute_command('TFCALL', 'lib', 'debug_protocol', '0', 'array'), [0, 1, 2])
    env.assertEqual(sorted(conn.execute_command('TFCALL', 'lib', 'debug_protocol', '0', 'set')), sorted([0, 1, 2]))
    env.assertEqual(sorted(conn.execute_command('TFCALL', 'lib', 'debug_protocol', '0', 'map')), sorted([1, 1, 0, 0, 2, 0]))
    env.assertEqual(conn.execute_command('TFCALL', 'lib', 'debug_protocol', '0', 'verbatim'), 'This is a verbatim\nstring')
    env.assertEqual(conn.execute_command('TFCALL', 'lib', 'debug_protocol', '0', 'true'), True)
    env.assertEqual(conn.execute_command('TFCALL', 'lib', 'debug_protocol', '0', 'false'), False)

@gearsTest(enableGearsDebugCommands=True)
def testFunctionListResp3(env):
    """#!js api_version=1.0 name=lib
redis.registerFunction("test", function(){
    return "test";
});
    """
    port = int(env.cmd('config', 'get', 'port')[1])

    # test resp3
    conn = Redis('localhost', port, protocol=3, decode_responses=True)
    
    env.assertEqual(conn.execute_command('TFUNCTION', 'LIST'), [\
        {\
         'configuration': None,\
         'remote_functions': [],\
         'engine': 'js',\
         'name': 'lib',\
         'pending_jobs': 0,\
         'functions': ['test'],\
         'user': 'default',\
         'notifications_consumers': [],\
         'api_version': '1.0',\
         'stream_consumers': []\
        }\
    ])

@gearsTest()
def testNoAsyncFunctionOnMultiExec(env):
    """#!js api_version=1.0 name=lib
redis.registerAsyncFunction("test", async() => {return 'test'});
    """
    conn = env.getConnection()
    p = conn.pipeline()
    p.execute_command('TFCALLASYNC', 'lib', 'test', '0')
    try:
        p.execute()
        env.assertTrue(False, message='Except error on async function inside transaction')
    except Exception as e:
        env.assertContains('Blocking is not allow', str(e))

@gearsTest()
def testSyncFunctionWithPromiseOnMultiExec(env):
    """#!js api_version=1.0 name=lib
redis.registerFunction("test", () => {return new Promise((resume, reject) => {})});
    """
    conn = env.getConnection()
    p = conn.pipeline()
    p.execute_command('TFCALL', 'lib', 'test', '0')
    try:
        p.execute()
        env.assertTrue(False, message='Except error on async function inside transaction')
    except Exception as e:
        env.assertContains('Blocking is not allow', str(e))

@gearsTest()
def testAllowBlockAPI(env):
    """#!js api_version=1.0 name=lib
redis.registerFunction("test", (c) => {return c.isBlockAllowed()});
    """
    env.expect('TFCALL', 'lib', 'test', '0').equal(0)
    env.expect('TFCALLASYNC', 'lib', 'test', '0').equal(1)
    conn = env.getConnection()
    p = conn.pipeline()
    p.execute_command('TFCALL', 'lib', 'test', '0')
    p.execute_command('TFCALLASYNC', 'lib', 'test', '0')
    res = p.execute()
    env.assertEqual(res, [0, 0])

@gearsTest(decodeResponses=False)
def testRawArguments(env):
    """#!js api_version=1.0 name=lib
redis.registerFunction("my_set", (c, key, val) => {
    return c.call("set", key, val);
},
["raw-arguments"]);
    """
    env.expect('TFCALL', 'lib', 'my_set', '1', "x", "1").equal(b'OK')
    env.expect('get', 'x').equal(b'1')
    env.expect('TFCALL', 'lib', 'my_set', '1', b'\xaa', b'\xaa').equal(b'OK')
    env.expect('get', b'\xaa').equal(b'\xaa')

@gearsTest(decodeResponses=False)
def testRawArgumentsAsync(env):
    """#!js api_version=1.0 name=lib
redis.registerAsyncFunction("my_set", async (c, key, val) => {
    return c.block((c)=>{
        return c.call("set", key, val);
    });
},
["raw-arguments"]);
    """
    env.expect('TFCALLASYNC', 'lib', 'my_set', '1', "x", "1").equal(b'OK')
    env.expect('get', 'x').equal(b'1')
    env.expect('TFCALLASYNC', 'lib', 'my_set', '1', b'\xaa', b'\xaa').equal(b'OK')
    env.expect('get', b'\xaa').equal(b'\xaa')

@gearsTest(decodeResponses=False)
def testReplyWithBinaryData(env):
    """#!js api_version=1.0 name=lib
redis.registerFunction("test", () => {
    return new Uint8Array([255, 255, 255, 255]).buffer;
});
    """
    env.expect('TFCALL', 'lib', 'test', '0').equal(b'\xff\xff\xff\xff')

@gearsTest(decodeResponses=False)
def testRawCall(env):
    """#!js api_version=1.0 name=lib
redis.registerFunction("test", (c, key) => {
    return c.callRaw("get", key)
},
["raw-arguments"]);
    """
    env.expect('set', b'\xaa', b'\xaa').equal(True)
    env.expect('TFCALL', 'lib', 'test', '1', b'\xaa').equal(b'\xaa')

@gearsTest()
def testSimpleHgetall(env):
    """#!js api_version=1.0 name=lib
redis.registerFunction("test", (c, key) => {
    return c.call("hgetall", key)
},
["raw-arguments"]);
    """
    env.expect('hset', 'k', 'f', 'v').equal(True)
    env.expect('TFCALL', 'lib', 'test', '1', 'k').equal(['f', 'v'])


@gearsTest(decodeResponses=False)
def testBinaryFieldsNamesOnHashRaiseError(env):
    """#!js api_version=1.0 name=lib
redis.registerFunction("test", (c, key) => {
    return c.call("hgetall", key)
},
["raw-arguments"]);
    """
    env.expect('hset', b'\xaa', b'foo', b'\xaa').equal(True)
    env.expect('TFCALL', 'lib', 'test', '1', b'\xaa').error().contains('Could not decode value as string')

@gearsTest(decodeResponses=False)
def testBinaryFieldsNamesOnHash(env):
    """#!js api_version=1.0 name=lib
redis.registerFunction("test", (c, key) => {
    return typeof Object.keys(c.callRaw("hgetall", key))[0];
},
["raw-arguments"]);
    """
    env.expect('hset', b'\xaa', b'\xaa', b'\xaa').equal(True)
    env.expect('TFCALL', 'lib', 'test', '1', b'\xaa').error().contains('Binary map key is not supported')

@gearsTest()
def testFunctionListWithLibraryOption(env):
    code = """#!js api_version=1.0 name=lib
redis.registerFunction("test", (c, key) => {
    return typeof Object.keys(c.callRaw("hgetall", key))[0];
},
["raw-arguments", "allow-oom", "raw-arguments"]);

redis.registerStreamTrigger("consumer", "stream", 1, false, function(){
    num_events++;
})

redis.registerTrigger("consumer", "", function(client, data) {});
    """
    env.expect('TFUNCTION', 'LOAD', 'CONFIG', '{"foo":"bar"}', code).equal("OK")
    env.assertEqual(toDictionary(env.cmd('TFUNCTION', 'list', 'library', 'lib', 'v'))[0]['engine'], 'js') # sanaty check
    env.assertEqual(toDictionary(env.cmd('TFUNCTION', 'list', 'library', 'lib', 'vv'))[0]['engine'], 'js') # sanaty check
    env.assertEqual(toDictionary(env.cmd('TFUNCTION', 'list', 'library', 'lib'), max_recursion=2)[0]['engine'], 'js') # sanaty check
    env.assertEqual(toDictionary(env.cmd('TFUNCTION', 'list', 'withcode'), max_recursion=2)[0]['engine'], 'js') # sanaty check

@gearsTest()
def testReplyWithSimpleString(env):
    """#!js api_version=1.0 name=lib
redis.registerAsyncFunction("test", async () => {
    var res = new String('test');
    res.__reply_type = 'status';
    return res;
});
    """
    env.expect('TFCALLASYNC', 'lib', 'test', '0').equal("test")

@gearsTest()
def testReplyWithDouble(env):
    """#!js api_version=1.0 name=lib
redis.registerFunction("test", () => {
    return 1.1;
});
    """
    env.expect('TFCALL', 'lib', 'test', '0').contains("1.1")

@gearsTest()
def testReplyWithDoubleAsync(env):
    """#!js api_version=1.0 name=lib
redis.registerAsyncFunction("test", async () => {
    return 1.1;
});
    """
    env.expect('TFCALLASYNC', 'lib', 'test', '0').contains("1.1")

@gearsTest()
def testRunOnBackgroundThatRaisesError(env):
    """#!js api_version=1.0 name=lib
redis.registerFunction("test", (c) => {
    return c.executeAsync(async (c) => {
        throw "Some Error"
    });
});
    """
    env.expect('TFCALLASYNC', 'lib', 'test', '0').error().equal("Some Error")

@gearsTest()
def testRunOnBackgroundThatReturnInteger(env):
    """#!js api_version=1.0 name=lib
redis.registerFunction("test", (c) => {
    return c.executeAsync(async (c) => {
        return 1;
    });
});
    """
    env.expect('TFCALLASYNC', 'lib', 'test', '0').equal(1)

@gearsTest()
def testOver100Isolates(env):
    code = """#!js api_version=1.0 name=lib%d
redis.registerFunction("test", (c) => {
    return c.executeAsync(async (c) => {
        return 1;
    });
});
    """
    for i in range(101):
<<<<<<< HEAD
        env.expect('TFUNCTION', 'LOAD', code % (i)).equal('OK')
=======
        env.expect('RG.FUNCTION', 'LOAD', code % (i)).equal('OK')

@gearsTest(useAof=True)
def testNoNotificationOnAOFLoading(env):
    """#!js api_version=1.0 name=lib
redis.register_notifications_consumer("consumer", "", (client) => {
    client.call('incr', 'notification');
});
    """
    env.expect('SET', 'x', '1').equal(True)
    env.expect('GET', 'notification').equal('1')
    env.expect('DEBUG', 'LOADAOF').equal('OK')
    # make sure notification was not fired.
    env.expect('GET', 'notification').equal('1')
    env.expect('SET', 'x', '2').equal(True)
    env.expect('GET', 'notification').equal('2')
>>>>>>> b997219c
<|MERGE_RESOLUTION|>--- conflicted
+++ resolved
@@ -795,15 +795,12 @@
 });
     """
     for i in range(101):
-<<<<<<< HEAD
         env.expect('TFUNCTION', 'LOAD', code % (i)).equal('OK')
-=======
-        env.expect('RG.FUNCTION', 'LOAD', code % (i)).equal('OK')
 
 @gearsTest(useAof=True)
 def testNoNotificationOnAOFLoading(env):
     """#!js api_version=1.0 name=lib
-redis.register_notifications_consumer("consumer", "", (client) => {
+redis.registerTrigger("consumer", "", (client) => {
     client.call('incr', 'notification');
 });
     """
@@ -813,5 +810,4 @@
     # make sure notification was not fired.
     env.expect('GET', 'notification').equal('1')
     env.expect('SET', 'x', '2').equal(True)
-    env.expect('GET', 'notification').equal('2')
->>>>>>> b997219c
+    env.expect('GET', 'notification').equal('2')