--- conflicted
+++ resolved
@@ -12,9 +12,6 @@
 HERE="$(cd "$(dirname "${BASH_SOURCE[0]}")" >/dev/null 2>&1 && pwd)"
 . $HERE/deps/readies/shibumi/functions
 
-<<<<<<< HEAD
-RAMP="$(command -v python) -m RAMP.ramp"
-=======
 ARCH=$(./deps/readies/bin/platform --arch)
 OS=$(./deps/readies/bin/platform --os)
 OSNICK=$(./deps/readies/bin/platform --osnick)
@@ -37,7 +34,6 @@
 	rm -f $prog $getver_c
 	echo $ver
 }
->>>>>>> 889db9d9
 
 pack() {
 	local artifact="$1"
@@ -49,11 +45,7 @@
 	ramp="$(command -v python) -m RAMP.ramp" 
 	cat <<- EOF > $packer
 		cd $ROOT
-<<<<<<< HEAD
-		$RAMP pack $GEARS -m ramp.yml -o $packfile | tail -1
-=======
 		$ramp pack $GEARS_SO -m ramp.yml -o $packfile | tail -1
->>>>>>> 889db9d9
 	EOF
 	cd $CPYTHON_PREFIX
 
@@ -110,14 +102,6 @@
 	GIT_COMMIT=$(git describe --always --abbrev=7 --dirty="+" 2>/dev/null || git rev-parse --short HEAD)
 	BRANCH="${BRANCH}-${GIT_COMMIT}"
 fi
-<<<<<<< HEAD
-GIT_BRANCH=${GIT_BRANCH//[^A-Za-z0-9._-]/_}
-GIT_COMMIT=$(git describe --always --abbrev=7 --dirty="+" 2>/dev/null || git rev-parse --short HEAD)
-GIT_VERSION="${GIT_BRANCH}-${GIT_COMMIT}"
-
-# OS_VERSION=${OS_VERSION:-generic}
-=======
->>>>>>> 889db9d9
 
 export PYTHONWARNINGS=ignore
 
