--- conflicted
+++ resolved
@@ -208,11 +208,7 @@
                 self.install("python3-distutils")
             self.install_downloaders()
             pip_user = ' --user' if self.os == 'macosx' else ''
-<<<<<<< HEAD
-            self.run(get_pip + "; " + self.python + " /tmp/get-pip.py" + pip_user, output_on_error=True, _try=_try)
-=======
             self.run(get_pip + "; " + self.python + " /tmp/get-pip.py" + pip_user + " 'pip==19.3.1'", output_on_error=True, _try=_try)
->>>>>>> 2de587ee
 
     def install_downloaders(self, _try=False):
         if self.os == 'linux':
@@ -220,14 +216,6 @@
         self.install("curl wget", _try=_try)
 
     def install_git_lfs_on_linux(self, _try=False):
-<<<<<<< HEAD
-        cmd = "curl -s https://packagecloud.io/install/repositories/github/git-lfs/script.{}.sh | bash"
-        if self.platform.is_redhat_compat():
-            self.run(cmd.format('rpm'), _try=_try)
-        elif self.platform.is_debian_compat():
-            self.run(cmd.format('deb'), _try=_try)
-        self.install("git-lfs", _try=_try)
-=======
         self.run("set -e; wget -q https://github.com/git-lfs/git-lfs/releases/download/v2.9.2/git-lfs-linux-amd64-v2.9.2.tar.gz -O /tmp/git-lfs.tar.gz")
         self.run("cd /tmp; tar xzf git-lfs.tar.gz; ./install.sh")
 
@@ -246,4 +234,3 @@
                 self.run("ln -sf /usr/local/bin/g{} {}".format(x, p))
             else:
                 eprint("Warning: {} exists - not replaced".format(p))
->>>>>>> 2de587ee
