
from __future__ import absolute_import
import platform
import re

#----------------------------------------------------------------------------------------------

class Platform:
    #------------------------------------------------------------------------------------------
    class OSRelease():
        def __init__(self):
            self.defs = {}
            with open("/etc/os-release") as f:
                for line in f:
                    try:
                        k, v = line.rstrip().split("=")
                        self.defs[k] = v.strip('"').strip("'")
                    except:
                        pass

        def distname(self):
            return self.defs["ID"].lower()

        def version(self):
            return self.defs["VERSION_ID"]

        def osnick(self):
            try:
                return self.defs["VERSION_CODENAME"]
            except:
                return ""

    #------------------------------------------------------------------------------------------

    def __init__(self, strict=False):
        self.os = self.dist = self.os_ver = self.full_os_ver = self.osnick = self.arch = '?'

        self.os = platform.system().lower()
        if self.os == 'linux':
            if False:
                dist = platform.linux_distribution()
                distname = dist[0].lower()
                self.os_ver = self.full_os_ver = dist[1]
            else:
                try:
                    os_release = Platform.OSRelease()
                    distname = os_release.distname()
                    self.os_ver = self.full_os_ver = os_release.version()
                    self.osnick = os_release.osnick()
                    if self.osnick == "":
                        self.osnick = distname + str(self.os_ver)
                except:
                    if strict:
                        assert(False), "Cannot determine distribution"
                    distname = 'unknown'
                    self.os_ver = self.full_os_ver = 'unknown'
            if distname == 'fedora' or distname == 'ubuntu' or  distname == 'debian' or distname == 'arch':
                pass
            elif distname.startswith('centos'):
                distname = 'centos'
            elif distname.startswith('redhat') or distname == 'rhel':
                distname = 'redhat'
            elif distname.startswith('suse'):
                distname = 'suse'
            elif distname.startswith('amzn'):
                distname = 'amzn'
                self.osnick = 'amzn' + str(os_release.version())
            else:
                if strict:
                    assert(False), "Cannot determine distribution"
            self.dist = distname
        elif self.os == 'darwin':
            self.os = 'macosx'
            self.dist = ''
            mac_ver = platform.mac_ver()
            self.full_os_ver = mac_ver[0] # e.g. 10.14, but also 10.5.8
            self.os_ver = '.'.join(self.full_os_ver.split('.')[:2]) # major.minor
            # self.arch = mac_ver[2] # e.g. x64_64
            self.osnick = self.os + str(self.full_os_ver.split('.')[1])
<<<<<<< HEAD
=======
            nicks = {
                "10.15": "catalina",
                "10.14": "mojave",
                "10.13": "highsierra",
                "10.12": "sierra",
                "10.11": "elcapitan",
                "10.10": "yosemite",
                "10.9": "mavericks",
                "10.8": "mountainlion",
                "10.7": "lion",
                "10.6": "snowleopard",
                "10.5": "leopard",
                "10.4": "tiger",
                "10.3": "panther",
                "10.2": "jaguar",
                "10.1": "puma",
                "10.0": "cheetah"
            }
            if self.os_ver in nicks:
                self.osnick = nicks[self.os_ver]
>>>>>>> 2de587ee
        elif self.os == 'windows':
            self.dist = self.os
            self.os_ver = platform.release()
            self.full_os_ver = os.version()
        elif self.os == 'sunos':
            self.os = 'solaris'
            self.os_ver = ''
            self.dist = ''
        elif self.os == 'freebsd':
            self.dist = ''
            ver = sh('freebsd-version')
            m = re.search(r'([^-]*)-(.*)', ver)
            self.os_ver = self.full_os_ver = m.group(1)
            self.osnick = self.os + self.os_ver
        else:
            if strict:
                assert(False), "Cannot determine OS"
            self.os_ver = ''
            self.dist = ''

        self.arch = platform.machine().lower()
        if self.arch == 'amd64' or self.arch == 'x86_64':
            self.arch = 'x64'
        elif self.arch == 'i386' or self.arch == 'i686' or self.arch == 'i86pc':
            self.arch = 'x86'
        elif self.arch == 'aarch64':
            self.arch = 'arm64v8'
        elif self.arch == 'armv7l':
            self.arch = 'arm32v7'

    def is_debian_compat(self):
        return self.dist == 'debian' or self.dist == 'ubuntu' or self.dist == 'linuxmint'

    def is_redhat_compat(self):
        return self.dist == 'redhat' or self.dist == 'centos' or self.dist == 'amzn'

    def is_container(self):
        with open('/proc/1/cgroups', 'r') as conf:
            for line in conf:
                if re.search('docker', line):
                    return True
        return False

    def report(self):
        print("This system is " + self.distname + " " + self.distver + ".\n")

#----------------------------------------------------------------------------------------------

class OnPlatform:
    def __init__(self):
        self.stages = [0]
        self.platform = Platform()

    def invoke(self):
        os = self.os = self.platform.os
        dist = self.dist = self.platform.dist
        self.ver = self.platform.os_ver
        self.common_first()

        for stage in self.stages:
            self.stage = stage
            self.common()
            if os == 'linux':
                self.linux()

                if self.platform.is_debian_compat():
                    self.debian_compat()
                if self.platform.is_redhat_compat():
                    self.redhat_compat()

                if dist == 'fedora':
                    self.fedora()
                elif dist == 'ubuntu':
                    self.ubuntu()
                elif dist == 'debian':
                    self.debian()
                elif dist == 'centos':
                    self.centos()
                elif dist == 'redhat':
                    self.redhat()
                elif dist == 'suse':
                    self.suse()
                elif dist == 'arch':
                    self.arch()
                elif dist == 'linuxmint':
                    self.linuxmint()
                elif dist == 'amzn':
                    self.amzn()
                else:
                    assert(False), "Cannot determine installer"
            elif os == 'macosx':
                self.macosx()

        self.common_last()

    def common(self):
        pass

    def common_first(self):
        pass

    def common_last(self):
        pass

    def linux(self):
        pass

    def arch(self):
        pass

    def debian_compat(self): # debian, ubuntu, etc
        pass

    def debian(self):
        pass

    def centos(self):
        pass

    def fedora(self):
        pass

    def redhat_compat(self): # centos, rhel, amzn, etc
        pass

    def redhat(self):
        pass

    def ubuntu(self):
        pass

    def suse(self):
        pass

    def macosx(self):
        pass

    def windows(self):
        pass

    def bsd_compat(self):
        pass

    def freebsd(self):
        pass

    def linuxmint(self):
        pass

    def amzn(self):
        pass<|MERGE_RESOLUTION|>--- conflicted
+++ resolved
@@ -77,8 +77,6 @@
             self.os_ver = '.'.join(self.full_os_ver.split('.')[:2]) # major.minor
             # self.arch = mac_ver[2] # e.g. x64_64
             self.osnick = self.os + str(self.full_os_ver.split('.')[1])
-<<<<<<< HEAD
-=======
             nicks = {
                 "10.15": "catalina",
                 "10.14": "mojave",
@@ -99,7 +97,6 @@
             }
             if self.os_ver in nicks:
                 self.osnick = nicks[self.os_ver]
->>>>>>> 2de587ee
         elif self.os == 'windows':
             self.dist = self.os
             self.os_ver = platform.release()
