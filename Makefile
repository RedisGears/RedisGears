--- conflicted
+++ resolved
@@ -32,8 +32,6 @@
 	-DREDISMODULE_EXPERIMENTAL_API -DREDISGEARS_GIT_SHA=\"$(GIT_SHA)\"
 
 ifeq ($(DEBUG),1)
-### SOURCES += deps/readies/cetara/diag/gdb.c
-
 CFLAGS += -g -O0 -DVALGRIND
 LDFLAGS += -g
 else
@@ -107,25 +105,12 @@
 #----------------------------------------------------------------------------------------------
 
 clean:
-<<<<<<< HEAD
 	find obj -name '*.[oad]' -type f -delete
-	rm -f redisgears.so redisgears.a redisgears.zip
+	rm -f redisgears.so redisgears.a redisgears.zip artifacts/*.zip
 ifeq ($(DEPS),1) 
 	@$(MAKE) -C build/cpython -f Makefile.main clean
 	@$(MAKE) -C build/libevent -f Makefile.main clean
 endif
-=======
-	rm -f redisgears.so redisgears.a obj/*.o obj/utils/*.o artifacts/*.zip
-	
-get_deps: python
-	rm -rf deps
-	rm -rf libs
-	mkdir deps
-	mkdir libs
-	cd deps;git clone --single-branch --branch release-2.1.8-stable https://github.com/libevent/libevent.git;cd ./libevent/;libtoolize;aclocal;autoheader;autoconf;automake --add-missing;CFLAGS=-fPIC ./configure;make;
-	cp ./deps/libevent/.libs/libevent.a ./libs/
-	rm -rf deps
->>>>>>> 69b44af0
 	
 #----------------------------------------------------------------------------------------------
 
@@ -134,8 +119,5 @@
 get_deps: deps
 
 ramp_pack: all
-<<<<<<< HEAD
-	@ramp pack $(realpath ./redisgears.so) -m ramp.yml -o redisgears.zip
-=======
-	mkdir artifacts;ramp pack $(realpath ./redisgears.so) -m ramp.yml -o artifacts/redisgears-$(GIT_BRANCH)-$(OS)-{architecture}.{semantic_version}.zip
->>>>>>> 69b44af0
+	mkdir artifacts; \
+	ramp pack $(realpath ./redisgears.so) -m ramp.yml -o artifacts/redisgears-$(GIT_BRANCH)-$(OS)-{architecture}.{semantic_version}.zip