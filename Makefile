
WITH_PYTHON ?= 1

ifeq ($(VG),1)
override VALGRIND:=1
endif

ifeq ($(VALGRIND),1)
override DEBUG:=1
endif

ROOT=.
MK.pyver:=3
include deps/readies/mk/main

BINDIR=$(BINROOT)/$(SRCDIR)

#----------------------------------------------------------------------------------------------

define HELP
make setup      # install packages required for build
make fetch      # download and prepare dependant modules (i.e., python, libevent)

make build
  DEBUG=1         # build debug variant
  VG|VALGRIND=1   # build with VALGRIND (implies DEBUG=1)
  VARIANT=name    # build as variant `name`
  WITH_PYTHON=0   # build without embedded Python interpreter
  DEPS=1          # also build dependant modules
make clean        # remove binary files
  ALL=1           # remove binary directories
  DEPS=1          # also clean dependant modules

make deps          # build dependant modules
make libevent      # build libevent
make hiredis       # build hiredis
make gears_python  # build Gears Python plugin
make all           # build all libraries and packages

make test          # run tests
  VG|VALGRIND=1    # run tests with Valgrind
  TEST=test        # run specific `test` with Python debugger
  TEST_ARGS=args   # additional RLTest arguments
  GDB=1            # (with TEST=...) run with GDB

make pack          # build packages (ramp & python plugin)
make ramp-pack     # only build ramp package
make verify-packs  # verify signatures of packages vs module so

make show-version  # show module version

make platform      # build for given platform
  OSNICK=nick      # OS/distribution to build for
  ARTIFACTS=1      # copy artifacts from builder container
  TEST=1           # run tests
endef

MK_ALL_TARGETS=bindirs deps build ramp-pack verify-packs

include $(MK)/defs

GEARS_VERSION:=$(shell $(ROOT)/getver)
OS_VERSION_DESC:=$(shell python $(ROOT)/getos.py)

#----------------------------------------------------------------------------------------------

DEPENDENCIES=libevent hiredis
ifeq ($(WITH_PYTHON),1)
DEPENDENCIES += gears_python
endif

ifneq ($(filter all deps $(DEPENDENCIES) pack ramp-pack,$(MAKECMDGOALS)),)
DEPS=1
endif

#----------------------------------------------------------------------------------------------

ifeq ($(WITH_PYTHON),1)
include plugins/python/Makefile.defs
endif

#----------------------------------------------------------------------------------------------

LIBEVENT_BINDIR=bin/$(FULL_VARIANT.release)/libevent
include build/libevent/Makefile.defs

#----------------------------------------------------------------------------------------------

HIREDIS_BINDIR=bin/$(FULL_VARIANT.release)/hiredis
include build/hiredis/Makefile.defs

#----------------------------------------------------------------------------------------------

CC=gcc
SRCDIR=src

define _SOURCES:=
	cluster.c
	commands.c
	common.c
	config.c
	crc16.c
	execution_plan.c
	lock_handler.c
	mappers.c
	mgmt.c
	module.c
	module_init.c
	command_hook.c
	readers/command_reader.c
	readers/keys_reader.c
	readers/shardid_reader.c
	readers/streams_reader.c
	record.c
	slots_table.c
	utils/adlist.c
	utils/buffer.c
	utils/dict.c
	utils/thpool.c
endef

ifeq ($(DEBUG),1)
_SOURCES += debug.c
endif

SOURCES=$(addprefix $(SRCDIR)/,$(filter %,$(subst $(__NL), ,$(_SOURCES))))
OBJECTS=$(patsubst $(SRCDIR)/%.c,$(BINDIR)/%.o,$(SOURCES))

CC_DEPS = $(patsubst $(SRCDIR)/%.c, $(BINDIR)/%.d, $(SOURCES))

define _CC_FLAGS
	-fPIC
	-std=gnu99
	-MMD
	-MF $(@:.o=.d)

	-include $(SRCDIR)/common.h
	-I$(SRCDIR)
	-I$(BINDIR)
	-Ideps
	-I.
	-Ideps/libevent/include
	-Ibin/$(FULL_VARIANT.release)/libevent/include
	-Ideps/hiredis
	-Ideps/hiredis/adapters

	-DREDISGEARS_GIT_SHA=\"$(GIT_SHA)\"
	-DREDISGEARS_OS_VERSION=\"$(OS_VERSION_DESC)\"
	-DREDISMODULE_EXPERIMENTAL_API
endef
CC_FLAGS += $(filter %,$(subst $(__NL), ,$(_CC_FLAGS)))

TARGET=$(BINROOT)/redisgears.so
TARGET.snapshot=$(BINROOT)/snapshot/redisgears.so

ifeq ($(VALGRIND),1)
CC_FLAGS += -DVALGRIND
endif

ifeq ($(DEBUG),1)
CC_FLAGS += -g -O0
LD_FLAGS += -g
else
CC_FLAGS += -O2 -Wno-unused-result
endif

ifeq ($(OS),macos)
LD_FLAGS += \
	-framework CoreFoundation \
	-undefined dynamic_lookup
endif

#----------------------------------------------------------------------------------------------

ifeq ($(SHOW_LD_LIBS),1)
LD_FLAGS += -Wl,-t
endif

ifeq ($(OS),macos)
EMBEDDED_LIBS += $(LIBEVENT) $(HIREDIS)
endif

MISSING_DEPS:=
ifeq ($(wildcard $(LIBEVENT)),)
MISSING_DEPS += $(LIBEVENT)
endif

ifeq ($(wildcard $(HIREDIS)),)
MISSING_DEPS += $(HIREDIS)
endif

ifeq ($(wildcard $(GEARS_PLUGIN)),)
MISSING_DEPS += $(GEARS_PLUGIN)
endif

#----------------------------------------------------------------------------------------------

ifneq ($(MISSING_DEPS),)
DEPS=1
endif

#----------------------------------------------------------------------------------------------

.NOTPARALLEL:

MK_CUSTOM_CLEAN=1

.PHONY: deps $(DEPENDENCIES) static pack ramp ramp-pack test setup fetch verify-packs platform

include $(MK)/rules

#----------------------------------------------------------------------------------------------

-include $(CC_DEPS)

$(BINDIR)/%.o: $(SRCDIR)/%.c
	@echo Compiling $<...
	$(SHOW)$(CC) $(CC_FLAGS) -c $< -o $@

#----------------------------------------------------------------------------------------------

RAMP_VARIANT=$(subst release,,$(FLAVOR))$(_VARIANT.string)

RAMP.release:=$(shell JUST_PRINT=1 RAMP=1 RELEASE=1 SNAPSHOT=0 VARIANT=$(RAMP_VARIANT) ./pack.sh)
RAMP.snapshot:=$(shell JUST_PRINT=1 RAMP=1 RELEASE=0 SNAPSHOT=1 VARIANT=$(RAMP_VARIANT) ./pack.sh)
GEARS_PYTHON_TAR.release:=$(shell JUST_PRINT=1 RAMP=0 GEARSPY=1 RELEASE=1 SNAPSHOT=0 ./pack.sh)
GEARS_PYTHON_TAR.snapshot:=$(shell JUST_PRINT=1 RAMP=0 GEARSPY=1 RELEASE=0 SNAPSHOT=1 ./pack.sh)

#----------------------------------------------------------------------------------------------

DEPS_URL_BASE:=http://redismodules.s3.amazonaws.com/redisgears
DEPS_URL_BASE.release=$(DEPS_URL_BASE)
DEPS_URL_BASE.snapshot=$(DEPS_URL_BASE)/snapshots

define build_deps_args # type (release|snapshot)
$$(BINDIR)/$(1)-deps.o : $$(SRCDIR)/deps-args.c artifacts/$(1)/$(GEARS_PYTHON_TAR.$(1))
	$$(SHOW)$$(CC) $$(CC_FLAGS) -c $$< -o $$@ \
		-DGEARS_PYTHON_URL=\"$$(DEPS_URL_BASE.$(1))/$$(GEARS_PYTHON_TAR.$(1))\" \
		-DGEARS_PYTHON_SHA256=\"$$(shell cat artifacts/$(1)/$$(GEARS_PYTHON_TAR.$(1)).sha256)\"
endef

$(eval $(call build_deps_args,release))
$(eval $(call build_deps_args,snapshot))

#----------------------------------------------------------------------------------------------

ifeq ($(OS),macos)
EMBEDDED_LIBS_FLAGS=$(foreach L,$(EMBEDDED_LIBS),-Wl,-force_load,$(L))
else
EMBEDDED_LIBS_FLAGS=\
	-Wl,-Bstatic $(HIREDIS) $(LIBEVENT) -Wl,-Bdynamic \
	-Wl,--whole-archive $(EMBEDDED_LIBS) -Wl,--no-whole-archive
endif

define extract_symbols
$(SHOW)objcopy --only-keep-debug $1 $1.debug
$(SHOW)objcopy --strip-debug $1
$(SHOW)objcopy --add-gnu-debuglink $1.debug $1
endef

$(TARGET): $(MISSING_DEPS) $(OBJECTS) $(BINDIR)/release-deps.o $(BINDIR)/snapshot-deps.o
	@echo Linking $@...
	$(SHOW)$(CC) -shared -o $@ $(OBJECTS) $(BINDIR)/release-deps.o $(LD_FLAGS) $(EMBEDDED_LIBS_FLAGS)
	$(SHOW)mkdir -p $(dir $@)/snapshot
	$(SHOW)$(CC) -shared -o $(dir $@)/snapshot/$(notdir $@) $(OBJECTS) $(BINDIR)/snapshot-deps.o $(LD_FLAGS) $(EMBEDDED_LIBS_FLAGS)
#ifneq ($(DEBUG),1)
#	$(call extract_symbols,$@)
#	$(call extract_symbols,$(dir $@)/snapshot/$(notdir $@))
#endif
	$(SHOW)$(READIES)/bin/symlink -f -d $(ROOT) -t $(TARGET)

static: $(TARGET:.so=.a)

$(TARGET:.so=.a): $(OBJECTS) $(LIBEVENT) $(LIBPYTHON) $(HIREDIS)
	@echo Creating $@...
	$(SHOW)$(AR) rcs $@ $(filter-out module_init,$(OBJECTS)) $(LIBEVENT) $(HIREDIS)

#----------------------------------------------------------------------------------------------

# we avoid $(SUDO) here since we expect 'sudo make setup'

setup:
	@echo Setting up system...
	$(SHOW)./deps/readies/bin/getpy3
	$(SHOW)python3 ./system-setup.py

fetch get_deps:
#	-$(SHOW)git submodule update --init --recursive
	$(SHOW)$(MAKE) --no-print-directory -C build/libevent source

#----------------------------------------------------------------------------------------------

ifeq ($(DEPS),1)

deps: $(LIBPYTHON) $(LIBEVENT) $(HIREDIS) $(GEARS_PYTHON)

#----------------------------------------------------------------------------------------------

cpython: $(LIBPYTHON)

$(LIBPYTHON):
	@echo Building cpython...
	$(SHOW)$(MAKE) --no-print-directory -C build/cpython DEBUG=

#----------------------------------------------------------------------------------------------

libevent: $(LIBEVENT)

$(LIBEVENT):
	@echo Building libevent...
	$(SHOW)$(MAKE) --no-print-directory -C build/libevent DEBUG=

#----------------------------------------------------------------------------------------------

hiredis: $(HIREDIS)

$(HIREDIS):
	@echo Building hiredis...
	$(SHOW)$(MAKE) --no-print-directory -C build/hiredis DEBUG=

#----------------------------------------------------------------------------------------------

gears_python: $(GEARS_PYTHON)

$(GEARS_PYTHON):
	$(SHOW)make --no-print-directory -C plugins/python

#----------------------------------------------------------------------------------------------

else

deps: ;

endif # DEPS

#----------------------------------------------------------------------------------------------

ifeq ($(DIAG),1)
$(info *** MK_CLEAN_DIR=$(MK_CLEAN_DIR))
$(info *** GEARS_PYTHON=$(GEARS_PYTHON))
$(info *** LIBEVENT=$(LIBEVENT))
$(info *** HIREDIS=$(HIREDIS))
$(info *** MISSING_DEPS=$(MISSING_DEPS))
endif

clean: clean-gears-python
ifeq ($(ALL),1)
	$(SHOW)rm -rf $(BINDIR) $(TARGET) $(TARGET.snapshot) $(notdir $(TARGET)) $(BINROOT)/redislabs
else
	-$(SHOW)find $(BINDIR) -name '*.[oadh]' -type f -delete
	$(SHOW)rm -f $(TARGET) $(TARGET.snapshot) $(TARGET:.so=.a) $(notdir $(TARGET)) \
		artifacts/release/$(GEARS_PYTHON_TAR.release)* artifacts/snapshot/$(DGEARS_PYTHON_TAR.snapshot)*
endif
ifeq ($(DEPS),1)
	$(SHOW)$(foreach DEP,$(DEPENDENCIES),$(MAKE) --no-print-directory -C build/$(DEP) clean;)
endif

clean-gears-python:
	$(SHOW)make clean -C plugins/python

#----------------------------------------------------------------------------------------------

ifeq ($(WITH_PYTHON),1)
RAMP_OPT += GEARSPY_PATH=$(abspath $(GEARS_PYTHON))
endif

artifacts/release/$(RAMP.release) artifacts/snapshot/$(RAMP.snapshot) : $(TARGET) ramp.yml
	@echo Packing module...
	$(SHOW)RAMP=1 SYM=0 VARIANT=$(RAMP_VARIANT) $(RAMP_OPT) ./pack.sh $(TARGET)

artifacts/release/$(GEARS_PYTHON_TAR.release) artifacts/snapshot/$(GEARS_PYTHON_TAR.snapshot): $(CPYTHON_PREFIX) $(GEARS_PYTHON)
	@echo Packing Python plugin...
	$(SHOW)RAMP=0 GEARSPY=1 CPYTHON_PREFIX=$(CPYTHON_PREFIX) GEARSPY_PATH=$(abspath $(GEARS_PYTHON)) ./pack.sh $(TARGET)

ramp ramp-pack: artifacts/release/$(RAMP.release) artifacts/snapshot/$(RAMP.snapshot)

pack: artifacts/release/$(RAMP.release) artifacts/snapshot/$(RAMP.snapshot) \
		artifacts/release/$(GEARS_PYTHON_TAR.release) artifacts/snapshot/$(GEARS_PYTHON_TAR.snapshot)

verify-packs:
	@set -e ;\
	MOD=`./deps/readies/bin/redis-cmd --loadmodule $(TARGET) Plugin $(GEARS_PYTHON) -- RG.CONFIGGET DependenciesSha256 2> /tmp/redisgears-sha.err` ;\
	if [[ -z $MOD ]]; then \
		>&2 cat /tmp/redisgears-sha.err ;\
		exit 1 ;\
	fi ;\
	REL=`cat artifacts/release/$(GEARS_PYTHON_TAR.release).sha256` ;\
	SNAP=`cat artifacts/snapshot/$(GEARS_PYTHON_TAR.snapshot).sha256` ;\
	if [[ $$MOD != $$REL || $$REL != $$SNAP ]]; then \
		>&2 echo "Module and package SHA256 don't match." ;\
		>&2 echo "\"$$MOD\"" ;\
		>&2 echo "\"$$REL\"" ;\
		>&2 echo "\"$$SNAP\"" ;\
		exit 1 ;\
	else \
		echo "Signatures match." ;\
	fi

#----------------------------------------------------------------------------------------------

show-version:
	$(SHOW)echo $(GEARS_VERSION)

#----------------------------------------------------------------------------------------------

ifeq ($(GDB),1)
RLTEST_GDB=-i
endif

ifeq ($(VALGRIND),1)
TEST_FLAGS += VALGRIND=1
endif

test: __sep
ifneq ($(TEST),)
	@set -e; \
	cd pytest; \
<<<<<<< HEAD
	BB=1 $(TEST_FLAGS) python3 -m RLTest --test $(TEST) $(TEST_ARGS) \
		$(RLTEST_GDB) -s --module $(abspath $(TARGET)) \
=======
	BB=1 $(TEST_FLAGS) python2 -m RLTest --test $(TEST) $(TEST_ARGS) \
		$(RLTEST_GDB) -s -v --module $(abspath $(TARGET)) \
>>>>>>> 441beeba
		--module-args "Plugin $(abspath $(GEARS_PYTHON))"
else
	$(SHOW)set -e; \
	cd pytest; \
	$(TEST_FLAGS) MOD=$(abspath $(TARGET)) GEARSPY_PATH=$(abspath $(GEARS_PYTHON)) ./run_tests.sh
endif

#----------------------------------------------------------------------------------------------

platform:
	$(SHOW)make -C build/docker build $(shell ./build/docker/version-params) OSNICK=$(OSNICK) \
		TEST=$(TEST) ARTIFACTS=$(ARTIFACTS)<|MERGE_RESOLUTION|>--- conflicted
+++ resolved
@@ -415,13 +415,8 @@
 ifneq ($(TEST),)
 	@set -e; \
 	cd pytest; \
-<<<<<<< HEAD
 	BB=1 $(TEST_FLAGS) python3 -m RLTest --test $(TEST) $(TEST_ARGS) \
-		$(RLTEST_GDB) -s --module $(abspath $(TARGET)) \
-=======
-	BB=1 $(TEST_FLAGS) python2 -m RLTest --test $(TEST) $(TEST_ARGS) \
 		$(RLTEST_GDB) -s -v --module $(abspath $(TARGET)) \
->>>>>>> 441beeba
 		--module-args "Plugin $(abspath $(GEARS_PYTHON))"
 else
 	$(SHOW)set -e; \
