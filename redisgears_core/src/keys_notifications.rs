--- conflicted
+++ resolved
@@ -10,10 +10,6 @@
 use std::sync::{Arc, Weak};
 use std::time::SystemTime;
 
-<<<<<<< HEAD
-pub(crate) type NotificationCallback =
-    Box<dyn Fn(&Context, &str, &[u8], Box<dyn FnOnce(Result<(), GearsApiError>) + Send + Sync>)>;
-=======
 /// A callback that will be provider to the user to call when he finished to
 /// processes the notification
 type AckCallback = Box<dyn FnOnce(Result<(), GearsApiError>) + Send + Sync>;
@@ -21,7 +17,6 @@
 /// A callback that is provided by the user that will be called when a
 /// key space notification arrives.
 pub(crate) type NotificationCallback = Box<dyn Fn(&Context, &str, &[u8], AckCallback)>;
->>>>>>> d1aa9ea4
 
 pub(crate) enum ConsumerKey {
     Key(Vec<u8>),
