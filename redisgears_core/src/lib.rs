/*
 * Copyright Redis Ltd. 2018 - present
 * Licensed under your choice of the Redis Source Available License 2.0 (RSALv2) or
 * the Server Side Public License v1 (SSPLv1).
 */
//! RedisGears core.
//! This crate contains the implementation of RedisGears Redis module.
//! RedisGears allows for custom functions to be executed within Redis.
//! The functions may be written in JavaScript or WebAssembly.

#![deny(missing_docs)]

use redis_module::{CallResult, ContextFlags, DetachedContext, ErrorReply};
use redisgears_plugin_api::redisgears_plugin_api::backend_ctx::BackendCtxInterfaceInitialised;
use redisgears_plugin_api::redisgears_plugin_api::load_library_ctx::FunctionFlags;
use serde::{Deserialize, Serialize};
use std::ops::Deref;

use config::{
    FatalFailurePolicyConfiguration, ENABLE_DEBUG_COMMAND, ERROR_VERBOSITY, EXECUTION_THREADS,
    FATAL_FAILURE_POLICY, GEARS_BOX_ADDRESS, LIBRARY_MAX_MEMORY, LOCK_REDIS_TIMEOUT,
    REMOTE_TASK_DEFAULT_TIMEOUT, V8_PLUGIN_PATH,
};

use redis_module::raw::RedisModule__Assert;
use threadpool::ThreadPool;

use redis_module::{
<<<<<<< HEAD
    configuration::ConfigurationFlags, raw::KeyType::Stream, redis_command, redis_event_handler,
    AclPermissions, CallOptions, Context, InfoContext, KeysCursor, NextArg, NotifyEvent,
    RedisError, RedisResult, RedisString, RedisValue, Status, ThreadSafeContext,
};

use redis_module::server_events::{
    FlushSubevent, LoadingSubevent, ModuleChangeSubevent, ServerRole,
=======
    alloc::RedisAlloc, configuration::ConfigurationFlags, raw::KeyType::Stream, redis_command,
    redis_event_handler, AclPermissions, CallOptions, Context, InfoContext, KeysCursor, NextArg,
    NotifyEvent, RedisError, RedisResult, RedisString, RedisValue, Status, ThreadSafeContext,
>>>>>>> d1aa9ea4
};
use redis_module_derive::{
    flush_event_handler, loading_event_handler, module_changed_event_handler,
    role_changed_event_handler,
};

use rdb::REDIS_GEARS_TYPE;

use redis_module::server_events::{
    FlushSubevent, LoadingSubevent, ModuleChangeSubevent, ServerRole,
};
use redis_module_derive::{
    flush_event_handler, loading_event_handler, module_changed_event_handler,
    role_changed_event_handler,
};

use rdb::REDIS_GEARS_TYPE;

use redisgears_plugin_api::redisgears_plugin_api::{
    backend_ctx::BackendCtx, backend_ctx::BackendCtxInterfaceUninitialised,
    backend_ctx::LibraryFatalFailurePolicy, function_ctx::FunctionCtxInterface,
    keys_notifications_consumer_ctx::KeysNotificationsConsumerCtxInterface,
    load_library_ctx::LibraryCtxInterface, load_library_ctx::LoadLibraryCtxInterface,
    load_library_ctx::RegisteredKeys, load_library_ctx::RemoteFunctionCtx,
    stream_ctx::StreamCtxInterface, GearsApiError,
};

use redisgears_plugin_api::redisgears_plugin_api::RefCellWrapper;

use crate::run_ctx::RunCtx;

use libloading::{Library, Symbol};

use std::collections::HashMap;

use std::sync::atomic::Ordering;
use std::sync::{Arc, Mutex, MutexGuard};

use crate::stream_reader::{ConsumerData, StreamReaderCtx};
use std::iter::Skip;
use std::vec::IntoIter;

use crate::compiled_library_api::CompiledLibraryInternals;
use crate::gears_box::{gears_box_search, GearsBoxLibraryInfo};
use crate::keys_notifications::{KeysNotificationsCtx, NotificationCallback, NotificationConsumer};
use crate::keys_notifications_ctx::KeysNotificationsRunCtx;
use crate::stream_run_ctx::{GearsStreamConsumer, GearsStreamRecord};

use std::cell::RefCell;

use crate::keys_notifications::ConsumerKey;

use mr::libmr::mr_init;

mod background_run_ctx;
mod background_run_scope_guard;
mod compiled_library_api;
mod config;
mod function_del_command;
mod function_list_command;
mod function_load_command;
mod gears_box;
mod keys_notifications;
mod keys_notifications_ctx;
mod rdb;
mod run_ctx;
mod stream_reader;
mod stream_run_ctx;

/// GIT commit hash used for this build.
pub const GIT_SHA: Option<&str> = std::option_env!("GIT_SHA");
/// GIT branch used for this build.
pub const GIT_BRANCH: Option<&str> = std::option_env!("GIT_BRANCH");
/// Crate version (string) used for this build.
pub const VERSION_STR: Option<&str> = std::option_env!("VERSION_STR");
/// Crate version (number) used for this build.
pub const VERSION_NUM: Option<&str> = std::option_env!("VERSION_NUM");
/// The operating system used for building the crate.
pub const BUILD_OS: Option<&str> = std::option_env!("BUILD_OS");
/// The type of the operating system used for building the crate.
pub const BUILD_OS_TYPE: Option<&str> = std::option_env!("BUILD_OS_TYPE");
/// The version of the operating system used for building the crate.
pub const BUILD_OS_VERSION: Option<&str> = std::option_env!("BUILD_OS_VERSION");
/// The CPU architeture of the operating system used for building the crate.
pub const BUILD_OS_ARCH: Option<&str> = std::option_env!("BUILD_OS_ARCH");
/// The build type of the crate.
pub const BUILD_TYPE: Option<&str> = std::option_env!("BUILD_TYPE");

fn check_redis_version_compatible(ctx: &Context) -> Result<(), String> {
    use redis_module::Version;

    const VERSION: Version = Version {
        major: 7,
        minor: 1,
        patch: 240,
    };

    match ctx.get_redis_version() {
        Ok(v) => {
            if v.cmp(&VERSION) == std::cmp::Ordering::Less {
                return Err(format!(
                    "Redis version must be {}.{}.{} or greater",
                    VERSION.major, VERSION.minor, VERSION.patch
                ));
            }
        }
        Err(e) => {
            return Err(format!("Failed getting Redis version, version is probably to old, please use Redis 7.0 or above. {}", e));
        }
    }

    Ok(())
}

/// The meta information about the gears library instance at runtime.
pub struct GearsLibraryMetaData {
    name: String,
    engine: String,
    code: String,
    config: Option<String>,
    user: RedisString,
}

/// The context of a single gears function.
struct GearsFunctionCtx {
    func: Box<dyn FunctionCtxInterface>,
    flags: FunctionFlags,
}

impl GearsFunctionCtx {
    fn new(func: Box<dyn FunctionCtxInterface>, flags: FunctionFlags) -> GearsFunctionCtx {
        GearsFunctionCtx { func, flags }
    }
}

/// The gears library runtime context. It contains the live "instance"
/// of the global library state: all the functions registered and other
/// state information.
struct GearsLibraryCtx {
    meta_data: Arc<GearsLibraryMetaData>,
    functions: HashMap<String, GearsFunctionCtx>,
    remote_functions: HashMap<String, RemoteFunctionCtx>,
    stream_consumers:
        HashMap<String, Arc<RefCellWrapper<ConsumerData<GearsStreamRecord, GearsStreamConsumer>>>>,
    revert_stream_consumers: Vec<(String, GearsStreamConsumer, usize, bool)>,
    notifications_consumers: HashMap<String, Arc<RefCell<NotificationConsumer>>>,
    revert_notifications_consumers: Vec<(String, ConsumerKey, NotificationCallback)>,
    old_lib: Option<Arc<GearsLibrary>>,
}

struct GearsLoadLibraryCtx<'ctx, 'lib_ctx> {
    ctx: &'ctx Context,
    gears_lib_ctx: &'lib_ctx mut GearsLibraryCtx,
}

struct GearsLibrary {
    gears_lib_ctx: GearsLibraryCtx,
    _lib_ctx: Box<dyn LibraryCtxInterface>,
    compile_lib_internals: Arc<CompiledLibraryInternals>,
    gears_box_lib: Option<GearsBoxLibraryInfo>,
}

impl<'ctx, 'lib_ctx> LoadLibraryCtxInterface for GearsLoadLibraryCtx<'ctx, 'lib_ctx> {
    fn register_function(
        &mut self,
        name: &str,
        function_ctx: Box<dyn FunctionCtxInterface>,
        flags: FunctionFlags,
    ) -> Result<(), GearsApiError> {
        if self.gears_lib_ctx.functions.contains_key(name) {
            return Err(GearsApiError::new(format!(
                "Function {} already exists",
                name
            )));
        }
        let func_ctx = GearsFunctionCtx::new(function_ctx, flags);
        self.gears_lib_ctx
            .functions
            .insert(name.to_string(), func_ctx);
        Ok(())
    }

    fn register_remote_task(
        &mut self,
        name: &str,
        remote_function_callback: RemoteFunctionCtx,
    ) -> Result<(), GearsApiError> {
        // TODO move to <https://doc.rust-lang.org/std/collections/struct.HashMap.html#method.try_insert>
        // once stabilised.
        if self.gears_lib_ctx.remote_functions.contains_key(name) {
            return Err(GearsApiError::new(format!(
                "Remote function {} already exists",
                name
            )));
        }
        self.gears_lib_ctx
            .remote_functions
            .insert(name.to_string(), remote_function_callback);
        Ok(())
    }

    fn register_stream_consumer(
        &mut self,
        name: &str,
        prefix: &[u8],
        ctx: Box<dyn StreamCtxInterface>,
        window: usize,
        trim: bool,
    ) -> Result<(), GearsApiError> {
        if self.gears_lib_ctx.stream_consumers.contains_key(name) {
            return Err(GearsApiError::new(
                "Stream registration already exists".to_string(),
            ));
        }

        let stream_registration = if let Some(old_consumer) = self
            .gears_lib_ctx
            .old_lib
            .as_ref()
            .and_then(|v| v.gears_lib_ctx.stream_consumers.get(name))
        {
            let mut o_c = old_consumer.ref_cell.borrow_mut();
            if o_c.prefix != prefix {
                return Err(GearsApiError::new(
                    format!("Can not upgrade an existing consumer with different prefix, consumer: '{}', old_prefix: {}, new_prefix: {}.",
                    name, std::str::from_utf8(&o_c.prefix).unwrap_or("[binary data]"), std::str::from_utf8(prefix).unwrap_or("[binary data]"))
                ));
            }
            let old_ctx = o_c.set_consumer(GearsStreamConsumer::new(
                &self.gears_lib_ctx.meta_data,
                FunctionFlags::empty(),
                ctx,
            ));
            let old_window = o_c.set_window(window);
            let old_trim = o_c.set_trim(trim);
            self.gears_lib_ctx.revert_stream_consumers.push((
                name.to_string(),
                old_ctx,
                old_window,
                old_trim,
            ));
            Arc::clone(old_consumer)
        } else {
            let globals = get_globals_mut();
            let stream_ctx = &mut globals.stream_ctx;
            let lib_name = self.gears_lib_ctx.meta_data.name.clone();
            let consumer_name = name.to_string();
            let consumer = stream_ctx.add_consumer(
                prefix,
                GearsStreamConsumer::new(
                    &self.gears_lib_ctx.meta_data,
                    FunctionFlags::empty(),
                    ctx,
                ),
                window,
                trim,
                Some(Box::new(move |ctx, stream_name, ms, seq| {
                    ctx.replicate(
                        "_rg_internals.update_stream_last_read_id",
                        &[
                            lib_name.as_bytes(),
                            consumer_name.as_bytes(),
                            stream_name,
                            ms.to_string().as_bytes(),
                            seq.to_string().as_bytes(),
                        ],
                    );
                })),
            );
            if self.ctx.get_flags().contains(ContextFlags::MASTER) {
                // trigger a key scan
                scan_key_space_for_streams();
            }
            consumer
        };

        self.gears_lib_ctx
            .stream_consumers
            .insert(name.to_string(), stream_registration);
        Ok(())
    }

    fn register_key_space_notification_consumer(
        &mut self,
        name: &str,
        key: RegisteredKeys,
        keys_notifications_consumer_ctx: Box<dyn KeysNotificationsConsumerCtxInterface>,
    ) -> Result<(), GearsApiError> {
        if self
            .gears_lib_ctx
            .notifications_consumers
            .contains_key(name)
        {
            return Err(GearsApiError::new(
                "Notification consumer already exists".to_string(),
            ));
        }

        let meta_data = Arc::clone(&self.gears_lib_ctx.meta_data);
        let permissions = AclPermissions::all();
        let fire_event_callback: NotificationCallback =
            Box::new(move |ctx, event, key, done_callback| {
                let key_redis_str = RedisString::create_from_slice(std::ptr::null_mut(), key);
                if let Err(e) =
                    ctx.acl_check_key_permission(&meta_data.user, &key_redis_str, &permissions)
                {
                    done_callback(Err(GearsApiError::new(format!(
                        "User '{}' has no permissions on key '{}', {}.",
                        meta_data.user,
                        std::str::from_utf8(key).unwrap_or("[binary data]"),
                        e
                    ))));
                    return;
                }
                let _notification_blocker = get_notification_blocker();
                let val = keys_notifications_consumer_ctx.on_notification_fired(
                    event,
                    key,
                    &KeysNotificationsRunCtx::new(ctx, meta_data.clone(), FunctionFlags::empty()),
                );
                keys_notifications_consumer_ctx.post_command_notification(
                    val,
                    &KeysNotificationsRunCtx::new(ctx, meta_data.clone(), FunctionFlags::empty()),
                    done_callback,
                )
            });

        let consumer = if let Some(old_notification_consumer) = self
            .gears_lib_ctx
            .old_lib
            .as_ref()
            .and_then(|v| v.gears_lib_ctx.notifications_consumers.get(name))
        {
            let mut o_c = old_notification_consumer.borrow_mut();
            let old_consumer_callback = o_c.set_callback(fire_event_callback);
            let new_key = match key {
                RegisteredKeys::Key(s) => ConsumerKey::Key(s.to_vec()),
                RegisteredKeys::Prefix(s) => ConsumerKey::Prefix(s.to_vec()),
            };
            let old_key = o_c.set_key(new_key);
            self.gears_lib_ctx.revert_notifications_consumers.push((
                name.to_string(),
                old_key,
                old_consumer_callback,
            ));
            Arc::clone(old_notification_consumer)
        } else {
            let globals = get_globals_mut();

            match key {
                RegisteredKeys::Key(k) => globals
                    .notifications_ctx
                    .add_consumer_on_key(k, fire_event_callback),
                RegisteredKeys::Prefix(p) => globals
                    .notifications_ctx
                    .add_consumer_on_prefix(p, fire_event_callback),
            }
        };

        self.gears_lib_ctx
            .notifications_consumers
            .insert(name.to_string(), consumer);
        Ok(())
    }
}

struct GlobalCtx {
    libraries: Mutex<HashMap<String, Arc<GearsLibrary>>>,
    backends: HashMap<String, Box<dyn BackendCtxInterfaceInitialised>>,
    plugins: Vec<Library>,
    pool: Option<Mutex<ThreadPool>>,
    mgmt_pool: ThreadPool,
    stream_ctx: StreamReaderCtx<GearsStreamRecord, GearsStreamConsumer>,
    notifications_ctx: KeysNotificationsCtx,
    avoid_key_space_notifications: bool,
    allow_unsafe_redis_commands: bool,
}
lazy_static::lazy_static! {
<<<<<<< HEAD
    static ref DETACH_CONTEXT: DetachedContext = DetachedContext::default();
=======
    static ref DETACHED_CONTEXT: DetachedContext = DetachedContext::default();
>>>>>>> d1aa9ea4
}
static mut GLOBALS: Option<GlobalCtx> = None;

pub(crate) struct NotificationBlocker;

pub(crate) fn get_notification_blocker() -> NotificationBlocker {
    get_globals_mut().avoid_key_space_notifications = true;
    NotificationBlocker
}

impl Drop for NotificationBlocker {
    fn drop(&mut self) {
        get_globals_mut().avoid_key_space_notifications = false;
    }
}

fn get_globals() -> &'static GlobalCtx {
    unsafe { GLOBALS.as_ref().unwrap() }
}

fn get_globals_mut() -> &'static mut GlobalCtx {
    unsafe { GLOBALS.as_mut().unwrap() }
}

/// Returns the global redis module context after the module has been
/// initialized.
fn get_backends_mut() -> &'static mut HashMap<String, Box<dyn BackendCtxInterfaceInitialised>> {
    &mut get_globals_mut().backends
}

fn get_libraries() -> MutexGuard<'static, HashMap<String, Arc<GearsLibrary>>> {
    get_globals().libraries.lock().unwrap()
}

pub(crate) fn get_thread_pool() -> &'static Mutex<ThreadPool> {
    get_globals().pool.as_ref().unwrap()
}

struct Sentinel;

impl Drop for Sentinel {
    fn drop(&mut self) {
        if std::thread::panicking() {
            unsafe {
                RedisModule__Assert.unwrap()(
                    "Crashed on panic on the main thread\0".as_ptr() as *const std::os::raw::c_char,
                    "\0".as_ptr() as *const std::os::raw::c_char,
                    0,
                );
            }
        }
    }
}

/// Executes the passed job object in a dedicated thread allocated
/// from the global module thread pool.
pub(crate) fn execute_on_pool<F: FnOnce() + Send + 'static>(job: F) {
    get_thread_pool().lock().unwrap().execute(move || {
        job();
    });
}

/// Calls a redis command and returns the value.
pub(crate) fn call_redis_command(
    ctx: &Context,
    user: &RedisString,
    command: &str,
    call_options: &CallOptions,
    args: &[&[u8]],
) -> CallResult<'static> {
    let _authenticate_scope = ctx
        .autenticate_user(user)
        .map_err(|e| ErrorReply::Message(e.to_string()))?;
    ctx.call_ext(command, call_options, args)
}

fn js_init(ctx: &Context, _args: &[RedisString]) -> Status {
    mr_init(ctx, 1, None);

    match redisai_rs::redisai_init(ctx) {
        Ok(_) => ctx.log_notice("RedisAI API was loaded successfully."),
        Err(_) => ctx.log_notice("Failed loading RedisAI API."),
    }

    ctx.log_notice(&format!(
        "RedisGears v{}, sha='{}', branch='{}', build_type='{}', built_for='{}-{}.{}-{}'.",
        VERSION_STR.unwrap_or_default(),
        GIT_SHA.unwrap_or_default(),
        GIT_BRANCH.unwrap_or_default(),
        BUILD_TYPE.unwrap_or_default(),
        BUILD_OS.unwrap_or_default(),
        BUILD_OS_TYPE.unwrap_or_default(),
        BUILD_OS_VERSION.unwrap_or_default(),
        BUILD_OS_ARCH.unwrap_or_default()
    ));
    if let Err(e) = check_redis_version_compatible(ctx) {
        ctx.log_warning(&e);
        return Status::Err;
    }
    std::panic::set_hook(Box::new(|panic_info| {
<<<<<<< HEAD
        DETACH_CONTEXT.log_warning(&format!("Application paniced, {}", panic_info));
=======
        DETACHED_CONTEXT.log_warning(&format!("Application paniced, {}", panic_info));
>>>>>>> d1aa9ea4
        let (file, line) = match panic_info.location() {
            Some(l) => (l.file(), l.line()),
            None => ("", 0),
        };
        let file = std::ffi::CString::new(file).unwrap();
        unsafe {
            RedisModule__Assert.unwrap()(
                "Crashed on panic\0".as_ptr() as *const std::os::raw::c_char,
                file.as_ptr(),
                line as i32,
            );
        }
    }));
    let mgmt_pool = ThreadPool::new(1);
<<<<<<< HEAD
    DETACH_CONTEXT.set_context(ctx).unwrap(); // can not return an error here.
=======
    DETACHED_CONTEXT
        .set_context(ctx)
        .expect("Couldn't set the detached context");
>>>>>>> d1aa9ea4
    let mut global_ctx = GlobalCtx {
        libraries: Mutex::new(HashMap::new()),
        backends: HashMap::new(),
        plugins: Vec::new(),
        pool: None,
        mgmt_pool,
        stream_ctx: StreamReaderCtx::new(
            Box::new(|ctx, key, id, include_id| {
                // read data from the stream
                if !ctx.get_flags().contains(ContextFlags::MASTER) {
                    return Err("Can not read data on replica".to_string());
                }
                let stream_name = ctx.create_string(key);
                let key = ctx.open_key(&stream_name);
                let mut stream_iterator =
                    match key.get_stream_range_iterator(id, None, !include_id, false) {
                        Ok(s) => s,
                        Err(_) => return Err("Key does not exists on is not a stream".to_string()),
                    };

                Ok(stream_iterator
                    .next()
                    .map(|e| GearsStreamRecord { record: e }))
            }),
            Box::new(|ctx, key_name, id| {
                // trim the stream callback
                if !ctx.get_flags().contains(ContextFlags::MASTER) {
                    ctx.log_warning("Attempt to trim data on replica was denied.");
                    return;
                }
                let stream_name = ctx.create_string(key_name);
                let key = ctx.open_key_writable(&stream_name);
                let res = key.trim_stream_by_id(id, false);
                if let Err(e) = res {
                    ctx.log_debug(&format!(
                        "Error occured when trimming stream (stream was probably deleted): {}",
                        e
                    ))
                } else {
                    redis_module::replicate(
                        ctx.ctx,
                        "xtrim",
                        &[
                            key_name,
                            "MINID".as_bytes(),
                            format!("{}-{}", id.ms, id.seq).as_bytes(),
                        ],
                    );
                }
            }),
        ),
        notifications_ctx: KeysNotificationsCtx::new(),
        avoid_key_space_notifications: false,
        allow_unsafe_redis_commands: false,
    };

    let v8_path = V8_PLUGIN_PATH.lock(ctx);

    let v8_path = std::env::var("modulesdatadir")
        .map(|val| {
            format!(
                "{}/redisgears_2/{}/deps/gears_v8/{}",
                val,
                VERSION_NUM.unwrap(),
                v8_path.as_str()
            )
        })
<<<<<<< HEAD
        .unwrap_or(v8_path.to_string());
=======
        .unwrap_or_else(|_| v8_path.to_string());
>>>>>>> d1aa9ea4

    let lib = match unsafe { Library::new(&v8_path) } {
        Ok(l) => l,
        Err(e) => {
            ctx.log_warning(&format!("Failed loading '{}', {}", v8_path, e));
            return Status::Err;
        }
    };
    {
        let func: Symbol<unsafe fn(&Context) -> *mut dyn BackendCtxInterfaceUninitialised> =
            unsafe { lib.get(b"initialize_plugin") }.unwrap();
        let backend = unsafe { Box::from_raw(func(ctx)) };
        let name = backend.get_name();
        if global_ctx.backends.contains_key(name) {
            ctx.log_warning(&format!("Backend {} already exists", name));
            return Status::Err;
        }
        let initialised_backend = match backend.initialize(BackendCtx {
<<<<<<< HEAD
            log: Box::new(|msg| DETACH_CONTEXT.log_notice(msg)),
            get_on_oom_policy: Box::new(|| match FATAL_FAILURE_POLICY.lock().unwrap().deref() {
=======
            allocator: &RedisAlloc,
            log: Box::new(|msg| DETACHED_CONTEXT.log_notice(msg)),
            get_on_oom_policy: Box::new(|| match *FATAL_FAILURE_POLICY.lock().unwrap() {
>>>>>>> d1aa9ea4
                FatalFailurePolicyConfiguration::Abort => LibraryFatalFailurePolicy::Abort,
                FatalFailurePolicyConfiguration::Kill => LibraryFatalFailurePolicy::Kill,
            }),
            get_lock_timeout: Box::new(|| LOCK_REDIS_TIMEOUT.load(Ordering::Relaxed) as u128),
        }) {
            Ok(b) => b,
            Err(e) => {
                ctx.log_warning(&format!("Failed loading {} backend, {}", name, e.get_msg()));
                return Status::Err;
            }
        };
        let version = initialised_backend.get_version();
        ctx.log_notice(&format!("Registered backend: {name}, {version}."));
        global_ctx
            .backends
            .insert(name.to_string(), initialised_backend);
    }
    global_ctx.plugins.push(lib);

    unsafe { GLOBALS = Some(global_ctx) };

    let globals = get_globals_mut();
    globals.pool = Some(Mutex::new(ThreadPool::new(
        (*EXECUTION_THREADS.lock(ctx)) as usize,
    )));
    Status::Ok
}

const fn js_info(_ctx: &InfoContext, _for_crash_report: bool) {}

/// Verifies that we haven't reached an Out Of Memory situation.
/// Returns `true` if the OOM isn't reached.
///
/// # Note
///
/// We can only reach the error if the function flags don't allow writes
/// and OOM and when the context returns an OOM error.
pub(crate) fn verify_oom(ctx: &Context, flags: FunctionFlags) -> bool {
    flags.contains(FunctionFlags::NO_WRITES)
        || flags.contains(FunctionFlags::ALLOW_OOM)
        || !ctx.get_flags().contains(ContextFlags::OOM)
}

/// Returns true if the function with the specified flags is allowed
/// to run on replicas in case the current instance is a replica.
pub(crate) fn verify_ok_on_replica(ctx: &Context, flags: FunctionFlags) -> bool {
    // not replica, ok to run || we can run function with no writes on replica.
    ctx.get_flags().contains(ContextFlags::MASTER) || flags.contains(FunctionFlags::NO_WRITES)
}

fn function_call_command(
    ctx: &Context,
    mut args: Skip<IntoIter<redis_module::RedisString>>,
) -> RedisResult {
    let library_name = args.next_arg()?.try_as_str()?;
    let function_name = args.next_arg()?.try_as_str()?;
    let num_keys = args.next_arg()?.try_as_str()?.parse::<usize>()?;
    let libraries = get_libraries();

    let lib = libraries
        .get(library_name)
        .ok_or_else(|| RedisError::String(format!("Unknown library {}", library_name)))?;

    let function = lib
        .gears_lib_ctx
        .functions
        .get(function_name)
        .ok_or_else(|| RedisError::String(format!("Unknown function {}", function_name)))?;

    if !verify_ok_on_replica(ctx, function.flags) {
        return Err(RedisError::Str(
            "Err can not run a function that might perform writes on a replica",
        ));
    }

    if !verify_oom(ctx, function.flags) {
        return Err(RedisError::Str(
            "OOM can not run the function when out of memory",
        ));
    }

    let args = args.collect::<Vec<redis_module::RedisString>>();
    if args.len() < num_keys {
        return Err(RedisError::String(format!(
            "Not enough arguments was given, expected at least {} arguments, got {} arguments.",
            num_keys,
            args.len()
        )));
    }

    {
        let _notification_blocker = get_notification_blocker();
        function.func.call(&RunCtx {
            ctx,
            args,
            flags: function.flags,
            lib_meta_data: Arc::clone(&lib.gears_lib_ctx.meta_data),
        });
    }

    Ok(RedisValue::NoReply)
}

fn function_debug_command(
    ctx: &Context,
    mut args: Skip<IntoIter<redis_module::RedisString>>,
) -> RedisResult {
    let debug_command_enabled = *(ENABLE_DEBUG_COMMAND.lock(ctx));
    if !debug_command_enabled {
        return Err(RedisError::Str("Debug command are disabled"));
    }
    let backend_name = args.next_arg()?.try_as_str()?;
    match backend_name {
        "panic_on_thread_pool" => {
            execute_on_pool(|| panic!("debug panic"));
            return Ok(RedisValue::SimpleStringStatic("OK"));
        }
        "allow_unsafe_redis_commands" => {
            get_globals_mut().allow_unsafe_redis_commands = true;
            return Ok(RedisValue::SimpleStringStatic("OK"));
        }
        "help" => {
            return Ok(RedisValue::Array(
                vec![
                    RedisValue::BulkString("allow_unsafe_redis_commands - enable the option to execute unsafe redis commands from within a function.".to_string()),
                    RedisValue::BulkString("panic_on_thread_pool - panic on thread pool to check panic reaction.".to_string()),
                    RedisValue::BulkString("help - print this message.".to_string()),
                    RedisValue::BulkString("<engine> [...] - engine specific debug command.".to_string()),
                ]
            ));
        }
        _ => (),
    }
    let backend = get_backends_mut().get_mut(backend_name).map_or(
        Err(RedisError::String(format!(
            "Backend '{}' does not exists",
            backend_name
        ))),
        Ok,
    )?;
    let mut has_errors = false;
    let args = args
        .map(|v| {
            let res = v.try_as_str();
            if res.is_err() {
                has_errors = true;
            }
            res
        })
        .collect::<Vec<Result<&str, RedisError>>>();
    if has_errors {
        return Err(RedisError::Str("Failed converting arguments to string"));
    }
    let args = args.into_iter().map(|v| v.unwrap()).collect::<Vec<&str>>();
    backend
        .debug(args.as_slice())
        .map_err(|e| RedisError::String(e.get_msg().to_string()))
}

pub(crate) fn json_to_redis_value(val: serde_json::Value) -> RedisValue {
    match val {
        serde_json::Value::Bool(b) => RedisValue::Integer(if b { 1 } else { 0 }),
        serde_json::Value::Number(n) => {
            if n.is_i64() {
                RedisValue::Integer(n.as_i64().unwrap())
            } else {
                RedisValue::BulkString(n.as_f64().unwrap().to_string())
            }
        }
        serde_json::Value::String(s) => RedisValue::BulkString(s),
        serde_json::Value::Null => RedisValue::Null,
        serde_json::Value::Array(a) => {
            let mut res = Vec::new();
            for v in a {
                res.push(json_to_redis_value(v));
            }
            RedisValue::Array(res)
        }
        serde_json::Value::Object(o) => {
            let mut res = Vec::new();
            for (k, v) in o.into_iter() {
                res.push(RedisValue::BulkString(k));
                res.push(json_to_redis_value(v));
            }
            RedisValue::Array(res)
        }
    }
}

fn function_search_lib_command(
    ctx: &Context,
    mut args: Skip<IntoIter<redis_module::RedisString>>,
) -> RedisResult {
    let search_token = args.next_arg()?.try_as_str()?;
    let search_result = gears_box_search(&ctx, search_token)?;
    Ok(json_to_redis_value(search_result))
}

fn function_call(ctx: &Context, args: Vec<RedisString>) -> RedisResult {
    let args = args.into_iter().skip(1);
    function_call_command(ctx, args)
}

fn function_command_on_replica(ctx: &Context, args: Vec<RedisString>) -> RedisResult {
    let mut args = args.into_iter().skip(1);
    let sub_command = args.next_arg()?.try_as_str()?.to_lowercase();
    match sub_command.as_ref() {
        "load" => function_load_command::function_load_on_replica(ctx, args),
        "del" => function_del_command::function_del_on_replica(ctx, args),
        _ => Err(RedisError::String(format!(
            "Unknown subcommand {}",
            sub_command
        ))),
    }
}

fn function_command(ctx: &Context, args: Vec<RedisString>) -> RedisResult {
    let mut args = args.into_iter().skip(1);
    let sub_command = args.next_arg()?.try_as_str()?.to_lowercase();
    match sub_command.as_ref() {
        "load" => function_load_command::function_load_command(ctx, args),
        "list" => function_list_command::function_list_command(ctx, args),
        "del" => function_del_command::function_del_command(ctx, args),
        "debug" => function_debug_command(ctx, args),
        _ => Err(RedisError::String(format!(
            "Unknown subcommand {}",
            sub_command
        ))),
    }
}

fn gears_box_command(ctx: &Context, args: Vec<RedisString>) -> RedisResult {
    let mut args = args.into_iter().skip(1);
    let sub_command = args.next_arg()?.try_as_str()?.to_lowercase();
    match sub_command.as_ref() {
        "search" => function_search_lib_command(ctx, args),
        "install" => function_load_command::function_install_lib_command(ctx, args),
        _ => Err(RedisError::String(format!(
            "Unknown subcommand {}",
            sub_command
        ))),
    }
}

fn on_stream_touched(ctx: &Context, _event_type: NotifyEvent, event: &str, key: &[u8]) {
    if ctx.get_flags().contains(ContextFlags::MASTER) {
        let stream_ctx = &mut get_globals_mut().stream_ctx;
        stream_ctx.on_stream_touched(ctx, event, key);
    }
}

fn generic_notification(_ctx: &Context, _event_type: NotifyEvent, event: &str, key: &[u8]) {
    if event == "del" {
        let stream_ctx = &mut get_globals_mut().stream_ctx;
        stream_ctx.on_stream_deleted(event, key);
    }
}

fn key_space_notification(ctx: &Context, _event_type: NotifyEvent, event: &str, key: &[u8]) {
    let globals = get_globals();
    if globals.avoid_key_space_notifications {
        return;
    }
    globals.notifications_ctx.on_key_touched(ctx, event, key)
}

fn update_stream_last_read_id(ctx: &Context, args: Vec<RedisString>) -> RedisResult {
    let mut args = args.into_iter().skip(1);
    let library_name = args.next_arg()?.try_as_str()?;
    let stream_consumer = args.next_arg()?.try_as_str()?;
    let stream_arg = args.next_arg()?;
    let stream = stream_arg.as_slice();
    let ms = args.next_arg()?.try_as_str()?.parse::<u64>()?;
    let seq = args.next_arg()?.try_as_str()?.parse::<u64>()?;
    let libraries = get_libraries();
    let library = libraries.get(library_name);
    if library.is_none() {
        return Err(RedisError::String(format!(
            "No such library '{}'",
            library_name
        )));
    }
    let library = library.unwrap();
    let consumer = library.gears_lib_ctx.stream_consumers.get(stream_consumer);
    if consumer.is_none() {
        return Err(RedisError::String(format!(
            "No such consumer '{}'",
            stream_consumer
        )));
    }
    let consumer = consumer.unwrap();
    get_globals_mut()
        .stream_ctx
        .update_stream_for_consumer(stream, consumer, ms, seq);
    ctx.replicate_verbatim();
    Ok(RedisValue::SimpleStringStatic("OK"))
}

fn scan_key_space_for_streams() {
    get_globals().mgmt_pool.execute(|| {
        let cursor = KeysCursor::new();
        let thread_ctx = ThreadSafeContext::new();
        loop {
            let guard = thread_ctx.lock();
<<<<<<< HEAD
            let ctx = guard.deref();
=======
            let ctx = &guard;
>>>>>>> d1aa9ea4
            let scanned = cursor.scan(ctx, &|ctx, key_name, key| {
                let key_type = match key {
                    Some(k) => k.key_type(),
                    None => ctx.open_key(&key_name).key_type(),
                };
                if key_type == Stream {
                    get_globals_mut().stream_ctx.on_stream_touched(
                        ctx,
                        "created",
                        key_name.as_slice(),
                    );
                }
            });
            if !scanned {
                break;
            }
        }
    })
}

#[role_changed_event_handler]
fn on_role_changed(ctx: &Context, role_changed: ServerRole) {
    if let ServerRole::Primary = role_changed {
        ctx.log_notice("Role changed to primary, initializing key scan to search for streams.");
        scan_key_space_for_streams();
    }
}

#[loading_event_handler]
fn on_loading_event(ctx: &Context, loading_sub_event: LoadingSubevent) {
    match loading_sub_event {
        LoadingSubevent::RdbStarted
        | LoadingSubevent::AofStarted
        | LoadingSubevent::ReplStarted => {
            // clean the entire functions data
            ctx.log_notice("Got a loading start event, clear the entire functions data.");
            let globals = get_globals_mut();
            globals.libraries.lock().unwrap().clear();
            globals.stream_ctx.clear();
        }
        _ => {}
    }
}

#[module_changed_event_handler]
fn on_module_change(ctx: &Context, _: ModuleChangeSubevent) {
    ctx.log_notice("Got module load event, try to reload modules API.");
    match redisai_rs::redisai_init(ctx) {
        Ok(_) => ctx.log_notice("RedisAI API was loaded successfully."),
        Err(_) => ctx.log_notice("Failed loading RedisAI API."),
    }
}

#[flush_event_handler]
fn on_flush_event(ctx: &Context, flush_event: FlushSubevent) {
    if let FlushSubevent::Started = flush_event {
        ctx.log_notice("Got a flush started event");
        let globals = get_globals_mut();
        for lib in globals.libraries.lock().unwrap().values() {
            for consumer in lib.gears_lib_ctx.stream_consumers.values() {
                let mut c = consumer.ref_cell.borrow_mut();
                c.clear_streams_info();
            }
        }
        globals.stream_ctx.clear_tracked_streams();
    }
}

pub(crate) fn get_msg_verbose(err: &GearsApiError) -> &str {
    if ERROR_VERBOSITY.load(Ordering::Relaxed) == 1 {
        return err.get_msg();
    }
    err.get_msg_verbose()
}

#[allow(missing_docs)]
mod gears_module {
    use super::*;

    redis_module::redis_module! {
        name: "redisgears_2",
        version: VERSION_NUM.unwrap().parse::<i32>().unwrap(),
        allocator: (RedisAlloc, RedisAlloc),
        data_types: [REDIS_GEARS_TYPE],
        init: js_init,
        info: js_info,
        commands: [
            ["rg.function", function_command, "may-replicate deny-script", 0,0,0],
            ["_rg.function", function_command_on_replica, "may-replicate deny-script", 0,0,0],
            ["rg.fcall", function_call, "may-replicate deny-script", 4,4,1],
            ["rg.fcall_no_keys", function_call, "may-replicate deny-script", 0,0,0],
            ["rg.box", gears_box_command, "may-replicate deny-script", 0,0,0],
            ["_rg_internals.update_stream_last_read_id", update_stream_last_read_id, "readonly", 0,0,0],
        ],
        event_handlers: [
            [@STREAM: on_stream_touched],
            [@GENERIC: generic_notification],
            [@ALL @MISSED: key_space_notification],
        ]
        configurations:[
            i64: [
                ["error-verbosity", &*ERROR_VERBOSITY ,1, 1, 2, ConfigurationFlags::DEFAULT, None],
                ["execution-threads", &*EXECUTION_THREADS ,1, 1, 32, ConfigurationFlags::IMMUTABLE, None],
                ["remote-task-default-timeout", &*REMOTE_TASK_DEFAULT_TIMEOUT , 500, 1, i64::MAX, ConfigurationFlags::DEFAULT, None],
                ["library-maxmemory", &*LIBRARY_MAX_MEMORY , 1024 * 1024 * 1024, 16 * 1024 * 1024, 2 * 1024 * 1024 * 1024, ConfigurationFlags::MEMORY | ConfigurationFlags::IMMUTABLE, None],
                ["lock-redis-timeout", &*LOCK_REDIS_TIMEOUT , 500, 100, 1000000000, ConfigurationFlags::DEFAULT, None],
            ],
            string: [
                ["gearsbox-address", &*GEARS_BOX_ADDRESS , "http://localhost:3000", ConfigurationFlags::DEFAULT, None],
                ["v8-plugin-path", &*V8_PLUGIN_PATH , "libredisgears_v8_plugin.so", ConfigurationFlags::IMMUTABLE, None],
            ],
            bool: [
                ["enable-debug-command", &*ENABLE_DEBUG_COMMAND , false, ConfigurationFlags::IMMUTABLE, None],
            ],
            enum: [
                ["library-fatal-failure-policy", &*FATAL_FAILURE_POLICY , config::FatalFailurePolicyConfiguration::Abort, ConfigurationFlags::DEFAULT, None],
            ],
            module_args_as_configuration: true,
            module_config_get: "RG.CONFIG_GET",
            module_config_set: "RG.CONFIG_SET",
        ]
    }
}<|MERGE_RESOLUTION|>--- conflicted
+++ resolved
@@ -14,7 +14,6 @@
 use redisgears_plugin_api::redisgears_plugin_api::backend_ctx::BackendCtxInterfaceInitialised;
 use redisgears_plugin_api::redisgears_plugin_api::load_library_ctx::FunctionFlags;
 use serde::{Deserialize, Serialize};
-use std::ops::Deref;
 
 use config::{
     FatalFailurePolicyConfiguration, ENABLE_DEBUG_COMMAND, ERROR_VERBOSITY, EXECUTION_THREADS,
@@ -26,26 +25,10 @@
 use threadpool::ThreadPool;
 
 use redis_module::{
-<<<<<<< HEAD
-    configuration::ConfigurationFlags, raw::KeyType::Stream, redis_command, redis_event_handler,
-    AclPermissions, CallOptions, Context, InfoContext, KeysCursor, NextArg, NotifyEvent,
-    RedisError, RedisResult, RedisString, RedisValue, Status, ThreadSafeContext,
-};
-
-use redis_module::server_events::{
-    FlushSubevent, LoadingSubevent, ModuleChangeSubevent, ServerRole,
-=======
     alloc::RedisAlloc, configuration::ConfigurationFlags, raw::KeyType::Stream, redis_command,
     redis_event_handler, AclPermissions, CallOptions, Context, InfoContext, KeysCursor, NextArg,
     NotifyEvent, RedisError, RedisResult, RedisString, RedisValue, Status, ThreadSafeContext,
->>>>>>> d1aa9ea4
 };
-use redis_module_derive::{
-    flush_event_handler, loading_event_handler, module_changed_event_handler,
-    role_changed_event_handler,
-};
-
-use rdb::REDIS_GEARS_TYPE;
 
 use redis_module::server_events::{
     FlushSubevent, LoadingSubevent, ModuleChangeSubevent, ServerRole,
@@ -417,11 +400,7 @@
     allow_unsafe_redis_commands: bool,
 }
 lazy_static::lazy_static! {
-<<<<<<< HEAD
-    static ref DETACH_CONTEXT: DetachedContext = DetachedContext::default();
-=======
     static ref DETACHED_CONTEXT: DetachedContext = DetachedContext::default();
->>>>>>> d1aa9ea4
 }
 static mut GLOBALS: Option<GlobalCtx> = None;
 
@@ -522,11 +501,7 @@
         return Status::Err;
     }
     std::panic::set_hook(Box::new(|panic_info| {
-<<<<<<< HEAD
-        DETACH_CONTEXT.log_warning(&format!("Application paniced, {}", panic_info));
-=======
         DETACHED_CONTEXT.log_warning(&format!("Application paniced, {}", panic_info));
->>>>>>> d1aa9ea4
         let (file, line) = match panic_info.location() {
             Some(l) => (l.file(), l.line()),
             None => ("", 0),
@@ -541,13 +516,9 @@
         }
     }));
     let mgmt_pool = ThreadPool::new(1);
-<<<<<<< HEAD
-    DETACH_CONTEXT.set_context(ctx).unwrap(); // can not return an error here.
-=======
     DETACHED_CONTEXT
         .set_context(ctx)
         .expect("Couldn't set the detached context");
->>>>>>> d1aa9ea4
     let mut global_ctx = GlobalCtx {
         libraries: Mutex::new(HashMap::new()),
         backends: HashMap::new(),
@@ -615,11 +586,7 @@
                 v8_path.as_str()
             )
         })
-<<<<<<< HEAD
-        .unwrap_or(v8_path.to_string());
-=======
         .unwrap_or_else(|_| v8_path.to_string());
->>>>>>> d1aa9ea4
 
     let lib = match unsafe { Library::new(&v8_path) } {
         Ok(l) => l,
@@ -638,14 +605,9 @@
             return Status::Err;
         }
         let initialised_backend = match backend.initialize(BackendCtx {
-<<<<<<< HEAD
-            log: Box::new(|msg| DETACH_CONTEXT.log_notice(msg)),
-            get_on_oom_policy: Box::new(|| match FATAL_FAILURE_POLICY.lock().unwrap().deref() {
-=======
             allocator: &RedisAlloc,
             log: Box::new(|msg| DETACHED_CONTEXT.log_notice(msg)),
             get_on_oom_policy: Box::new(|| match *FATAL_FAILURE_POLICY.lock().unwrap() {
->>>>>>> d1aa9ea4
                 FatalFailurePolicyConfiguration::Abort => LibraryFatalFailurePolicy::Abort,
                 FatalFailurePolicyConfiguration::Kill => LibraryFatalFailurePolicy::Kill,
             }),
@@ -950,11 +912,7 @@
         let thread_ctx = ThreadSafeContext::new();
         loop {
             let guard = thread_ctx.lock();
-<<<<<<< HEAD
-            let ctx = guard.deref();
-=======
             let ctx = &guard;
->>>>>>> d1aa9ea4
             let scanned = cursor.scan(ctx, &|ctx, key_name, key| {
                 let key_type = match key {
                     Some(k) => k.key_type(),
