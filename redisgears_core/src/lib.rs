/*
 * Copyright Redis Ltd. 2018 - present
 * Licensed under your choice of the Redis Source Available License 2.0 (RSALv2) or
 * the Server Side Public License v1 (SSPLv1).
 */
//! RedisGears core.
//! This crate contains the implementation of RedisGears Redis module.
//! RedisGears allows for custom functions to be executed within Redis.
//! The functions may be written in JavaScript or WebAssembly.

#![deny(missing_docs)]

use redis_module::redisvalue::RedisValueKey;
use redis_module::{CallResult, ContextFlags, DetachedContext, ErrorReply};
use redisgears_plugin_api::redisgears_plugin_api::backend_ctx::BackendCtxInterfaceInitialised;
use redisgears_plugin_api::redisgears_plugin_api::load_library_ctx::FunctionFlags;
use redisgears_plugin_api::redisgears_plugin_api::prologue::ApiVersion;
use serde::{Deserialize, Serialize};

use config::{
    FatalFailurePolicyConfiguration, ENABLE_DEBUG_COMMAND, ERROR_VERBOSITY, EXECUTION_THREADS,
    FATAL_FAILURE_POLICY, LOCK_REDIS_TIMEOUT, V8_PLUGIN_PATH,
};

use redis_module::raw::RedisModule__Assert;
use threadpool::ThreadPool;

use redis_module::{
<<<<<<< HEAD
    alloc::RedisAlloc, configuration::ConfigurationFlags, raw::KeyType::Stream, AclPermissions,
    CallOptions, Context, InfoContext, KeysCursor, NextArg, NotifyEvent, RedisError, RedisResult,
    RedisString, RedisValue, Status, ThreadSafeContext,
=======
    alloc::RedisAlloc, raw::KeyType::Stream, AclPermissions, CallOptions, Context, InfoContext,
    KeysCursor, NextArg, NotifyEvent, RedisError, RedisResult, RedisString, RedisValue, Status,
    ThreadSafeContext,
>>>>>>> c721d2ab
};

use redis_module::server_events::{
    FlushSubevent, LoadingSubevent, ModuleChangeSubevent, ServerRole,
};
use redis_module_macros::{
    flush_event_handler, loading_event_handler, module_changed_event_handler,
    role_changed_event_handler,
};

use redisgears_plugin_api::redisgears_plugin_api::{
    backend_ctx::BackendCtx, backend_ctx::BackendCtxInterfaceUninitialised,
    backend_ctx::LibraryFatalFailurePolicy, function_ctx::FunctionCtxInterface,
    keys_notifications_consumer_ctx::KeysNotificationsConsumerCtxInterface,
    load_library_ctx::LibraryCtxInterface, load_library_ctx::LoadLibraryCtxInterface,
    load_library_ctx::RegisteredKeys, load_library_ctx::RemoteFunctionCtx,
    stream_ctx::StreamCtxInterface, GearsApiError,
};

use redisgears_plugin_api::redisgears_plugin_api::RefCellWrapper;

use crate::run_ctx::RunCtx;

use libloading::{Library, Symbol};

use std::collections::HashMap;

use std::sync::atomic::Ordering;
use std::sync::{Arc, Mutex, MutexGuard};

use crate::stream_reader::{ConsumerData, StreamReaderCtx};
use std::iter::Skip;
use std::vec::IntoIter;

use crate::compiled_library_api::CompiledLibraryInternals;
use crate::gears_box::{gears_box_search, GearsBoxLibraryInfo};
use crate::keys_notifications::{KeysNotificationsCtx, NotificationCallback, NotificationConsumer};
use crate::keys_notifications_ctx::KeysNotificationsRunCtx;
use crate::stream_run_ctx::{GearsStreamConsumer, GearsStreamRecord};

use std::cell::RefCell;

use crate::keys_notifications::ConsumerKey;

use mr::libmr::mr_init;

mod background_run_ctx;
mod background_run_scope_guard;
mod compiled_library_api;
mod config;
mod function_del_command;
mod function_list_command;
mod function_load_command;
mod gears_box;
mod keys_notifications;
mod keys_notifications_ctx;
mod rdb;
mod run_ctx;
mod stream_reader;
mod stream_run_ctx;

/// GIT commit hash used for this build.
pub const GIT_SHA: Option<&str> = std::option_env!("GIT_SHA");
/// GIT branch used for this build.
pub const GIT_BRANCH: Option<&str> = std::option_env!("GIT_BRANCH");
/// Crate version (string) used for this build.
pub const VERSION_STR: Option<&str> = std::option_env!("VERSION_STR");
/// Crate version (number) used for this build.
pub const VERSION_NUM: Option<&str> = std::option_env!("VERSION_NUM");
/// The operating system used for building the crate.
pub const BUILD_OS: Option<&str> = std::option_env!("BUILD_OS");
/// The type of the operating system used for building the crate.
pub const BUILD_OS_NICK: Option<&str> = std::option_env!("BUILD_OS_NICK");
/// The CPU architeture of the operating system used for building the crate.
pub const BUILD_OS_ARCH: Option<&str> = std::option_env!("BUILD_OS_ARCH");
/// The build type of the crate.
pub const BUILD_TYPE: Option<&str> = std::option_env!("BUILD_TYPE");

fn check_redis_version_compatible(ctx: &Context) -> Result<(), String> {
    use redis_module::Version;

    const VERSION: Version = Version {
        major: 7,
        minor: 1,
        patch: 240,
    };

    match ctx.get_redis_version() {
        Ok(v) => {
            if v.cmp(&VERSION) == std::cmp::Ordering::Less {
                return Err(format!(
                    "Redis version must be {}.{}.{} or greater",
                    VERSION.major, VERSION.minor, VERSION.patch
                ));
            }
        }
        Err(e) => {
            return Err(format!("Failed getting Redis version, version is probably to old, please use Redis 7.0 or above. {}", e));
        }
    }

    Ok(())
}

/// The meta information about the gears library instance at runtime.
#[derive(Debug, Clone, Eq, PartialEq, Ord, PartialOrd, Hash)]
pub struct GearsLibraryMetaData {
    name: String,
    engine: String,
    api_version: ApiVersion,
    code: String,
    config: Option<String>,
    user: RedisString,
}

/// The context of a single gears function.
struct GearsFunctionCtx {
    func: Box<dyn FunctionCtxInterface>,
    flags: FunctionFlags,
}

impl GearsFunctionCtx {
    fn new(func: Box<dyn FunctionCtxInterface>, flags: FunctionFlags) -> GearsFunctionCtx {
        GearsFunctionCtx { func, flags }
    }
}

/// The gears library runtime context. It contains the live "instance"
/// of the global library state: all the functions registered and other
/// state information.
struct GearsLibraryCtx {
    meta_data: Arc<GearsLibraryMetaData>,
    functions: HashMap<String, GearsFunctionCtx>,
    remote_functions: HashMap<String, RemoteFunctionCtx>,
    stream_consumers:
        HashMap<String, Arc<RefCellWrapper<ConsumerData<GearsStreamRecord, GearsStreamConsumer>>>>,
    revert_stream_consumers: Vec<(String, GearsStreamConsumer, usize, bool)>,
    notifications_consumers: HashMap<String, Arc<RefCell<NotificationConsumer>>>,
    revert_notifications_consumers: Vec<(String, ConsumerKey, NotificationCallback)>,
    old_lib: Option<Arc<GearsLibrary>>,
}

struct GearsLoadLibraryCtx<'ctx, 'lib_ctx> {
    ctx: &'ctx Context,
    gears_lib_ctx: &'lib_ctx mut GearsLibraryCtx,
}

struct GearsLibrary {
    gears_lib_ctx: GearsLibraryCtx,
    _lib_ctx: Box<dyn LibraryCtxInterface>,
    compile_lib_internals: Arc<CompiledLibraryInternals>,
    gears_box_lib: Option<GearsBoxLibraryInfo>,
}

impl<'ctx, 'lib_ctx> LoadLibraryCtxInterface for GearsLoadLibraryCtx<'ctx, 'lib_ctx> {
    fn register_function(
        &mut self,
        name: &str,
        function_ctx: Box<dyn FunctionCtxInterface>,
        flags: FunctionFlags,
    ) -> Result<(), GearsApiError> {
        if self.gears_lib_ctx.functions.contains_key(name) {
            return Err(GearsApiError::new(format!(
                "Function {} already exists",
                name
            )));
        }
        let func_ctx = GearsFunctionCtx::new(function_ctx, flags);
        self.gears_lib_ctx
            .functions
            .insert(name.to_string(), func_ctx);
        Ok(())
    }

    fn register_remote_task(
        &mut self,
        name: &str,
        remote_function_callback: RemoteFunctionCtx,
    ) -> Result<(), GearsApiError> {
        // TODO move to <https://doc.rust-lang.org/std/collections/struct.HashMap.html#method.try_insert>
        // once stabilised.
        if self.gears_lib_ctx.remote_functions.contains_key(name) {
            return Err(GearsApiError::new(format!(
                "Remote function {} already exists",
                name
            )));
        }
        self.gears_lib_ctx
            .remote_functions
            .insert(name.to_string(), remote_function_callback);
        Ok(())
    }

    fn register_stream_consumer(
        &mut self,
        name: &str,
        prefix: &[u8],
        ctx: Box<dyn StreamCtxInterface>,
        window: usize,
        trim: bool,
    ) -> Result<(), GearsApiError> {
        if self.gears_lib_ctx.stream_consumers.contains_key(name) {
            return Err(GearsApiError::new(
                "Stream registration already exists".to_string(),
            ));
        }

        let stream_registration = if let Some(old_consumer) = self
            .gears_lib_ctx
            .old_lib
            .as_ref()
            .and_then(|v| v.gears_lib_ctx.stream_consumers.get(name))
        {
            let mut o_c = old_consumer.ref_cell.borrow_mut();
            if o_c.prefix != prefix {
                return Err(GearsApiError::new(
                    format!("Can not upgrade an existing consumer with different prefix, consumer: '{}', old_prefix: {}, new_prefix: {}.",
                    name, std::str::from_utf8(&o_c.prefix).unwrap_or("[binary data]"), std::str::from_utf8(prefix).unwrap_or("[binary data]"))
                ));
            }
            let old_ctx = o_c.set_consumer(GearsStreamConsumer::new(
                &self.gears_lib_ctx.meta_data,
                FunctionFlags::empty(),
                ctx,
            ));
            let old_window = o_c.set_window(window);
            let old_trim = o_c.set_trim(trim);
            self.gears_lib_ctx.revert_stream_consumers.push((
                name.to_string(),
                old_ctx,
                old_window,
                old_trim,
            ));
            Arc::clone(old_consumer)
        } else {
            let globals = get_globals_mut();
            let stream_ctx = &mut globals.stream_ctx;
            let lib_name = self.gears_lib_ctx.meta_data.name.clone();
            let consumer_name = name.to_string();
            let consumer = stream_ctx.add_consumer(
                prefix,
                GearsStreamConsumer::new(
                    &self.gears_lib_ctx.meta_data,
                    FunctionFlags::empty(),
                    ctx,
                ),
                window,
                trim,
                Some(Box::new(move |ctx, stream_name, ms, seq| {
                    ctx.replicate(
                        "_rg_internals.update_stream_last_read_id",
                        &[
                            lib_name.as_bytes(),
                            consumer_name.as_bytes(),
                            stream_name,
                            ms.to_string().as_bytes(),
                            seq.to_string().as_bytes(),
                        ],
                    );
                })),
            );
            if self.ctx.get_flags().contains(ContextFlags::MASTER) {
                // trigger a key scan
                scan_key_space_for_streams();
            }
            consumer
        };

        self.gears_lib_ctx
            .stream_consumers
            .insert(name.to_string(), stream_registration);
        Ok(())
    }

    fn register_key_space_notification_consumer(
        &mut self,
        name: &str,
        key: RegisteredKeys,
        keys_notifications_consumer_ctx: Box<dyn KeysNotificationsConsumerCtxInterface>,
    ) -> Result<(), GearsApiError> {
        if self
            .gears_lib_ctx
            .notifications_consumers
            .contains_key(name)
        {
            return Err(GearsApiError::new(
                "Notification consumer already exists".to_string(),
            ));
        }

        let meta_data = Arc::clone(&self.gears_lib_ctx.meta_data);
        let permissions = AclPermissions::all();
        let fire_event_callback: NotificationCallback =
            Box::new(move |ctx, event, key, done_callback| {
                let key_redis_str = RedisString::create_from_slice(std::ptr::null_mut(), key);
                if let Err(e) =
                    ctx.acl_check_key_permission(&meta_data.user, &key_redis_str, &permissions)
                {
                    done_callback(Err(GearsApiError::new(format!(
                        "User '{}' has no permissions on key '{}', {}.",
                        meta_data.user,
                        std::str::from_utf8(key).unwrap_or("[binary data]"),
                        e
                    ))));
                    return;
                }
                let _notification_blocker = get_notification_blocker();
                let val = keys_notifications_consumer_ctx.on_notification_fired(
                    event,
                    key,
                    &KeysNotificationsRunCtx::new(ctx, meta_data.clone(), FunctionFlags::empty()),
                );
                keys_notifications_consumer_ctx.post_command_notification(
                    val,
                    &KeysNotificationsRunCtx::new(ctx, meta_data.clone(), FunctionFlags::empty()),
                    done_callback,
                )
            });

        let consumer = if let Some(old_notification_consumer) = self
            .gears_lib_ctx
            .old_lib
            .as_ref()
            .and_then(|v| v.gears_lib_ctx.notifications_consumers.get(name))
        {
            let mut o_c = old_notification_consumer.borrow_mut();
            let old_consumer_callback = o_c.set_callback(fire_event_callback);
            let new_key = match key {
                RegisteredKeys::Key(s) => ConsumerKey::Key(s.to_vec()),
                RegisteredKeys::Prefix(s) => ConsumerKey::Prefix(s.to_vec()),
            };
            let old_key = o_c.set_key(new_key);
            self.gears_lib_ctx.revert_notifications_consumers.push((
                name.to_string(),
                old_key,
                old_consumer_callback,
            ));
            Arc::clone(old_notification_consumer)
        } else {
            let globals = get_globals_mut();

            match key {
                RegisteredKeys::Key(k) => globals
                    .notifications_ctx
                    .add_consumer_on_key(k, fire_event_callback),
                RegisteredKeys::Prefix(p) => globals
                    .notifications_ctx
                    .add_consumer_on_prefix(p, fire_event_callback),
            }
        };

        self.gears_lib_ctx
            .notifications_consumers
            .insert(name.to_string(), consumer);
        Ok(())
    }
}

struct GlobalCtx {
    libraries: Mutex<HashMap<String, Arc<GearsLibrary>>>,
    backends: HashMap<String, Box<dyn BackendCtxInterfaceInitialised>>,
    plugins: Vec<Library>,
    pool: Option<Mutex<ThreadPool>>,
    mgmt_pool: ThreadPool,
    stream_ctx: StreamReaderCtx<GearsStreamRecord, GearsStreamConsumer>,
    notifications_ctx: KeysNotificationsCtx,
    avoid_key_space_notifications: bool,
    allow_unsafe_redis_commands: bool,
}
lazy_static::lazy_static! {
    static ref DETACHED_CONTEXT: DetachedContext = DetachedContext::default();
}
static mut GLOBALS: Option<GlobalCtx> = None;

pub(crate) struct NotificationBlocker;

pub(crate) fn get_notification_blocker() -> NotificationBlocker {
    get_globals_mut().avoid_key_space_notifications = true;
    NotificationBlocker
}

impl Drop for NotificationBlocker {
    fn drop(&mut self) {
        get_globals_mut().avoid_key_space_notifications = false;
    }
}

fn get_globals() -> &'static GlobalCtx {
    unsafe { GLOBALS.as_ref().unwrap() }
}

fn get_globals_mut() -> &'static mut GlobalCtx {
    unsafe { GLOBALS.as_mut().unwrap() }
}

/// Returns the global redis module context after the module has been
/// initialized.
fn get_backends_mut() -> &'static mut HashMap<String, Box<dyn BackendCtxInterfaceInitialised>> {
    &mut get_globals_mut().backends
}

fn get_libraries() -> MutexGuard<'static, HashMap<String, Arc<GearsLibrary>>> {
    get_globals().libraries.lock().unwrap()
}

pub(crate) fn get_thread_pool() -> &'static Mutex<ThreadPool> {
    get_globals().pool.as_ref().unwrap()
}

struct Sentinel;

impl Drop for Sentinel {
    fn drop(&mut self) {
        if std::thread::panicking() {
            unsafe {
                RedisModule__Assert.unwrap()(
                    "Crashed on panic on the main thread\0".as_ptr() as *const std::os::raw::c_char,
                    "\0".as_ptr() as *const std::os::raw::c_char,
                    0,
                );
            }
        }
    }
}

/// Executes the passed job object in a dedicated thread allocated
/// from the global module thread pool.
pub(crate) fn execute_on_pool<F: FnOnce() + Send + 'static>(job: F) {
    get_thread_pool().lock().unwrap().execute(move || {
        job();
    });
}

/// Calls a redis command and returns the value.
pub(crate) fn call_redis_command(
    ctx: &Context,
    user: &RedisString,
    command: &str,
    call_options: &CallOptions,
    args: &[&[u8]],
) -> CallResult<'static> {
    let _authenticate_scope = ctx
        .autenticate_user(user)
        .map_err(|e| ErrorReply::Message(e.to_string()))?;
    ctx.call_ext(command, call_options, args)
}

fn js_init(ctx: &Context, _args: &[RedisString]) -> Status {
    mr_init(ctx, 1, None);

    match redisai_rs::redisai_init(ctx) {
        Ok(_) => ctx.log_notice("RedisAI API was loaded successfully."),
        Err(_) => ctx.log_notice("Failed loading RedisAI API."),
    }

    ctx.log_notice(&format!(
        "RedisGears v{}, sha='{}', branch='{}', build_type='{}', built_for='{}-{}.{}'.",
        VERSION_STR.unwrap_or_default(),
        GIT_SHA.unwrap_or_default(),
        GIT_BRANCH.unwrap_or_default(),
        BUILD_TYPE.unwrap_or_default(),
        BUILD_OS.unwrap_or_default(),
        BUILD_OS_NICK.unwrap_or_default(),
        BUILD_OS_ARCH.unwrap_or_default()
    ));
    if let Err(e) = check_redis_version_compatible(ctx) {
        ctx.log_warning(&e);
        return Status::Err;
    }
    std::panic::set_hook(Box::new(|panic_info| {
        DETACHED_CONTEXT.log_warning(&format!("Application panicked, {}", panic_info));
        let (file, line) = match panic_info.location() {
            Some(l) => (l.file(), l.line()),
            None => ("", 0),
        };
        let file = std::ffi::CString::new(file).unwrap();
        unsafe {
            RedisModule__Assert.unwrap()(
                "Crashed on panic\0".as_ptr() as *const std::os::raw::c_char,
                file.as_ptr(),
                line as i32,
            );
        }
    }));
    let mgmt_pool = ThreadPool::new(1);
    DETACHED_CONTEXT
        .set_context(ctx)
        .expect("Couldn't set the detached context");
    let mut global_ctx = GlobalCtx {
        libraries: Mutex::new(HashMap::new()),
        backends: HashMap::new(),
        plugins: Vec::new(),
        pool: None,
        mgmt_pool,
        stream_ctx: StreamReaderCtx::new(
            Box::new(|ctx, key, id, include_id| {
                // read data from the stream
                if !ctx.get_flags().contains(ContextFlags::MASTER) {
                    return Err("Can not read data on replica".to_string());
                }
                let stream_name = ctx.create_string(key);
                let key = ctx.open_key(&stream_name);
                let mut stream_iterator =
                    match key.get_stream_range_iterator(id, None, !include_id, false) {
                        Ok(s) => s,
                        Err(_) => return Err("Key does not exists on is not a stream".to_string()),
                    };

                Ok(stream_iterator
                    .next()
                    .map(|e| GearsStreamRecord { record: e }))
            }),
            Box::new(|ctx, key_name, id| {
                // trim the stream callback
                if !ctx.get_flags().contains(ContextFlags::MASTER) {
                    ctx.log_warning("Attempt to trim data on replica was denied.");
                    return;
                }
                let stream_name = ctx.create_string(key_name);
                let key = ctx.open_key_writable(&stream_name);
                let res = key.trim_stream_by_id(id, false);
                if let Err(e) = res {
                    ctx.log_debug(&format!(
                        "Error occured when trimming stream (stream was probably deleted): {}",
                        e
                    ))
                } else {
                    redis_module::replicate(
                        ctx.ctx,
                        "xtrim",
                        &[
                            key_name,
                            "MINID".as_bytes(),
                            format!("{}-{}", id.ms, id.seq).as_bytes(),
                        ],
                    );
                }
            }),
        ),
        notifications_ctx: KeysNotificationsCtx::new(),
        avoid_key_space_notifications: false,
        allow_unsafe_redis_commands: false,
    };

    let v8_path = V8_PLUGIN_PATH.lock(ctx);

    let v8_path = std::env::var("modulesdatadir")
        .map(|val| {
            format!(
                "{}/redisgears_2/{}/deps/gears_v8/{}",
                val,
                VERSION_NUM.unwrap(),
                v8_path.as_str()
            )
        })
        .unwrap_or_else(|_| v8_path.to_string());

    let lib = match unsafe { Library::new(&v8_path) } {
        Ok(l) => l,
        Err(e) => {
            ctx.log_warning(&format!("Failed loading '{}', {}", v8_path, e));
            return Status::Err;
        }
    };
    {
        let func: Symbol<unsafe fn(&Context) -> *mut dyn BackendCtxInterfaceUninitialised> =
            unsafe { lib.get(b"initialize_plugin") }.unwrap();
        let backend = unsafe { Box::from_raw(func(ctx)) };
        let name = backend.get_name();
        if global_ctx.backends.contains_key(name) {
            ctx.log_warning(&format!("Backend {} already exists", name));
            return Status::Err;
        }
        let initialised_backend = match backend.initialize(BackendCtx {
            allocator: &RedisAlloc,
            log: Box::new(|msg| DETACHED_CONTEXT.log_notice(msg)),
            get_on_oom_policy: Box::new(|| match *FATAL_FAILURE_POLICY.lock().unwrap() {
                FatalFailurePolicyConfiguration::Abort => LibraryFatalFailurePolicy::Abort,
                FatalFailurePolicyConfiguration::Kill => LibraryFatalFailurePolicy::Kill,
            }),
            get_lock_timeout: Box::new(|| LOCK_REDIS_TIMEOUT.load(Ordering::Relaxed) as u128),
        }) {
            Ok(b) => b,
            Err(e) => {
                ctx.log_warning(&format!("Failed loading {} backend, {}", name, e.get_msg()));
                return Status::Err;
            }
        };
        let version = initialised_backend.get_version();
        ctx.log_notice(&format!("Registered backend: {name}, {version}."));
        global_ctx
            .backends
            .insert(name.to_string(), initialised_backend);
    }
    global_ctx.plugins.push(lib);

    unsafe { GLOBALS = Some(global_ctx) };

    let globals = get_globals_mut();
    globals.pool = Some(Mutex::new(ThreadPool::new(
        (*EXECUTION_THREADS.lock(ctx)) as usize,
    )));
    Status::Ok
}

const fn js_info(_ctx: &InfoContext, _for_crash_report: bool) {}

/// Verifies that we haven't reached an Out Of Memory situation.
/// Returns `true` if the OOM isn't reached.
///
/// # Note
///
/// We can only reach the error if the function flags don't allow writes
/// and OOM and when the context returns an OOM error.
pub(crate) fn verify_oom(ctx: &Context, flags: FunctionFlags) -> bool {
    flags.contains(FunctionFlags::NO_WRITES)
        || flags.contains(FunctionFlags::ALLOW_OOM)
        || !ctx.get_flags().contains(ContextFlags::OOM)
}

/// Returns true if the function with the specified flags is allowed
/// to run on replicas in case the current instance is a replica.
pub(crate) fn verify_ok_on_replica(ctx: &Context, flags: FunctionFlags) -> bool {
    // not replica, ok to run || we can run function with no writes on replica.
    ctx.get_flags().contains(ContextFlags::MASTER) || flags.contains(FunctionFlags::NO_WRITES)
}

fn function_call_command(
    ctx: &Context,
    mut args: Skip<IntoIter<redis_module::RedisString>>,
) -> RedisResult {
    let library_name = args.next_arg()?.try_as_str()?;
    let function_name = args.next_arg()?.try_as_str()?;
    let num_keys = args.next_arg()?.try_as_str()?.parse::<usize>()?;
    let libraries = get_libraries();

    let lib = libraries
        .get(library_name)
        .ok_or_else(|| RedisError::String(format!("Unknown library {}", library_name)))?;

    let function = lib
        .gears_lib_ctx
        .functions
        .get(function_name)
        .ok_or_else(|| RedisError::String(format!("Unknown function {}", function_name)))?;

    if !verify_ok_on_replica(ctx, function.flags) {
        return Err(RedisError::Str(
            "Err can not run a function that might perform writes on a replica",
        ));
    }

    if !verify_oom(ctx, function.flags) {
        return Err(RedisError::Str(
            "OOM can not run the function when out of memory",
        ));
    }

    let args = args.collect::<Vec<redis_module::RedisString>>();
    if args.len() < num_keys {
        return Err(RedisError::String(format!(
            "Not enough arguments was given, expected at least {} arguments, got {} arguments.",
            num_keys,
            args.len()
        )));
    }

    {
        let _notification_blocker = get_notification_blocker();
        function.func.call(&RunCtx {
            ctx,
            args,
            flags: function.flags,
            lib_meta_data: Arc::clone(&lib.gears_lib_ctx.meta_data),
        });
    }

    Ok(RedisValue::NoReply)
}

fn function_debug_command(
    ctx: &Context,
    mut args: Skip<IntoIter<redis_module::RedisString>>,
) -> RedisResult {
    let debug_command_enabled = *(ENABLE_DEBUG_COMMAND.lock(ctx));
    if !debug_command_enabled {
        return Err(RedisError::Str("Debug command are disabled"));
    }
    let backend_name = args.next_arg()?.try_as_str()?;
    match backend_name {
        "panic_on_thread_pool" => {
            execute_on_pool(|| panic!("debug panic"));
            return Ok(RedisValue::SimpleStringStatic("OK"));
        }
        "allow_unsafe_redis_commands" => {
            get_globals_mut().allow_unsafe_redis_commands = true;
            return Ok(RedisValue::SimpleStringStatic("OK"));
        }
        "help" => {
            return Ok(RedisValue::Array(
                vec![
                    RedisValue::BulkString("allow_unsafe_redis_commands - enable the option to execute unsafe redis commands from within a function.".to_string()),
                    RedisValue::BulkString("panic_on_thread_pool - panic on thread pool to check panic reaction.".to_string()),
                    RedisValue::BulkString("help - print this message.".to_string()),
                    RedisValue::BulkString("<engine> [...] - engine specific debug command.".to_string()),
                ]
            ));
        }
        _ => (),
    }
    let backend = get_backends_mut().get_mut(backend_name).map_or(
        Err(RedisError::String(format!(
            "Backend '{}' does not exists",
            backend_name
        ))),
        Ok,
    )?;
    let mut has_errors = false;
    let args = args
        .map(|v| {
            let res = v.try_as_str();
            if res.is_err() {
                has_errors = true;
            }
            res
        })
        .collect::<Vec<Result<&str, RedisError>>>();
    if has_errors {
        return Err(RedisError::Str("Failed converting arguments to string"));
    }
    let args = args.into_iter().map(|v| v.unwrap()).collect::<Vec<&str>>();
    backend
        .debug(args.as_slice())
        .map_err(|e| RedisError::String(e.get_msg().to_string()))
}

pub(crate) fn json_to_redis_value(val: serde_json::Value) -> RedisValue {
    match val {
        serde_json::Value::Bool(b) => RedisValue::Integer(if b { 1 } else { 0 }),
        serde_json::Value::Number(n) => {
            if n.is_i64() {
                RedisValue::Integer(n.as_i64().unwrap())
            } else {
                RedisValue::BulkString(n.as_f64().unwrap().to_string())
            }
        }
        serde_json::Value::String(s) => RedisValue::BulkString(s),
        serde_json::Value::Null => RedisValue::Null,
        serde_json::Value::Array(a) => {
            let mut res = Vec::new();
            for v in a {
                res.push(json_to_redis_value(v));
            }
            RedisValue::Array(res)
        }
        serde_json::Value::Object(o) => {
            let mut res = HashMap::new();
            for (k, v) in o.into_iter() {
                res.insert(RedisValueKey::String(k), json_to_redis_value(v));
            }
            RedisValue::Map(res)
        }
    }
}

fn function_search_lib_command(
    ctx: &Context,
    mut args: Skip<IntoIter<redis_module::RedisString>>,
) -> RedisResult {
    let search_token = args.next_arg()?.try_as_str()?;
    let search_result = gears_box_search(ctx, search_token)?;
    Ok(json_to_redis_value(search_result))
}

fn function_call(ctx: &Context, args: Vec<RedisString>) -> RedisResult {
    let args = args.into_iter().skip(1);
    function_call_command(ctx, args)
}

fn function_command_on_replica(ctx: &Context, args: Vec<RedisString>) -> RedisResult {
    let mut args = args.into_iter().skip(1);
    let sub_command = args.next_arg()?.try_as_str()?.to_lowercase();
    match sub_command.as_ref() {
        "load" => function_load_command::function_load_on_replica(ctx, args),
        "del" => function_del_command::function_del_on_replica(ctx, args),
        _ => Err(RedisError::String(format!(
            "Unknown subcommand {}",
            sub_command
        ))),
    }
}

fn function_command(ctx: &Context, args: Vec<RedisString>) -> RedisResult {
    let mut args = args.into_iter().skip(1);
    let sub_command = args.next_arg()?.try_as_str()?.to_lowercase();
    match sub_command.as_ref() {
        "load" => function_load_command::function_load_command(ctx, args),
        "list" => function_list_command::function_list_command(ctx, args),
        "del" => function_del_command::function_del_command(ctx, args),
        "debug" => function_debug_command(ctx, args),
        _ => Err(RedisError::String(format!(
            "Unknown subcommand {}",
            sub_command
        ))),
    }
}

fn gears_box_command(ctx: &Context, args: Vec<RedisString>) -> RedisResult {
    let mut args = args.into_iter().skip(1);
    let sub_command = args.next_arg()?.try_as_str()?.to_lowercase();
    match sub_command.as_ref() {
        "search" => function_search_lib_command(ctx, args),
        "install" => function_load_command::function_install_lib_command(ctx, args),
        _ => Err(RedisError::String(format!(
            "Unknown subcommand {}",
            sub_command
        ))),
    }
}

fn on_stream_touched(ctx: &Context, _event_type: NotifyEvent, event: &str, key: &[u8]) {
    if ctx.get_flags().contains(ContextFlags::MASTER) {
        let stream_ctx = &mut get_globals_mut().stream_ctx;
        stream_ctx.on_stream_touched(ctx, event, key);
    }
}

fn generic_notification(_ctx: &Context, _event_type: NotifyEvent, event: &str, key: &[u8]) {
    if event == "del" {
        let stream_ctx = &mut get_globals_mut().stream_ctx;
        stream_ctx.on_stream_deleted(event, key);
    }
}

fn key_space_notification(ctx: &Context, _event_type: NotifyEvent, event: &str, key: &[u8]) {
    let globals = get_globals();
    if globals.avoid_key_space_notifications {
        return;
    }
    globals.notifications_ctx.on_key_touched(ctx, event, key)
}

fn update_stream_last_read_id(ctx: &Context, args: Vec<RedisString>) -> RedisResult {
    let mut args = args.into_iter().skip(1);
    let library_name = args.next_arg()?.try_as_str()?;
    let stream_consumer = args.next_arg()?.try_as_str()?;
    let stream_arg = args.next_arg()?;
    let stream = stream_arg.as_slice();
    let ms = args.next_arg()?.try_as_str()?.parse::<u64>()?;
    let seq = args.next_arg()?.try_as_str()?.parse::<u64>()?;
    let libraries = get_libraries();
    let library = libraries.get(library_name);
    if library.is_none() {
        return Err(RedisError::String(format!(
            "No such library '{}'",
            library_name
        )));
    }
    let library = library.unwrap();
    let consumer = library.gears_lib_ctx.stream_consumers.get(stream_consumer);
    if consumer.is_none() {
        return Err(RedisError::String(format!(
            "No such consumer '{}'",
            stream_consumer
        )));
    }
    let consumer = consumer.unwrap();
    get_globals_mut()
        .stream_ctx
        .update_stream_for_consumer(stream, consumer, ms, seq);
    ctx.replicate_verbatim();
    Ok(RedisValue::SimpleStringStatic("OK"))
}

fn scan_key_space_for_streams() {
    get_globals().mgmt_pool.execute(|| {
        let cursor = KeysCursor::new();
        let thread_ctx = ThreadSafeContext::new();
        loop {
            let guard = thread_ctx.lock();
            let ctx = &guard;
            let scanned = cursor.scan(ctx, &|ctx, key_name, key| {
                let key_type = match key {
                    Some(k) => k.key_type(),
                    None => ctx.open_key(&key_name).key_type(),
                };
                if key_type == Stream {
                    get_globals_mut().stream_ctx.on_stream_touched(
                        ctx,
                        "created",
                        key_name.as_slice(),
                    );
                }
            });
            if !scanned {
                break;
            }
        }
    })
}

#[role_changed_event_handler]
fn on_role_changed(ctx: &Context, role_changed: ServerRole) {
    if let ServerRole::Primary = role_changed {
        ctx.log_notice("Role changed to primary, initializing key scan to search for streams.");
        scan_key_space_for_streams();
    }
}

#[loading_event_handler]
fn on_loading_event(ctx: &Context, loading_sub_event: LoadingSubevent) {
    match loading_sub_event {
        LoadingSubevent::RdbStarted
        | LoadingSubevent::AofStarted
        | LoadingSubevent::ReplStarted => {
            // clean the entire functions data
            ctx.log_notice("Got a loading start event, clear the entire functions data.");
            let globals = get_globals_mut();
            globals.libraries.lock().unwrap().clear();
            globals.stream_ctx.clear();
        }
        _ => {}
    }
}

#[module_changed_event_handler]
fn on_module_change(ctx: &Context, _: ModuleChangeSubevent) {
    ctx.log_notice("Got module load event, try to reload modules API.");
    match redisai_rs::redisai_init(ctx) {
        Ok(_) => ctx.log_notice("RedisAI API was loaded successfully."),
        Err(_) => ctx.log_notice("Failed loading RedisAI API."),
    }
}

#[flush_event_handler]
fn on_flush_event(ctx: &Context, flush_event: FlushSubevent) {
    if let FlushSubevent::Started = flush_event {
        ctx.log_notice("Got a flush started event");
        let globals = get_globals_mut();
        for lib in globals.libraries.lock().unwrap().values() {
            for consumer in lib.gears_lib_ctx.stream_consumers.values() {
                let mut c = consumer.ref_cell.borrow_mut();
                c.clear_streams_info();
            }
        }
        globals.stream_ctx.clear_tracked_streams();
    }
}

pub(crate) fn get_msg_verbose(err: &GearsApiError) -> &str {
    if ERROR_VERBOSITY.load(Ordering::Relaxed) == 1 {
        return err.get_msg();
    }
    err.get_msg_verbose()
}

#[cfg(not(test))]
macro_rules! get_allocator {
    () => {
        RedisAlloc
    };
}

#[cfg(test)]
macro_rules! get_allocator {
    () => {
        std::alloc::System
    };
}

#[allow(missing_docs)]
mod gears_module {
    use super::*;
    use config::{GEARS_BOX_ADDRESS, LIBRARY_MAX_MEMORY, REMOTE_TASK_DEFAULT_TIMEOUT};
    use rdb::REDIS_GEARS_TYPE;
    use redis_module::configuration::ConfigurationFlags;

    redis_module::redis_module! {
        name: "redisgears_2",
        version: VERSION_NUM.unwrap().parse::<i32>().unwrap(),
        allocator: (get_allocator!(), get_allocator!()),
        data_types: [REDIS_GEARS_TYPE],
        init: js_init,
        info: js_info,
        commands: [
            ["rg.function", function_command, "may-replicate deny-script", 0,0,0],
            ["_rg.function", function_command_on_replica, "may-replicate deny-script", 0,0,0],
            ["rg.fcall", function_call, "may-replicate deny-script", 4,4,1],
            ["rg.fcall_no_keys", function_call, "may-replicate deny-script", 0,0,0],
            ["rg.box", gears_box_command, "may-replicate deny-script", 0,0,0],
            ["_rg_internals.update_stream_last_read_id", update_stream_last_read_id, "readonly", 0,0,0],
        ],
        event_handlers: [
            [@STREAM: on_stream_touched],
            [@GENERIC: generic_notification],
            [@ALL @MISSED: key_space_notification],
        ]
        configurations:[
            i64: [
                ["error-verbosity", &*ERROR_VERBOSITY ,1, 1, 2, ConfigurationFlags::DEFAULT, None],
                ["execution-threads", &*EXECUTION_THREADS ,1, 1, 32, ConfigurationFlags::IMMUTABLE, None],
                ["remote-task-default-timeout", &*REMOTE_TASK_DEFAULT_TIMEOUT , 500, 1, i64::MAX, ConfigurationFlags::DEFAULT, None],
                ["library-maxmemory", &*LIBRARY_MAX_MEMORY , 1024 * 1024 * 1024, 16 * 1024 * 1024, 2 * 1024 * 1024 * 1024, ConfigurationFlags::MEMORY | ConfigurationFlags::IMMUTABLE, None],
                ["lock-redis-timeout", &*LOCK_REDIS_TIMEOUT , 500, 100, 1000000000, ConfigurationFlags::DEFAULT, None],
            ],
            string: [
                ["gearsbox-address", &*GEARS_BOX_ADDRESS , "http://localhost:3000", ConfigurationFlags::DEFAULT, None],
                ["v8-plugin-path", &*V8_PLUGIN_PATH , "libredisgears_v8_plugin.so", ConfigurationFlags::IMMUTABLE, None],
            ],
            bool: [
                ["enable-debug-command", &*ENABLE_DEBUG_COMMAND , false, ConfigurationFlags::IMMUTABLE, None],
            ],
            enum: [
                ["library-fatal-failure-policy", &*FATAL_FAILURE_POLICY , config::FatalFailurePolicyConfiguration::Abort, ConfigurationFlags::DEFAULT, None],
            ],
            module_args_as_configuration: true,
            module_config_get: "RG.CONFIG_GET",
            module_config_set: "RG.CONFIG_SET",
        ]
    }
}<|MERGE_RESOLUTION|>--- conflicted
+++ resolved
@@ -26,15 +26,9 @@
 use threadpool::ThreadPool;
 
 use redis_module::{
-<<<<<<< HEAD
-    alloc::RedisAlloc, configuration::ConfigurationFlags, raw::KeyType::Stream, AclPermissions,
-    CallOptions, Context, InfoContext, KeysCursor, NextArg, NotifyEvent, RedisError, RedisResult,
-    RedisString, RedisValue, Status, ThreadSafeContext,
-=======
     alloc::RedisAlloc, raw::KeyType::Stream, AclPermissions, CallOptions, Context, InfoContext,
     KeysCursor, NextArg, NotifyEvent, RedisError, RedisResult, RedisString, RedisValue, Status,
     ThreadSafeContext,
->>>>>>> c721d2ab
 };
 
 use redis_module::server_events::{
