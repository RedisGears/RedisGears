--- conflicted
+++ resolved
@@ -9,7 +9,6 @@
     run_function_ctx::BackgroundRunFunctionCtxInterface, run_function_ctx::RedisClientCtxInterface,
     run_function_ctx::RemoteFunctionData, GearsApiError,
 };
-use std::ops::Deref;
 
 use crate::background_run_scope_guard::BackgroundRunScopeGuardCtx;
 use crate::run_ctx::RedisClientCallOptions;
@@ -158,29 +157,17 @@
 impl BackgroundRunFunctionCtxInterface for BackgroundRunCtx {
     fn lock(&self) -> Result<Box<dyn RedisClientCtxInterface>, GearsApiError> {
         let ctx_guard = ThreadSafeContext::new().lock();
-<<<<<<< HEAD
-        if !verify_ok_on_replica(ctx_guard.deref(), self.call_options.flags) {
-=======
         if !verify_ok_on_replica(&ctx_guard, self.call_options.flags) {
->>>>>>> d1aa9ea4
             return Err(GearsApiError::new(
                 "Can not lock redis for write on replica".to_string(),
             ));
         }
-<<<<<<< HEAD
-        if !verify_oom(ctx_guard.deref(), self.call_options.flags) {
-=======
         if !verify_oom(&ctx_guard, self.call_options.flags) {
->>>>>>> d1aa9ea4
             return Err(GearsApiError::new(
                 "OOM Can not lock redis for write".to_string(),
             ));
         }
-<<<<<<< HEAD
-        let user = self.user.safe_clone(ctx_guard.deref());
-=======
         let user = self.user.safe_clone(&ctx_guard);
->>>>>>> d1aa9ea4
         Ok(Box::new(BackgroundRunScopeGuardCtx::new(
             ctx_guard,
             user,
