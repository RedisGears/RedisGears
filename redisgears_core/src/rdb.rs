/*
 * Copyright Redis Ltd. 2018 - present
 * Licensed under your choice of the Redis Source Available License 2.0 (RSALv2) or
 * the Server Side Public License v1 (SSPLv1).
 */

use crate::{
<<<<<<< HEAD
    function_load_command::function_load_intrernal, get_globals_mut, get_libraries, DETACH_CONTEXT,
=======
    function_load_command::function_load_intrernal, get_globals_mut, get_libraries,
    DETACHED_CONTEXT,
>>>>>>> d1aa9ea4
};

use redis_module::{
    error::Error, native_types::RedisType, raw, raw::REDISMODULE_AUX_BEFORE_RDB, Context,
    RedisModuleTypeMethods,
};

use std::os::raw::c_int;

pub(crate) static REDIS_GEARS_VERSION: i32 = 1;
pub(crate) static REDIS_GEARS_TYPE: RedisType = RedisType::new(
    "GearsType",
    REDIS_GEARS_VERSION,
    RedisModuleTypeMethods {
        version: redis_module::TYPE_METHOD_VERSION,

        rdb_load: None,
        rdb_save: None,
        aof_rewrite: None, // TODO add support
        free: None,
        mem_usage: None,
        digest: None,

        // Auxiliary data (v2)
        aux_load: Some(aux_load),
        aux_save: Some(aux_save),
        aux_save_triggers: REDISMODULE_AUX_BEFORE_RDB as i32,

        free_effort: None,
        unlink: None,
        copy: None,
        defrag: None,

        free_effort2: None,
        unlink2: None,
        copy2: None,
        mem_usage2: None,
    },
);

extern "C" fn aux_save(rdb: *mut raw::RedisModuleIO, _when: c_int) {
    let libraries = get_libraries();

    // save the number of libraries
    raw::save_unsigned(rdb, libraries.len() as u64);

    for val in libraries.values() {
        raw::save_string(rdb, &val.gears_lib_ctx.meta_data.name);
        raw::save_string(rdb, &val.gears_lib_ctx.meta_data.code);
        raw::save_redis_string(rdb, &val.gears_lib_ctx.meta_data.user);
        if let Some(config) = &val.gears_lib_ctx.meta_data.config.as_ref() {
            raw::save_unsigned(rdb, 1); // config exists
            raw::save_string(rdb, config);
        } else {
            raw::save_unsigned(rdb, 0); // no config
        }
        if let Some(gears_box_info) = &val.gears_box_lib {
            raw::save_unsigned(rdb, 1);
            raw::save_string(rdb, &serde_json::to_string(gears_box_info).unwrap());
        } else {
            raw::save_unsigned(rdb, 0);
        }
        // save the number of streams consumer
        raw::save_unsigned(rdb, val.gears_lib_ctx.stream_consumers.len() as u64);
        for (name, stream_consumer) in val.gears_lib_ctx.stream_consumers.iter() {
            // save the consumer name
            raw::save_string(rdb, name);
            let streams_info = stream_consumer
                .ref_cell
                .borrow()
                .get_streams_info()
                .collect::<Vec<(Vec<u8>, u64, u64)>>();
            // save the number of streams for this consumer
            raw::save_unsigned(rdb, streams_info.len() as u64);
            for (stream, ms, seq) in streams_info {
                // save the stream name
                raw::save_slice(rdb, &stream);
                // save last read id
                raw::save_unsigned(rdb, ms);
                raw::save_unsigned(rdb, seq);
            }
        }
    }
}

fn aux_load_internals(ctx: &Context, rdb: *mut raw::RedisModuleIO) -> Result<(), Error> {
    let num_of_libs = raw::load_unsigned(rdb)?;

    for _ in 0..num_of_libs {
        let name = raw::load_string_buffer(rdb)
            .map_err(|e| Error::generic(&format!("Failed loading name from rdb, {}.", e)))?
            .to_string()
            .map_err(|e| {
                Error::generic(&format!("Failed parsing name from rdb as string, {}.", e))
            })?;
        let code = raw::load_string_buffer(rdb)
            .map_err(|e| Error::generic(&format!("Failed loading code from rdb, {}.", e)))?
            .to_string()
            .map_err(|e| {
                Error::generic(&format!("Failed parsing code from rdb as string, {}.", e))
            })?;
        let user = raw::load_string(rdb)
            .map_err(|e| Error::generic(&format!("Failed loading user from rdb, {}.", e)))?;

        let has_config = raw::load_unsigned(rdb).map_err(|e| {
            Error::generic(&format!("Failed loading config indicator from rdb, {}.", e))
        })?;

        let config = if has_config > 0 {
            Some(
                raw::load_string_buffer(rdb)
                    .map_err(|e| Error::generic(&format!("Failed loading user from rdb, {}.", e)))?
                    .to_string()
                    .map_err(|e| {
                        Error::generic(&format!("Failed parsing user from rdb as string, {}.", e))
                    })?,
            )
        } else {
            None
        };

        // load gears box info
        let has_gears_box_info = raw::load_unsigned(rdb).map_err(|e| {
            Error::generic(&format!(
                "Failed loading gears box indicator from rdb, {}.",
                e
            ))
        })?;

        let gears_box_info = if has_gears_box_info > 0 {
            let gears_box_info_str = raw::load_string_buffer(rdb)
                .map_err(|e| {
                    Error::generic(&format!("Failed loading gears box data from rdb, {}.", e))
                })?
                .to_string()
                .map_err(|e| {
                    Error::generic(&format!(
                        "Failed parsing gears box data from rdb as string, {}.",
                        e
                    ))
                })?;
            Some(serde_json::from_str(&gears_box_info_str).unwrap())
        } else {
            None
        };

        match function_load_intrernal(ctx, user, &code, config, false, gears_box_info) {
            Ok(_) => {}
            Err(e) => return Err(Error::generic(&format!("Failed loading librart, {}", e))),
        }

        // library was load, we must be able to find it
        let libraries = get_libraries();
        let lib = libraries.get(&name).unwrap();

        // load stream consumers data
        let num_of_streams_consumers = raw::load_unsigned(rdb).map_err(|e| {
            Error::generic(&format!(
                "Failed loading number of streams from rdb, {}.",
                e
            ))
        })?;

        for _ in 0..num_of_streams_consumers {
            let consumer_name = raw::load_string_buffer(rdb)
                .map_err(|e| {
                    Error::generic(&format!("Failed loading consumer name from rdb, {}.", e))
                })?
                .to_string()
                .map_err(|e| {
                    Error::generic(&format!(
                        "Failed parsing consumer name from rdb as string, {}.",
                        e
                    ))
                })?;
            let consumer = lib
                .gears_lib_ctx
                .stream_consumers
                .get(&consumer_name)
                .unwrap();
            // read the number of streams for this consumer
            let num_of_streams = raw::load_unsigned(rdb).map_err(|e| {
                Error::generic(&format!(
                    "Failed loading number of streams for a consumer '{}', {}.",
                    consumer_name, e
                ))
            })?;
            for _ in 0..num_of_streams {
                let stream_name = raw::load_string_buffer(rdb).map_err(|e| {
                    Error::generic(&format!(
                        "Failed loading stream name for consumer '{}', {}.",
                        consumer_name, e
                    ))
                })?;
                let ms = raw::load_unsigned(rdb).map_err(|e| {
                    Error::generic(&format!(
                        "Failed loading ms value for consumer '{}', {}.",
                        consumer_name, e
                    ))
                })?;
                let seq = raw::load_unsigned(rdb).map_err(|e| {
                    Error::generic(&format!(
                        "Failed loading seq value for consumer '{}', {}.",
                        consumer_name, e
                    ))
                })?;
                get_globals_mut().stream_ctx.update_stream_for_consumer(
                    stream_name.as_ref(),
                    consumer,
                    ms,
                    seq,
                );
            }
        }
    }

    Ok(())
}

unsafe extern "C" fn aux_load(rdb: *mut raw::RedisModuleIO, encver: c_int, _when: c_int) -> c_int {
    if encver > REDIS_GEARS_VERSION {
<<<<<<< HEAD
        DETACH_CONTEXT.log_notice(&format!(
=======
        DETACHED_CONTEXT.log_notice(&format!(
>>>>>>> d1aa9ea4
            "Can not load RedisGears data type version '{}', max supported version '{}'",
            encver, REDIS_GEARS_VERSION
        ));
        return raw::REDISMODULE_ERR as i32;
    }

    let inner_ctx = unsafe { raw::RedisModule_GetContextFromIO.unwrap()(rdb) };
    let ctx = Context::new(inner_ctx);

    match aux_load_internals(&ctx, rdb) {
        Ok(_) => raw::REDISMODULE_OK as i32,
        Err(e) => {
<<<<<<< HEAD
            DETACH_CONTEXT.log_warning(&format!("Failed loading functions from rdb, {}.", e));
=======
            DETACHED_CONTEXT.log_warning(&format!("Failed loading functions from rdb, {}.", e));
>>>>>>> d1aa9ea4
            raw::REDISMODULE_ERR as i32
        }
    }
}<|MERGE_RESOLUTION|>--- conflicted
+++ resolved
@@ -5,12 +5,8 @@
  */
 
 use crate::{
-<<<<<<< HEAD
-    function_load_command::function_load_intrernal, get_globals_mut, get_libraries, DETACH_CONTEXT,
-=======
     function_load_command::function_load_intrernal, get_globals_mut, get_libraries,
     DETACHED_CONTEXT,
->>>>>>> d1aa9ea4
 };
 
 use redis_module::{
@@ -232,11 +228,7 @@
 
 unsafe extern "C" fn aux_load(rdb: *mut raw::RedisModuleIO, encver: c_int, _when: c_int) -> c_int {
     if encver > REDIS_GEARS_VERSION {
-<<<<<<< HEAD
-        DETACH_CONTEXT.log_notice(&format!(
-=======
         DETACHED_CONTEXT.log_notice(&format!(
->>>>>>> d1aa9ea4
             "Can not load RedisGears data type version '{}', max supported version '{}'",
             encver, REDIS_GEARS_VERSION
         ));
@@ -249,11 +241,7 @@
     match aux_load_internals(&ctx, rdb) {
         Ok(_) => raw::REDISMODULE_OK as i32,
         Err(e) => {
-<<<<<<< HEAD
-            DETACH_CONTEXT.log_warning(&format!("Failed loading functions from rdb, {}.", e));
-=======
             DETACHED_CONTEXT.log_warning(&format!("Failed loading functions from rdb, {}.", e));
->>>>>>> d1aa9ea4
             raw::REDISMODULE_ERR as i32
         }
     }
