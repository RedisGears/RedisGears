--- conflicted
+++ resolved
@@ -126,19 +126,6 @@
                  keyTypes=None,
                  onRegistered=None,
                  onFailedPolicy="continue",
-<<<<<<< HEAD
-                 onFailedRetryInterval=1):
-        self.gearsCtx.register(regex=regex,
-                               mode=mode,
-                               batch=batch,
-                               duration=duration,
-                               eventTypes=eventTypes,
-                               keyTypes=keyTypes,
-                               OnRegistered=onRegistered,
-                               onFailedPolicy=onFailedPolicy,
-                               onFailedRetryInterval=onFailedRetryInterval)
-
-=======
                  onFailedRetryInterval=1,
                  trimStream=True,
                  command=None,
@@ -148,18 +135,17 @@
             self.gearsCtx.map(lambda x: str(x))
         if(collect):
             self.gearsCtx.collect()
-        self.gearsCtx.register(regex=regex, 
-                               mode=mode, 
-                               batch=batch, 
-                               duration=duration, 
-                               eventTypes=eventTypes, 
-                               keyTypes=keyTypes, 
-                               OnRegistered=onRegistered, 
-                               onFailedPolicy=onFailedPolicy, 
+        self.gearsCtx.register(regex=regex,
+                               mode=mode,
+                               batch=batch,
+                               duration=duration,
+                               eventTypes=eventTypes,
+                               keyTypes=keyTypes,
+                               OnRegistered=onRegistered,
+                               onFailedPolicy=onFailedPolicy,
                                onFailedRetryInterval=onFailedRetryInterval,
                                trimStream=trimStream,
                                command=command)
->>>>>>> 3f4fdc7d
 
 def createDecorator(f):
     def deco(self, *args):
