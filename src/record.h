--- conflicted
+++ resolved
@@ -20,13 +20,8 @@
     char* name;
     size_t size;
     int (*sendReply)(Record* record, RedisModuleCtx* rctx);
-<<<<<<< HEAD
     int (*serialize)(ExecutionCtx* ectx, Gears_BufferWriter* bw, Record* base);
     Record* (*deserialize)(ExecutionCtx* ectx, Gears_BufferReader* br);
-=======
-    int (*serialize)(Gears_BufferWriter* bw, Record* base, char** err);
-    Record* (*deserialize)(Gears_BufferReader* br);
->>>>>>> c1840076
     void (*free)(Record* base);
 }RecordType;
 
@@ -72,8 +67,7 @@
     Record base;
     StepPendingCtx* pctx;
     Record** rptx; // pointer to put the record once ready
-<<<<<<< HEAD
-    Record** overidePlaceHolder; // pointer to put the actual record for accumulate, in this case we will put DummyRecord to rptx
+    Record** overridePlaceHolder; // pointer to put the actual record for accumulate, in this case we will put DummyRecord to rptx
     Record* originRecord;
 }AsyncRecord;
 
@@ -89,17 +83,8 @@
 extern Record StopRecord;
 extern Record WaitRecord;
 extern Record DummyRecord;
-=======
-    Record** overridePlaceHolder; // pointer to put the actual record for accumulate, in this case we will put DummyRecord to rptx
-    Record* originRecord;
-}AsyncRecord;
-
-extern Record StopRecord;
-extern Record WaitRecord;
-extern Record DummyRecord;
 
 #define IS_SPECIAL_RECORD(r) (r == &StopRecord || r == &WaitRecord || r == &DummyRecord)
->>>>>>> c1840076
 
 void RG_FreeRecord(Record* record);
 RecordType* RG_RecordGetType(Record* r);
