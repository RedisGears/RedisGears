/*
 * record.h
 *
 *  Created on: Oct 21, 2018
 *      Author: meir
 */

#ifndef SRC_RECORD_H_
#define SRC_RECORD_H_

#include "redisgears.h"
#include "utils/buffer.h"
#include "execution_plan.h"
#ifdef WITHPYTHON
#include <Python.h>
#endif

<<<<<<< HEAD
extern RecordType* listRecordType;
extern RecordType* stringRecordType;
extern RecordType* errorRecordType;
extern RecordType* longRecordType;
extern RecordType* doubleRecordType;
extern RecordType* keyRecordType;
extern RecordType* keysHandlerRecordType;
extern RecordType* hashSetRecordType;
=======
typedef struct RecordType{
    size_t id;
    char* name;
    size_t size;
    int (*sendReply)(Record* record, RedisModuleCtx* rctx);
    int (*serialize)(Gears_BufferWriter* bw, Record* base, char** err);
    Record* (*deserialize)(Gears_BufferReader* br);
    void (*free)(Record* base);
}RecordType;

typedef struct KeysHandlerRecord{
    Record base;
    RedisModuleKey *keyHandler;
}KeysHandlerRecord;

typedef struct LongRecord{
    Record base;
    long num;
}LongRecord;

typedef struct DoubleRecord{
    Record base;
    double num;
}DoubleRecord;

typedef struct StringRecord{
    Record base;
    size_t len;
    char* str;
}StringRecord;

typedef struct ListRecord{
    Record base;
    Record** records;
}ListRecord;

typedef struct KeyRecord{
    Record base;
    char* key;
    size_t len;
    Record* record;
}KeyRecord;

typedef struct HashSetRecord{
    Record base;
    Gears_dict* d;
}HashSetRecord;

typedef struct AsyncRecord{
    Record base;
    StepPendingCtx* pctx;
    Record** rptx; // pointer to put the record once ready
    Record** overidePlaceHolder; // pointer to put the actual record for accumulate, in this case we will put DummyRecord to rptx
    Record* originRecord;
}AsyncRecord;

>>>>>>> 700915a4
extern Record StopRecord;
extern Record WaitRecord;
extern Record DummyRecord;

void RG_FreeRecord(Record* record);
RecordType* RG_RecordGetType(Record* r);

/** key record api **/
Record* RG_KeyRecordCreate();
void RG_KeyRecordSetKey(Record* r, char* key, size_t len);
void RG_KeyRecordSetVal(Record* r, Record* val);
Record* RG_KeyRecordGetVal(Record* r);
char* RG_KeyRecordGetKey(Record* r, size_t* len);

/** list record api **/
Record* RG_ListRecordCreate(size_t initial_size);
size_t RG_ListRecordLen(Record* r);
void RG_ListRecordAdd(Record* r, Record* element);
Record* RG_ListRecordGet(Record* r, size_t index);
Record* RG_ListRecordPop(Record* r);

/** string record api **/
Record* RG_StringRecordCreate(char* val, size_t len);
char* RG_StringRecordGet(Record* r, size_t* len);
void RG_StringRecordSet(Record* r, char* val, size_t len);

/** double record api **/
Record* RG_DoubleRecordCreate(double val);
double RG_DoubleRecordGet(Record* r);
void RG_DoubleRecordSet(Record* r, double val);

/** long record api **/
Record* RG_LongRecordCreate(long val);
long RG_LongRecordGet(Record* r);
void RG_LongRecordSet(Record* r, long val);

/** hash set record api **/
Record* RG_HashSetRecordCreate();
int RG_HashSetRecordSet(Record* r, char* key, Record* val);
Record* RG_HashSetRecordGet(Record* r, char* key);
char** RG_HashSetRecordGetAllKeys(Record* r);
void RG_HashSetRecordFreeKeysArray(char** keyArr);

/** async record api **/
Record* RG_AsyncRecordCreate(ExecutionCtx* ectx, char** err);
void RG_AsyncRecordContinue(Record* asyncRecord, Record* r);

/* todo: think if we can removed this!! */
Record* RG_KeyHandlerRecordCreate(RedisModuleKey* handler);
RedisModuleKey* RG_KeyHandlerRecordGet(Record* r);

int RG_SerializeRecord(ExecutionCtx* ctx, Gears_BufferWriter* bw, Record* r);
Record* RG_DeserializeRecord(ExecutionCtx* ctx, Gears_BufferReader* br);
int RG_RecordSendReply(Record* record, RedisModuleCtx* rctx);

Record* RG_ErrorRecordCreate(char* val, size_t len);

void Record_Initialize();
Record* RG_RecordCreate(RecordType* type);
RecordType* RG_RecordTypeCreate(const char* name, size_t size,
                                RecordSendReply,
                                RecordSerialize,
                                RecordDeserialize,
                                RecordFree);




#endif /* SRC_RECORD_H_ */<|MERGE_RESOLUTION|>--- conflicted
+++ resolved
@@ -15,23 +15,13 @@
 #include <Python.h>
 #endif
 
-<<<<<<< HEAD
-extern RecordType* listRecordType;
-extern RecordType* stringRecordType;
-extern RecordType* errorRecordType;
-extern RecordType* longRecordType;
-extern RecordType* doubleRecordType;
-extern RecordType* keyRecordType;
-extern RecordType* keysHandlerRecordType;
-extern RecordType* hashSetRecordType;
-=======
 typedef struct RecordType{
     size_t id;
     char* name;
     size_t size;
     int (*sendReply)(Record* record, RedisModuleCtx* rctx);
-    int (*serialize)(Gears_BufferWriter* bw, Record* base, char** err);
-    Record* (*deserialize)(Gears_BufferReader* br);
+    int (*serialize)(ExecutionCtx* ectx, Gears_BufferWriter* bw, Record* base);
+    Record* (*deserialize)(ExecutionCtx* ectx, Gears_BufferReader* br);
     void (*free)(Record* base);
 }RecordType;
 
@@ -81,7 +71,15 @@
     Record* originRecord;
 }AsyncRecord;
 
->>>>>>> 700915a4
+extern RecordType* listRecordType;
+extern RecordType* stringRecordType;
+extern RecordType* errorRecordType;
+extern RecordType* longRecordType;
+extern RecordType* doubleRecordType;
+extern RecordType* keyRecordType;
+extern RecordType* keysHandlerRecordType;
+extern RecordType* hashSetRecordType;
+extern RecordType* asyncRecordType;
 extern Record StopRecord;
 extern Record WaitRecord;
 extern Record DummyRecord;
