--- conflicted
+++ resolved
@@ -1710,11 +1710,7 @@
 
     PythonThreadCtx* ptctx = GetPythonThreadCtx();
     if(!ptctx->currEctx){
-<<<<<<< HEAD
-        PyErr_SetString(GearsError, "Future object can only be created inside certion execution steps");
-=======
         PyErr_SetString(GearsError, "Future object can only be created inside certain execution steps");
->>>>>>> c1840076
         return NULL;
     }
 
@@ -3557,23 +3553,6 @@
 
         RedisGearsPy_UnSetCurrExecutionCtx(oldEctx);
         RedisGearsPy_Unlock(old);
-<<<<<<< HEAD
-        return RedisGears_FilterSuccess;
-    }
-
-    if(PyObject_TypeCheck(ret, &PyFutureType)){
-        PyFuture* future = (PyFuture*)ret;
-        future->continueType = ContinueType_Foreach;
-        // no need to free the original record because the async record took the ownership on it
-
-        // we need to free the future as we do not return it
-        Py_DECREF(ret);
-        RedisGearsPy_UnSetCurrExecutionCtx(oldEctx);
-        RedisGearsPy_Unlock(old);
-        return RedisGears_FilterHold;
-    }
-
-=======
         return RedisGears_StepSuccess;
     }
 
@@ -3589,7 +3568,6 @@
         return RedisGears_StepHold;
     }
 
->>>>>>> c1840076
     if(ret != Py_None){
         Py_INCREF(Py_None);
     	Py_DECREF(ret);
@@ -3597,11 +3575,7 @@
 
     RedisGearsPy_UnSetCurrExecutionCtx(oldEctx);
     RedisGearsPy_Unlock(old);
-<<<<<<< HEAD
-    return RedisGears_FilterSuccess;
-=======
     return RedisGears_StepSuccess;
->>>>>>> c1840076
 }
 
 static Record* RedisGearsPy_PyCallbackAccumulateByKey(ExecutionCtx* rctx, char* key, Record *accumulate, Record *r, void* arg){
@@ -3852,29 +3826,6 @@
         fetchPyError(rctx);
 
         RedisGearsPy_UnSetCurrExecutionCtx(oldEctx);
-<<<<<<< HEAD
-        RedisGearsPy_Unlock(old);
-        return RedisGears_FilterFailed;
-    }
-
-    if(ret && PyCoro_CheckExact(ret)){
-        // object is a coroutine, we need to hold and pass it to the event loop.
-        ret = RedisGearsPy_PyCallbackHandleCoroutine(rctx, ret);
-    }
-
-    if(PyObject_TypeCheck(ret, &PyFutureType)){
-        PyFuture* future = (PyFuture*)ret;
-        future->continueType = ContinueType_Filter;
-        // no need to free the original record because the async record took the ownership on it
-
-        // we need to free the future as we do not return it
-        Py_DECREF(ret);
-        RedisGearsPy_UnSetCurrExecutionCtx(oldEctx);
-        RedisGearsPy_Unlock(old);
-        return RedisGears_FilterHold;
-    }
-
-=======
         RedisGearsPy_Unlock(old);
         return RedisGears_StepFailed;
     }
@@ -3896,18 +3847,13 @@
         return RedisGears_StepHold;
     }
 
->>>>>>> c1840076
     bool ret1 = PyObject_IsTrue(ret);
 
     Py_DECREF(ret);
 
     RedisGearsPy_UnSetCurrExecutionCtx(oldEctx);
     RedisGearsPy_Unlock(old);
-<<<<<<< HEAD
-    return ret1? RedisGears_FilterSuccess : RedisGears_FilterFailed;
-=======
     return ret1? RedisGears_StepSuccess : RedisGears_StepFailed;
->>>>>>> c1840076
 }
 
 static char* RedisGearsPy_PyCallbackExtractor(ExecutionCtx* rctx, Record *record, void* arg, size_t* len){
