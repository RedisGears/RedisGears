--- conflicted
+++ resolved
@@ -2480,11 +2480,7 @@
     }
     RAI_Error* err;
     RedisAI_InitError(&err);
-<<<<<<< HEAD
-    PyThreadState *_save = PyEval_SaveThread();
-=======
     PyThreadState* _save = PyEval_SaveThread();
->>>>>>> 9e43820e
     RedisAI_ModelRun(&pyg->g, 1, err);
     PyEval_RestoreThread(_save);
     if (RedisAI_GetErrorCode(err) != RedisAI_ErrorCode_OK) {
@@ -2702,11 +2698,7 @@
     }
     RAI_Error* err;
     RedisAI_InitError(&err);
-<<<<<<< HEAD
-    PyThreadState *_save = PyEval_SaveThread();
-=======
     PyThreadState* _save = PyEval_SaveThread();
->>>>>>> 9e43820e
     RedisAI_ScriptRun(pys->s, err);
     PyEval_RestoreThread(_save);
     if (RedisAI_GetErrorCode(err) != RedisAI_ErrorCode_OK) {
