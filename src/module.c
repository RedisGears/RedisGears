/*
 * module.c
 *
 *  Created on: Oct 15, 2018
 *      Author: meir
 */


#ifdef WITHPYTHON
#include "redisgears_python.h"
#endif
#include "redismodule.h"
#include "version.h"
#include "mgmt.h"
#include "execution_plan.h"
#include "example.h"
#include "cluster.h"
#include "redisgears.h"
#include "redisgears_memory.h"
#include "utils/arr_rm_alloc.h"
#include "utils/buffer.h"
#include "record.h"
#include "commands.h"
#include "redisai.h"
#include "config.h"
#include "globals.h"
#include "readers/keys_reader.h"
#include "readers/streams_reader.h"
#include "readers/command_reader.h"
#include "readers/shardid_reader.h"
#include "mappers.h"
#include <stdbool.h>
#include <unistd.h>
#include "lock_handler.h"
#include <dlfcn.h>
#include <dirent.h>

#ifndef REDISGEARS_GIT_SHA
#define REDISGEARS_GIT_SHA "unknown"
#endif

#ifndef REDISGEARS_OS_VERSION
#define REDISGEARS_OS_VERSION "unknown"
#endif

typedef struct Plugin{
    char* name;
    int version;
}Plugin;

Gears_dict* plugins = NULL;

#define REGISTER_API(name, ctx) \
    do{\
        RedisGears_ ## name = RG_ ## name;\
        if(RedisModule_ExportSharedAPI){\
            if(RedisModule_ExportSharedAPI(ctx, "RedisGears_" #name, RG_ ## name) != REDISMODULE_OK){\
                printf("could not register RedisGears_" #name "\r\n");\
                return REDISMODULE_ERR;\
            }\
        }\
    } while(0)

static int RG_GetLLApiVersion(){
    return REDISGEARS_LLAPI_VERSION;
}

static int RG_RegisterReader(char* name, RedisGears_ReaderCallbacks* reader){
    return ReadersMgmt_Add(name, reader, NULL);
}

static int RG_RegisterForEach(char* name, RedisGears_ForEachCallback writer, ArgType* type){
    return ForEachsMgmt_Add(name, writer, type);
}

static int RG_RegisterFlatExecutionPrivateDataType(ArgType* type){
    return FepPrivateDatasMgmt_Add(type->type, NULL, type);
}

static int RG_RegisterMap(char* name, RedisGears_MapCallback map, ArgType* type){
    return MapsMgmt_Add(name, map, type);
}

static int RG_RegisterAccumulator(char* name, RedisGears_AccumulateCallback accumulator, ArgType* type){
    return AccumulatesMgmt_Add(name, accumulator, type);
}

static int RG_RegisterAccumulatorByKey(char* name, RedisGears_AccumulateByKeyCallback accumulator, ArgType* type){
	return AccumulateByKeysMgmt_Add(name, accumulator, type);
}

static int RG_RegisterFilter(char* name, RedisGears_FilterCallback filter, ArgType* type){
    return FiltersMgmt_Add(name, filter, type);
}

static int RG_RegisterGroupByExtractor(char* name, RedisGears_ExtractorCallback extractor, ArgType* type){
    return ExtractorsMgmt_Add(name, extractor, type);
}

static int RG_RegisterReducer(char* name, RedisGears_ReducerCallback reducer, ArgType* type){
    return ReducersMgmt_Add(name, reducer, type);
}

static int RG_RegisterExecutionOnStartCallback(char* name, RedisGears_ExecutionOnStartCallback callback, ArgType* type){
    return ExecutionOnStartsMgmt_Add(name, callback, type);
}

static int RG_RegisterExecutionOnUnpausedCallback(char* name, RedisGears_ExecutionOnUnpausedCallback callback, ArgType* type){
    return ExecutionOnUnpausedsMgmt_Add(name, callback, type);
}

static int RG_RegisterFlatExecutionOnRegisteredCallback(char* name, RedisGears_FlatExecutionOnRegisteredCallback callback, ArgType* type){
    return FlatExecutionOnRegisteredsMgmt_Add(name, callback, type);
}

static int RG_RegisterFlatExecutionOnUnregisteredCallback(char* name, RedisGears_FlatExecutionOnUnregisteredCallback callback, ArgType* type){
    return FlatExecutionOnUnregisteredsMgmt_Add(name, callback, type);
}

static int RG_SetFlatExecutionOnStartCallback(FlatExecutionPlan* fep, const char* callback, void* arg){
    RedisGears_ExecutionOnStartCallback c = ExecutionOnStartsMgmt_Get(callback);
    if(!c){
        return REDISMODULE_ERR;
    }
    FlatExecutionPlan_SetOnStartStep(fep, RG_STRDUP(callback), arg);
    return REDISMODULE_OK;
}

static int RG_SetFlatExecutionOnUnpausedCallback(FlatExecutionPlan* fep, const char* callback, void* arg){
    RedisGears_ExecutionOnStartCallback c = ExecutionOnUnpausedsMgmt_Get(callback);
    if(!c){
        return REDISMODULE_ERR;
    }
    FlatExecutionPlan_SetOnUnPausedStep(fep, RG_STRDUP(callback), arg);
    return REDISMODULE_OK;
}

static int RG_SetFlatExecutionOnRegisteredCallback(FlatExecutionPlan* fep, const char* callback, void* arg){
    RedisGears_FlatExecutionOnRegisteredCallback c = FlatExecutionOnRegisteredsMgmt_Get(callback);
    if(!c){
        return REDISMODULE_ERR;
    }
    FlatExecutionPlan_SetOnRegisteredStep(fep, RG_STRDUP(callback), arg);
    return REDISMODULE_OK;
}

static int RG_SetFlatExecutionOnUnregisteredCallback(FlatExecutionPlan* fep, const char* callback, void* arg){
    RedisGears_FlatExecutionOnUnregisteredCallback c = FlatExecutionOnUnregisteredsMgmt_Get(callback);
    if(!c){
        return REDISMODULE_ERR;
    }
    FlatExecutionPlan_SetOnUnregisteredStep(fep, RG_STRDUP(callback), arg);
    return REDISMODULE_OK;
}

static FlatExecutionPlan* RG_CreateCtx(char* readerName, char** err){
    if(!LockHandler_IsLockTaken()){
        *err = RG_STRDUP("Can only create Gears Builder when Redis GIL is taken");
        return NULL;
    }
    FlatExecutionPlan* fep = FlatExecutionPlan_New();
    if(!FlatExecutionPlan_SetReader(fep, readerName)){
        FlatExecutionPlan_Free(fep);
        *err = RG_STRDUP("The given reader does not exists");
        return NULL;
    }
    return fep;
}

static int RG_SetDesc(FlatExecutionPlan* fep, const char* desc){
    FlatExecutionPlan_SetDesc(fep, desc);
    return 1;
}

static void RG_SetExecutionThreadPool(FlatExecutionPlan* ctx, ExecutionThreadPool* pool){
    FlatExecutionPlan_SetThreadPool(ctx, pool);
}

static void RG_SetMaxIdleTime(FlatExecutionPlan* fep, long long executionMaxIdleTime){
    fep->executionMaxIdleTime = executionMaxIdleTime;
}

static void RG_SetFlatExecutionPrivateData(FlatExecutionPlan* fep, const char* type, void* PD){
    FlatExecutionPlan_SetPrivateData(fep, type, PD);
}

static void* RG_GetFlatExecutionPrivateDataFromFep(FlatExecutionPlan* fep){
    return FlatExecutionPlan_GetPrivateData(fep);
}

static int RG_Map(FlatExecutionPlan* fep, char* name, void* arg){
    FlatExecutionPlan_AddMapStep(fep, name, arg);
    return 1;
}

int RG_FlatMap(FlatExecutionPlan* fep, char* name, void* arg){
    FlatExecutionPlan_AddFlatMapStep(fep, name, arg);
    return 1;
}

static int RG_Filter(FlatExecutionPlan* fep, char* name, void* arg){
    FlatExecutionPlan_AddFilterStep(fep, name, arg);
    return 1;
}

static int RG_GroupBy(FlatExecutionPlan* fep, char* extraxtorName, void* extractorArg, char* reducerName, void* reducerArg){
    FlatExecutionPlan_AddGroupByStep(fep, extraxtorName, extractorArg, reducerName, reducerArg);
    return 1;
}

static int RG_AccumulateBy(FlatExecutionPlan* fep, char* extraxtorName, void* extractorArg, char* accumulatorName, void* accumulatorArg){
	FlatExecutionPlan_AddAccumulateByKeyStep(fep, extraxtorName, extractorArg, accumulatorName, accumulatorArg);
	return 1;
}

static int RG_LocalAccumulateBy(FlatExecutionPlan* fep, char* extraxtorName, void* extractorArg, char* accumulatorName, void* accumulatorArg){
    FlatExecutionPlan_AddLocalAccumulateByKeyStep(fep, extraxtorName, extractorArg, accumulatorName, accumulatorArg);
    return 1;
}

static int RG_Collect(FlatExecutionPlan* fep){
    FlatExecutionPlan_AddCollectStep(fep);
	return 1;
}

static int RG_Repartition(FlatExecutionPlan* fep, char* extraxtorName, void* extractorArg){
    FlatExecutionPlan_AddRepartitionStep(fep, extraxtorName, extractorArg);
    return 1;
}

static int RG_ForEach(FlatExecutionPlan* fep, char* name, void* arg){
    FlatExecutionPlan_AddForEachStep(fep, name, arg);
    return 1;
}

static int RG_Accumulate(FlatExecutionPlan* fep, char* name, void* arg){
    FlatExecutionPlan_AddAccumulateStep(fep, name, arg);
    return 1;
}

static int RG_Limit(FlatExecutionPlan* fep, size_t offset, size_t len){
    FlatExecutionPlan_AddLimitStep(fep, offset, len);
    return 1;
}

static int RG_Register(FlatExecutionPlan* fep, ExecutionMode mode, void* key, char** err){
    if(!LockHandler_IsLockTaken()){
        *err = RG_STRDUP("Can only register execution when redis GIL is taken");
        return 0;
    }
    return FlatExecutionPlan_Register(fep, mode, key, err);
}

static ExecutionPlan* RG_Run(FlatExecutionPlan* fep, ExecutionMode mode, void* arg, RedisGears_OnExecutionDoneCallback callback, void* privateData, WorkerData* worker, char** err){
    if(!LockHandler_IsLockTaken()){
        *err = RG_STRDUP("Can only run execution when redis GIL is taken");
        return NULL;
    }
    return FlatExecutionPlan_Run(fep, mode, arg, callback, privateData, worker, err);
}

static const char* RG_GetReader(FlatExecutionPlan* fep){
    return FlatExecutionPlan_GetReader(fep);
}

static StreamReaderCtx* RG_StreamReaderCtxCreate(const char* streamName, const char* streamId){
    return StreamReaderCtx_Create(streamName, streamId);
}

static void RG_StreamReaderCtxFree(StreamReaderCtx* readerCtx){
    StreamReaderCtx_Free(readerCtx);
}

static KeysReaderCtx* RG_KeysReaderCtxCreate(const char* match, bool readValue, const char* event, bool noScan){
    return KeysReaderCtx_Create(match, readValue, event, noScan);
}

static void RG_KeysReaderCtxFree(KeysReaderCtx* readerCtx){
    KeysReaderCtx_Free(readerCtx);
}

static StreamReaderTriggerArgs* RG_StreamReaderTriggerArgsCreate(const char* prefix, size_t batchSize, size_t durationMS, OnFailedPolicy onFailedPolicy, size_t retryInterval, bool trimStream){
    return StreamReaderTriggerArgs_Create(prefix, batchSize, durationMS, onFailedPolicy, retryInterval, trimStream);
}

static void RG_StreamReaderTriggerArgsFree(StreamReaderTriggerArgs* args){
    return StreamReaderTriggerArgs_Free(args);
}

static KeysReaderTriggerArgs* RG_KeysReaderTriggerArgsCreate(const char* prefix, char** eventTypes, int* keyTypes, bool readValue){
    return KeysReaderTriggerArgs_Create(prefix, eventTypes, keyTypes, readValue);
}

static CommandReaderTriggerArgs* RG_CommandReaderTriggerArgsCreate(const char* trigger){
    return CommandReaderTriggerArgs_Create(trigger);
}
static void RG_CommandReaderTriggerArgsFree(CommandReaderTriggerArgs* args){
    CommandReaderTriggerArgs_Free(args);
}

static void RG_KeysReaderTriggerArgsFree(KeysReaderTriggerArgs* args){
    return KeysReaderTriggerArgs_Free(args);
}

static void RG_FreeFlatExecution(FlatExecutionPlan* fep){
    FlatExecutionPlan_Free(fep);
}

static bool RG_IsDone(ExecutionPlan* ep){
	return EPIsFlagOn(ep, EFDone);
}

static const char* RG_GetId(ExecutionPlan* ep){
    return ep->idStr;
}

static long long RG_GetRecordsLen(ExecutionPlan* ep){
    // TODO: move results and errors to linked lists for partial parallelism w/o locking
    RedisModule_Assert(ep && RedisGears_IsDone(ep));
	return array_len(ep->results);
}

static long long RG_GetErrorsLen(ExecutionPlan* ep){
    // TODO: move results and errors to linked lists for partial parallelism w/o locking
    RedisModule_Assert(ep && RedisGears_IsDone(ep));
	return array_len(ep->errors);
}

static bool RG_AddOnDoneCallback(ExecutionPlan* ep, RedisGears_OnExecutionDoneCallback callback, void* privateData){
    if(EPIsFlagOn(ep, EFDone)){
        return false;
    }
    OnDoneData onDoneData = {
            .callback = callback,
            .privateData = privateData,
    };
    ep->onDoneData = array_append(ep->onDoneData, onDoneData);
    return true;
}

static Record* RG_GetRecord(ExecutionPlan* ep, long long i){
    // TODO: move results and errors to linked lists for partial parallelism w/o locking
    RedisModule_Assert(ep && RedisGears_IsDone(ep));
    RedisModule_Assert(i >= 0 && i < array_len(ep->results));
	return ep->results[i];
}

static Record* RG_GetError(ExecutionPlan* ep, long long i){
    // TODO: move results and errors to linked lists for partial parallelism w/o locking
    RedisModule_Assert(ep && RedisGears_IsDone(ep));
    RedisModule_Assert(i >= 0 && i < array_len(ep->errors));
	return ep->errors[i];
}

/**
 * Abort a running or created (and not yet started) execution
 *
 * Currently we can only abort a local execution.
 * Aborting a global execution can only be done via RG.ABORTEXECUTION command
 *
 * return REDISMODULE_OK if the execution was aborted and REDISMODULE_ERR otherwise
 */
static int RG_AbortExecution(ExecutionPlan* ep){

    // exection did not yet started.
    if(EPIsFlagOff(ep, EFStarted)){
        if(EPIsFlagOff(ep, EFIsLocal) &&
                memcmp(ep->id, Cluster_GetMyId(), REDISMODULE_NODE_ID_LEN) != 0){
            // we did not created the execution,  which mean its already started
            // on some other node and can not be aborted
            return REDISMODULE_ERR;
        }
        // abort the execution and execute its Done Actions
        ep->status = ABORTED;
        EPStatus_DoneAction(ep);
        return REDISMODULE_OK;
    }

    // execution is not local and already started, we can not abort it now.
    if(EPIsFlagOff(ep, EFIsLocal)){
        return REDISMODULE_ERR;
    }

    // execution is done, no need to abort
    if(RedisGears_IsDone(ep)){
        return REDISMODULE_OK;
    }

    while(ep->status != DONE){
        // we are checking for DONE status cause this one is set without getting the lock.
        // Once status changed to DONE we know that no more python code will be executed and
        // we can finish sending cancel signal
#ifdef WITHPYTHON
        unsigned long threadID = (unsigned long)ep->executionPD;
        RedisGearsPy_ForceStop(threadID);
#endif
        usleep(1000);
    }

    return REDISMODULE_OK;
}

/**
 * Drop the execution once the execution is done
 */
static void RG_DropExecution(ExecutionPlan* ep){
    if(EPIsFlagOn(ep, EFIsOnDoneCallback)){
        EPTurnOnFlag(ep, EFIsFreedOnDoneCallback);
        return;
    }
    if(Cluster_IsClusterMode() && EPIsFlagOff(ep, EFIsLocal)){
        // We need to distributed the drop execution to all the shards
        // only if execution is not local and not aborted (aborted exectuion is eather
        // local or not yet distributed to all the shards)
        Cluster_SendMsgM(NULL, RG_OnDropExecutionMsgReceived, ep->idStr, strlen(ep->idStr));
    }
    ExecutionPlan_Free(ep);
}

static ExecutionPlan* RG_GetExecution(const char* id){
	ExecutionPlan* ep =	ExecutionPlan_FindByStrId(id);
	return ep;
}

static ArgType* RG_CreateType(char* name, int version, ArgFree free, ArgDuplicate dup, ArgSerialize serialize, ArgDeserialize deserialize, ArgToString tostring){
    ArgType* ret = RG_ALLOC(sizeof(*ret));
    *ret = (ArgType){
        .type = RG_STRDUP(name),
        .version = version,
        .free = free,
        .dup = dup,
        .serialize = serialize,
        .deserialize = deserialize,
        .tostring = tostring,
    };
    return ret;
}

static void RG_BWWriteLong(Gears_BufferWriter* bw, long val){
    Gears_BufferWriterWriteLong(bw, val);
}

static void RG_BWWriteString(Gears_BufferWriter* bw, const  char* str){
    Gears_BufferWriterWriteString(bw, str);
}

static void RG_BWWriteBuffer(Gears_BufferWriter* bw, const char* buff, size_t len){
    Gears_BufferWriterWriteBuff(bw, buff, len);
}

static long RG_BRReadLong(Gears_BufferReader* br){
    return Gears_BufferReaderReadLong(br);
}

static char* RG_BRReadString(Gears_BufferReader* br){
    return Gears_BufferReaderReadString(br);
}

static char* RG_BRReadBuffer(Gears_BufferReader* br, size_t* len){
    return Gears_BufferReaderReadBuff(br, len);
}

static long long RG_GetTotalDuration(ExecutionPlan* ep){
    return FlatExecutionPlan_GetExecutionDuration(ep);
}

static long long RG_GetReadDuration(ExecutionPlan* ep){
	return FlatExecutionPlan_GetReadDuration(ep);
}

static void RG_SetError(ExecutionCtx* ectx, char* err){
    ectx->err = err;
}

static const char* RG_GetMyHashTag(){
   return Cluster_GetMyHashTag();
}

static RedisModuleCtx* RG_GetRedisModuleCtx(ExecutionCtx* ectx){
    return ectx->rctx;
}

static void* RG_GetFlatExecutionPrivateData(ExecutionCtx* ectx){
    if(ectx->ep){
        return ectx->ep->fep->PD;
    }
    return NULL;
}

static void* RG_GetPrivateData(ExecutionCtx* ectx){
    return ectx->ep->executionPD;
}

static void RG_SetPrivateData(ExecutionCtx* ectx, void* PD){
    ectx->ep->executionPD = PD;
}

static ExecutionThreadPool* RG_ExecutionThreadPoolCreate(const char* name, size_t numOfThreads){
    return ExecutionPlan_CreateThreadPool(name, numOfThreads);
}

static ExecutionThreadPool* RG_ExecutionThreadPoolDefine(const char* name, void* poolCtx, ExecutionPoolAddJob addJob){
    return ExecutionPlan_DefineThreadPool(name, poolCtx, addJob);
}

static WorkerData* RG_WorkerDataCreate(ExecutionThreadPool* pool){
    return ExecutionPlan_CreateWorker(pool);
}

static void RG_WorkerDataFree(WorkerData* worker){
    ExecutionPlan_FreeWorker(worker);
}

static WorkerData* RG_WorkerDataGetShallowCopy(WorkerData* worker){
    return ExecutionPlan_WorkerGetShallowCopy(worker);
}

static void RG_ReturnResultsAndErrors(ExecutionPlan* ep, RedisModuleCtx *ctx){
    Command_ReturnResultsAndErrors(ep, ctx);
}

static void RG_GetShardUUID(char* finalId, char* idBuf, char* idStrBuf, long long* lastID){
    SetId(finalId, idBuf, idStrBuf, lastID);
}

static void RG_LockHanlderRegister(){
    LockHandler_Register();
}

static void RG_LockHanlderAcquire(RedisModuleCtx* ctx){
    LockHandler_Acquire(ctx);
}

static void RG_LockHanlderRelease(RedisModuleCtx* ctx){
    LockHandler_Release(ctx);
}

static RecordType* RG_GetListRecordType(){
    return listRecordType;
}

static RecordType* RG_GetStringRecordType(){
    return stringRecordType;
}

static RecordType* RG_GetErrorRecordType(){
    return errorRecordType;
}

static RecordType* RG_GetLongRecordType(){
    return longRecordType;
}

static RecordType* RG_GetDoubleRecordType(){
    return doubleRecordType;
}

static RecordType* RG_GetKeyRecordType(){
    return keyRecordType;
}

static RecordType* RG_GetKeysHandlerRecordType(){
    return keysHandlerRecordType;
}

static RecordType* RG_GetHashSetRecordType(){
    return hashSetRecordType;
}

static ExecutionPlan* RG_GetExecutionFromCtx(ExecutionCtx* ectx){
    return ectx->ep;
}

static int RG_ExecuteCommand(RedisModuleCtx *ctx, const char* logLevel, const char* __fmt, ...) {
    char* command;
    va_list ap;
    va_start(ap, __fmt);

    int exitCode = ExecCommandVList(ctx, logLevel, __fmt, ap);

    va_end(ap);

    return exitCode;
}

static const char* RG_GetConfig(const char* name) {
    return GearsConfig_GetExtraConfigVals(name);
}

static const int RG_ExecutionPlanIsLocal(ExecutionPlan* ep) {
    return EPIsFlagOn(ep, EFIsLocal);
}

static int RG_RegisterPlugin(const char* name, int version) {
    if(Gears_dictFetchValue(plugins, name)){
        RedisModule_Log(NULL, "warning", "Plugin %s already exists", name);
        return REDISMODULE_ERR;
    }
    Plugin* plugin = RG_ALLOC(sizeof(*plugin));
    plugin->name = RG_STRDUP(name);
    plugin->version = version;
    Gears_dictAdd(plugins, (char*)name, plugin);
    RedisModule_Log(NULL, "warning", "Loading plugin %s version %d ", name, version);
    return REDISMODULE_OK;
}

static int RG_KeysReaderSetReadRecordCallback(KeysReaderCtx* krCtx, const char* name){
    return KeysReaderCtx_SetReadRecordCallback(krCtx, name);
}

static int RG_KeysReaderTriggerArgsSetReadRecordCallback(KeysReaderTriggerArgs* krta, const char* name){
    return KeysReaderTriggerArgs_SetReadRecordCallback(krta, name);
}

static void RG_KeysReaderRegisterReadRecordCallback(const char* name, RedisGears_KeysReaderReadRecordCallback callback){
    KeysReaderReadRecordsMgmt_Add(name, callback, NULL);
}

static Gears_Buffer* RG_BufferCreate(size_t initCap){
    return Gears_BufferNew(initCap);
}

static void RG_BufferFree(Gears_Buffer* buff){
    Gears_BufferFree(buff);
}

static void RG_BufferClear(Gears_Buffer* buff){
    Gears_BufferClear(buff);
}

const char* RG_BufferGet(Gears_Buffer* buff, size_t* len){
    if(len){
        *len = buff->size;
    }
    return buff->buff;
}

static void RG_BufferReaderInit(Gears_BufferReader* br,Gears_Buffer* buff){
    Gears_BufferReaderInit(br, buff);
}

static void RG_BufferWriterInit(Gears_BufferWriter* bw,Gears_Buffer* buff){
    Gears_BufferWriterInit(bw, buff);
}

FlatExecutionPlan* RG_GetFep(ExecutionPlan* ep){
    return ep->fep;
}

static void RedisGears_SaveRegistrations(RedisModuleIO *rdb, int when){
    if(when == REDISMODULE_AUX_BEFORE_RDB){
        // save loaded plugins
        RedisModule_SaveUnsigned(rdb, Gears_dictSize(plugins));
        Gears_dictIterator* iter = Gears_dictGetIterator(plugins);
        Gears_dictEntry *curr = NULL;
        while((curr = Gears_dictNext(iter))){
            Plugin* p = Gears_dictGetVal(curr);
            RedisModule_SaveStringBuffer(rdb, p->name, strlen(p->name) + 1 /* for \0*/);
            RedisModule_SaveUnsigned(rdb, p->version);
        }
        Gears_dictReleaseIterator(iter);
        return;
    }
    Gears_dictIterator* iter = Gears_dictGetIterator(Readerdict);
    Gears_dictEntry *curr = NULL;
    while((curr = Gears_dictNext(iter))){
        const char* readerName = Gears_dictGetKey(curr);
        MgmtDataHolder* holder = Gears_dictGetVal(curr);
        RedisGears_ReaderCallbacks* callbacks = holder->callback;
        if(!callbacks->rdbSave){
            continue;
        }
        RedisModule_SaveStringBuffer(rdb, readerName, strlen(readerName) + 1 /* for \0 */);
        callbacks->rdbSave(rdb);
    }
    Gears_dictReleaseIterator(iter);
    RedisModule_SaveStringBuffer(rdb, "", 1); // empty str mean the end!
}

static int RedisGears_LoadRegistrations(RedisModuleIO *rdb, int encver, int when){
    if(encver > REDISGEARS_DATATYPE_VERSION){
        RedisModule_LogIOError(rdb, "warning", "could not load rdb created with higher RedisGears version!");
        return REDISMODULE_ERR; // could not load rdb created with higher Gears version!
    }
    if(when == REDISMODULE_AUX_BEFORE_RDB){

        if(encver >= VERSION_WITH_PLUGINS_NAMES){
            // verify loaded plugins
            size_t nplugins = RedisModule_LoadUnsigned(rdb);
            for(size_t i = 0 ; i < nplugins ; ++i){
                size_t nameLen;
                char* name = RedisModule_LoadStringBuffer(rdb, &nameLen);
                int version = RedisModule_LoadUnsigned(rdb);
                Plugin* p = Gears_dictFetchValue(plugins, name);
                if(!p){
                    RedisModule_LogIOError(rdb, "warning", "Plugin %s does not exists and required to load rdb", name);
                    RedisModule_Free(name);
                    return REDISMODULE_ERR;
                }
                if(p->version < version){
                    RedisModule_LogIOError(rdb, "warning", "Plugin %s with version %d (or above) is required but found version %d", name, version, p->version);
                    RedisModule_Free(name);
                    return REDISMODULE_ERR;
                }
                RedisModule_Free(name);
            }
        }

        // clear registrations
        Gears_dictIterator* iter = Gears_dictGetIterator(Readerdict);
        Gears_dictEntry *curr = NULL;
        while((curr = Gears_dictNext(iter))){
            MgmtDataHolder* holder = Gears_dictGetVal(curr);
            RedisGears_ReaderCallbacks* callbacks = holder->callback;
            if(!callbacks->clear){
                continue;
            }
            callbacks->clear();
        }
        Gears_dictReleaseIterator(iter);
    } else {
        // when loading keys phase finished, we load the registrations.
        char* readerName = NULL;
        for(readerName = RedisModule_LoadStringBuffer(rdb, NULL) ;
                strlen(readerName) > 0 ;
                readerName = RedisModule_LoadStringBuffer(rdb, NULL)){
            RedisModule_Assert(readerName);
            RedisGears_ReaderCallbacks* callbacks = ReadersMgmt_Get(readerName);
            RedisModule_Assert(callbacks->rdbLoad);
            if(callbacks->rdbLoad(rdb, encver) != REDISMODULE_OK){
                RedisModule_Free(readerName);
                return REDISMODULE_ERR;
            }
            RedisModule_Free(readerName);
        }
        RedisModule_Free(readerName);
    }
    return REDISMODULE_OK;
}

RedisModuleType *GearsType = NULL;

static int RedisGears_CreateGearsDataType(RedisModuleCtx* ctx){
    RedisModuleTypeMethods methods = {
            .version = REDISMODULE_TYPE_METHOD_VERSION,
            .rdb_load = NULL,
            .rdb_save = NULL,
            .aof_rewrite = NULL,
            .mem_usage = NULL,
            .digest = NULL,
            .free = NULL,
            .aux_load = RedisGears_LoadRegistrations,
            .aux_save = RedisGears_SaveRegistrations,
            .aux_save_triggers = REDISMODULE_AUX_BEFORE_RDB|REDISMODULE_AUX_AFTER_RDB,
        };

    GearsType = RedisModule_CreateDataType(ctx, REDISGEARS_DATATYPE_NAME, REDISGEARS_DATATYPE_VERSION, &methods);
    return GearsType ? REDISMODULE_OK : REDISMODULE_ERR;
}

static void RG_DropLocalyOnDone(ExecutionPlan* ctx, void* privateData){
    EPTurnOnFlag(ctx, EFIsLocalyFreedOnDoneCallback);
}

static const char* RG_GetCompiledOs(){
    return REDISGEARS_OS_VERSION;
}

static int RedisGears_RegisterApi(RedisModuleCtx* ctx){
    if(!RedisModule_ExportSharedAPI){
        RedisModule_Log(ctx, "warning", "redis version are not compatible with shared api, running without expose c level api to other modules.");
    }
    REGISTER_API(GetLLApiVersion, ctx);

    REGISTER_API(CreateType, ctx);
    REGISTER_API(BufferCreate, ctx);
    REGISTER_API(BufferFree, ctx);
    REGISTER_API(BufferClear, ctx);
    REGISTER_API(BufferGet, ctx);
    REGISTER_API(BufferReaderInit, ctx);
    REGISTER_API(BufferWriterInit, ctx);
    REGISTER_API(BWWriteLong, ctx);
    REGISTER_API(BWWriteString, ctx);
    REGISTER_API(BWWriteBuffer, ctx);
    REGISTER_API(BRReadLong, ctx);
    REGISTER_API(BRReadString, ctx);
    REGISTER_API(BRReadBuffer, ctx);

    REGISTER_API(RegisterReader, ctx);
    REGISTER_API(RegisterForEach, ctx);
    REGISTER_API(RegisterMap, ctx);
    REGISTER_API(RegisterAccumulator, ctx);
    REGISTER_API(RegisterAccumulatorByKey, ctx);
    REGISTER_API(RegisterFilter, ctx);
    REGISTER_API(RegisterGroupByExtractor, ctx);
    REGISTER_API(RegisterReducer, ctx);
    REGISTER_API(CreateCtx, ctx);
    REGISTER_API(SetDesc, ctx);
    REGISTER_API(SetExecutionThreadPool, ctx);
    REGISTER_API(SetMaxIdleTime, ctx);
    REGISTER_API(RegisterFlatExecutionPrivateDataType, ctx);
    REGISTER_API(SetFlatExecutionPrivateData, ctx);
    REGISTER_API(GetFlatExecutionPrivateDataFromFep, ctx);
    REGISTER_API(Map, ctx);
    REGISTER_API(Accumulate, ctx);
    REGISTER_API(AccumulateBy, ctx);
    REGISTER_API(LocalAccumulateBy, ctx);
    REGISTER_API(FlatMap, ctx);
    REGISTER_API(Filter, ctx);
    REGISTER_API(GroupBy, ctx);
    REGISTER_API(Collect, ctx);
    REGISTER_API(Repartition, ctx);
    REGISTER_API(ForEach, ctx);
    REGISTER_API(Limit, ctx);
    REGISTER_API(Run, ctx);
    REGISTER_API(Register, ctx);
    REGISTER_API(FreeFlatExecution, ctx);
    REGISTER_API(GetReader, ctx);
    REGISTER_API(StreamReaderCtxCreate, ctx);
    REGISTER_API(StreamReaderCtxFree, ctx);
    REGISTER_API(KeysReaderCtxCreate, ctx);
    REGISTER_API(KeysReaderCtxFree, ctx);
    REGISTER_API(StreamReaderTriggerArgsCreate, ctx);
    REGISTER_API(StreamReaderTriggerArgsFree, ctx);
    REGISTER_API(KeysReaderTriggerArgsCreate, ctx);
    REGISTER_API(KeysReaderTriggerArgsFree, ctx);
    REGISTER_API(CommandReaderTriggerArgsCreate, ctx);
    REGISTER_API(CommandReaderTriggerArgsFree, ctx);

    REGISTER_API(GetExecution, ctx);
    REGISTER_API(GetFep, ctx);
    REGISTER_API(IsDone, ctx);
    REGISTER_API(GetRecordsLen, ctx);
    REGISTER_API(GetRecord, ctx);
    REGISTER_API(GetErrorsLen, ctx);
    REGISTER_API(GetError, ctx);
    REGISTER_API(AddOnDoneCallback, ctx);
    REGISTER_API(DropExecution, ctx);
    REGISTER_API(AbortExecution, ctx);
    REGISTER_API(GetId, ctx);

    REGISTER_API(RecordCreate, ctx);
    REGISTER_API(RecordTypeCreate, ctx);
    REGISTER_API(FreeRecord, ctx);
    REGISTER_API(RecordGetType, ctx);
    REGISTER_API(AsyncRecordCreate, ctx);
    REGISTER_API(AsyncRecordContinue, ctx);
    REGISTER_API(KeyRecordCreate, ctx);
    REGISTER_API(KeyRecordSetKey, ctx);
    REGISTER_API(KeyRecordSetVal, ctx);
    REGISTER_API(KeyRecordGetVal, ctx);
    REGISTER_API(KeyRecordGetKey, ctx);
    REGISTER_API(ListRecordCreate, ctx);
    REGISTER_API(ListRecordLen, ctx);
    REGISTER_API(ListRecordAdd, ctx);
    REGISTER_API(ListRecordGet, ctx);
    REGISTER_API(ListRecordPop, ctx);
    REGISTER_API(StringRecordCreate, ctx);
    REGISTER_API(StringRecordGet, ctx);
    REGISTER_API(StringRecordSet, ctx);
    REGISTER_API(DoubleRecordCreate, ctx);
    REGISTER_API(DoubleRecordGet, ctx);
    REGISTER_API(DoubleRecordSet, ctx);
    REGISTER_API(LongRecordCreate, ctx);
    REGISTER_API(LongRecordGet, ctx);
    REGISTER_API(LongRecordSet, ctx);
    REGISTER_API(KeyHandlerRecordCreate, ctx);
    REGISTER_API(KeyHandlerRecordGet, ctx);
    REGISTER_API(HashSetRecordCreate, ctx);
    REGISTER_API(HashSetRecordSet, ctx);
    REGISTER_API(HashSetRecordGet, ctx);
    REGISTER_API(HashSetRecordGetAllKeys, ctx);

    REGISTER_API(GetTotalDuration, ctx);
    REGISTER_API(GetReadDuration, ctx);

    REGISTER_API(GetExecutionFromCtx, ctx);
    REGISTER_API(SetError, ctx);
    REGISTER_API(GetRedisModuleCtx, ctx);
    REGISTER_API(GetFlatExecutionPrivateData, ctx);
    REGISTER_API(GetPrivateData, ctx);
    REGISTER_API(SetPrivateData, ctx);
    REGISTER_API(RegisterExecutionOnStartCallback, ctx);
    REGISTER_API(RegisterExecutionOnUnpausedCallback, ctx);
    REGISTER_API(RegisterFlatExecutionOnRegisteredCallback, ctx);
    REGISTER_API(RegisterFlatExecutionOnUnregisteredCallback, ctx);
    REGISTER_API(SetFlatExecutionOnStartCallback, ctx);
    REGISTER_API(SetFlatExecutionOnUnpausedCallback, ctx);
    REGISTER_API(SetFlatExecutionOnRegisteredCallback, ctx);
    REGISTER_API(SetFlatExecutionOnUnregisteredCallback, ctx);

    REGISTER_API(DropLocalyOnDone, ctx);

    REGISTER_API(GetMyHashTag, ctx);

    REGISTER_API(WorkerDataCreate, ctx);
    REGISTER_API(ExecutionThreadPoolCreate, ctx);
    REGISTER_API(ExecutionThreadPoolDefine, ctx);
    REGISTER_API(WorkerDataFree, ctx);
    REGISTER_API(WorkerDataGetShallowCopy, ctx);
    REGISTER_API(GetCompiledOs, ctx);
    REGISTER_API(ReturnResultsAndErrors, ctx);

    REGISTER_API(GetShardUUID, ctx);
    REGISTER_API(LockHanlderRegister, ctx);
    REGISTER_API(LockHanlderAcquire, ctx);
    REGISTER_API(LockHanlderRelease, ctx);
    REGISTER_API(ExecuteCommand, ctx);

    REGISTER_API(GetListRecordType, ctx);
    REGISTER_API(GetStringRecordType, ctx);
    REGISTER_API(GetErrorRecordType, ctx);
    REGISTER_API(GetLongRecordType, ctx);
    REGISTER_API(GetDoubleRecordType, ctx);
    REGISTER_API(GetKeyRecordType, ctx);
    REGISTER_API(GetKeysHandlerRecordType, ctx);
    REGISTER_API(GetHashSetRecordType, ctx);

    REGISTER_API(GetConfig, ctx);

    REGISTER_API(RegisterPlugin, ctx);

    REGISTER_API(ExecutionPlanIsLocal, ctx);

    REGISTER_API(KeysReaderSetReadRecordCallback, ctx);
    REGISTER_API(KeysReaderTriggerArgsSetReadRecordCallback, ctx);
    REGISTER_API(KeysReaderRegisterReadRecordCallback, ctx);

    return REDISMODULE_OK;
}

static void RG_OnDropExecutionMsgReceived(RedisModuleCtx *ctx, const char *sender_id, uint8_t type, const unsigned char *payload, uint32_t len){
	ExecutionPlan* ep = RedisGears_GetExecution(payload);
	if(!ep){
		RedisModule_Log(ctx, "notice", "got msg to drop an unexists execution : %s", payload);
		return;
	}
	if(EPIsFlagOff(ep, EFDone)){
	    // we are not done yet, we will drop the execution when it finished.
	    // Notice that we got this from another shard that told us to drop the execution
	    // so we only need to drop the local exeuciton when we done.
	    RedisGears_AddOnDoneCallback(ep, RG_DropLocalyOnDone, NULL);
	}else{
	    ExecutionPlan_Free(ep);
	}
}

static void RG_NetworkTest(RedisModuleCtx *ctx, const char *sender_id, uint8_t type, const unsigned char *payload, uint32_t len){
    printf("Got test network message\r\n");
}

static int Command_NetworkTest(RedisModuleCtx *ctx, RedisModuleString **argv, int argc){
#define TEST_MSG "test"
    Cluster_SendMsgM(NULL, RG_NetworkTest, TEST_MSG, strlen(TEST_MSG));
    RedisModule_ReplyWithSimpleString(ctx, "OK");
    return REDISMODULE_OK;
}

int AddToStream(ExecutionCtx* rctx, Record *data, void* arg){
    const char* keyName = RedisGears_KeyRecordGetKey(data, NULL);
    if(strcmp(keyName, "ChangedStream") == 0){
<<<<<<< HEAD
        return RedisGears_FilterSuccess;
=======
        return RedisGears_StepSuccess;
>>>>>>> c1840076
    }
    Record* valRecord = RedisGears_KeyRecordGetVal(data);
    const char* val = RedisGears_StringRecordGet(valRecord, NULL);
    RedisModuleCtx* ctx = RedisGears_GetRedisModuleCtx(rctx);
    LockHandler_Acquire(ctx);
    RedisModule_Call(ctx, "xadd", "cccccc", "ChangedStream", "*", "key", keyName, "value", val);
    LockHandler_Release(ctx);
<<<<<<< HEAD
    return RedisGears_FilterSuccess;
=======
    return RedisGears_StepSuccess;
>>>>>>> c1840076
}

static void RedisGears_OnModuleLoad(struct RedisModuleCtx *ctx, RedisModuleEvent eid, uint64_t subevent, void *data){
    if(subevent == REDISMODULE_SUBEVENT_MODULE_LOADED){
        RedisModule_Log(ctx, "notice", "Got module load event, trying to reinitialize RedisAI api");
        if(RedisAI_Initialize(ctx) != REDISMODULE_OK){
            RedisModule_Log(ctx, "warning", "could not initialize RediAI api, running without AI support.");
        }else{
            RedisModule_Log(ctx, "notice", "RedisAI api loaded successfully.");
            globals.redisAILoaded = true;
        }
    }
}

static int RedisGears_InitializePlugins(RedisModuleCtx *ctx) {
    // fills the wheels array
    DIR *dr = opendir(GearsConfig_GetPluginsDirectory());
    if(!dr){
        RedisModule_Log(ctx, "warning", "Plugins directory does not exists");
        return REDISMODULE_OK;
    }
    struct dirent *de;
    while ((de = readdir(dr))){
        if (strcmp(de->d_name, ".") == 0 || strcmp(de->d_name, "..") == 0){
            continue;
        }
        char* c = de->d_name;
        char* sufix = strstr(c, ".");
        if(!sufix){
            continue;
        }
        if(strcmp(sufix, ".so") == 0){
            // found so file
            char* soPath;
            rg_asprintf(&soPath, "%s/%s", GearsConfig_GetPluginsDirectory(), c);
            RedisModule_Log(ctx, "notice", "Loading plugin from file %s", soPath);
            void* handler = dlopen(soPath, RTLD_NOW|RTLD_LOCAL);

            if (handler == NULL) {
                RedisModule_Log(ctx, "warning", "Failed loading gears plugin %s, error='%s'", soPath, dlerror());
                RG_FREE(soPath);
                continue;
            }
            int (*onload)(void *) = dlsym(handler,"RedisGears_OnLoad");
            if (onload == NULL) {
                dlclose(handler);
                RedisModule_Log(ctx, "warning",
                    "Gears plugin %s does not export RedisGears_OnLoad() symbol",soPath);
                RG_FREE(soPath);
                continue;
            }
            if (onload(ctx) == REDISMODULE_ERR) {
                dlclose(handler);
                RedisModule_Log(ctx, "warning",
                    "Module %s initialization failed", soPath);
                RG_FREE(soPath);
                return REDISMODULE_ERR;
            }
        }
    }
    closedir(dr);

    return REDISMODULE_OK;
}

static int Command_DumpPlugins(RedisModuleCtx *ctx, RedisModuleString **argv, int argc){
    RedisModule_ReplyWithArray(ctx, Gears_dictSize(plugins));
    Gears_dictIterator* iter = Gears_dictGetIterator(plugins);
    Gears_dictEntry *curr = NULL;
    while((curr = Gears_dictNext(iter))){
        Plugin* p = Gears_dictGetVal(curr);
        RedisModule_ReplyWithArray(ctx, 2);
        RedisModule_ReplyWithCString(ctx, p->name);
        RedisModule_ReplyWithLongLong(ctx, p->version);
    }
    Gears_dictReleaseIterator(iter);
    return REDISMODULE_OK;
}

static bool isInitiated = false;

int RedisGears_OnLoad(RedisModuleCtx *ctx, RedisModuleString **argv, int argc) {
	RedisModule_Log(ctx, "notice", "RedisGears version %s, git_sha=%s, compiled_os=%s",
	        REDISGEARS_VERSION_STR,
			REDISGEARS_GIT_SHA,
			REDISGEARS_OS_VERSION);

    GearsGetRedisVersion();
    RedisModule_Log(ctx, "notice", "Redis version found by RedisGears : %d.%d.%d - %s",
                    currVesion.redisMajorVersion, currVesion.redisMinorVersion, currVesion.redisPatchVersion,
	                IsEnterprise() ? (gearsIsCrdt ? "enterprise-crdt" : "enterprise") : "oss");
    if (IsEnterprise()) {
        RedisModule_Log(ctx, "notice", "Redis Enterprise version found by RedisGears : %d.%d.%d-%d",
                        gearsRlecMajorVersion, gearsRlecMinorVersion, gearsRlecPatchVersion, gearsRlecBuild);
    }

    if(GearsCheckSupportedVestion() != REDISMODULE_OK){
        RedisModule_Log(ctx, "warning", "Redis version is to old, please upgrade to redis %d.%d.%d and above.", supportedVersion.redisMajorVersion,
                                                                                                                supportedVersion.redisMinorVersion,
                                                                                                                supportedVersion.redisPatchVersion);
        return REDISMODULE_ERR;
    }

    if(LockHandler_Initialize() != REDISMODULE_OK){
	    RedisModule_Log(ctx, "warning", "could not initialize lock handler");
        return REDISMODULE_ERR;
    }

    if(RedisGears_RegisterApi(ctx) != REDISMODULE_OK){
        RedisModule_Log(ctx, "warning", "could not register RedisGears api");
        return REDISMODULE_ERR;
    }

    if(GearsConfig_Init(ctx, argv, argc) != REDISMODULE_OK){
    	RedisModule_Log(ctx, "warning", "could not initialize gears config");
    	return REDISMODULE_ERR;
    }

    if(RedisAI_Initialize(ctx) != REDISMODULE_OK){
        RedisModule_Log(ctx, "warning", "could not initialize RediAI api, running without AI support.");
    }else{
        RedisModule_Log(ctx, "notice", "RedisAI api loaded successfully.");
        globals.redisAILoaded = true;
    }

    Record_Initialize();

    if(KeysReader_Initialize(ctx) != REDISMODULE_OK){
    	RedisModule_Log(ctx, "warning", "could not initialize default keys reader.");
		return REDISMODULE_ERR;
    }

    if(CommandReader_Initialize(ctx) != REDISMODULE_OK){
        RedisModule_Log(ctx, "warning", "could not initialize default keys reader.");
        return REDISMODULE_ERR;
    }

    Mgmt_Init();

    Cluster_Init();

    RGM_RegisterReader(KeysReader);
    RGM_RegisterReader(StreamReader);
    RGM_RegisterReader(CommandReader);
    RGM_RegisterReader(ShardIDReader);
    RGM_RegisterFilter(Example_Filter, NULL);
    RGM_RegisterMap(GetValueMapper, NULL);
    RGM_RegisterForEach(AddToStream, NULL);

    ExecutionPlan_Initialize();

    Cluster_RegisterMsgReceiverM(RG_OnDropExecutionMsgReceived);
    Cluster_RegisterMsgReceiverM(RG_NetworkTest);

    if(RedisGears_CreateGearsDataType(ctx) != REDISMODULE_OK){
        RedisModule_Log(ctx, "warning", "failed create RedisGear DataType");
        return REDISMODULE_ERR;
    }

#ifdef WITHPYTHON
    if(RedisGearsPy_Init(ctx) != REDISMODULE_OK){
        return REDISMODULE_ERR;
    }
#endif

    if(Command_Init() != REDISMODULE_OK){
        RedisModule_Log(ctx, "warning", "could not initialize commands.");
        return REDISMODULE_ERR;
    }

    if (RedisModule_CreateCommand(ctx, "rg.example", Example_CommandCallback, "readonly", 0, 0, 0) != REDISMODULE_OK) {
        RedisModule_Log(ctx, "warning", "could not register command rg.example");
        return REDISMODULE_ERR;
    }

    if (RedisModule_CreateCommand(ctx, "rg.refreshcluster", Cluster_RefreshCluster, "readonly", 0, 0, 0) != REDISMODULE_OK) {
        RedisModule_Log(ctx, "warning", "could not register command rg.refreshcluster");
        return REDISMODULE_ERR;
    }

    if (RedisModule_CreateCommand(ctx, "rg.clusterset", Cluster_ClusterSet, "readonly", 0, 0, -1) != REDISMODULE_OK) {
        RedisModule_Log(ctx, "warning", "could not register command rg.refreshcluster");
        return REDISMODULE_ERR;
    }

    if (RedisModule_CreateCommand(ctx, "rg.infocluster", Cluster_GetClusterInfo, "readonly", 0, 0, 0) != REDISMODULE_OK) {
        RedisModule_Log(ctx, "warning", "could not register command rg.getclusterinfo");
        return REDISMODULE_ERR;
    }

    if (RedisModule_CreateCommand(ctx, "rg.hello", Cluster_RedisGearsHello, "readonly", 0, 0, 0) != REDISMODULE_OK) {
        RedisModule_Log(ctx, "warning", "could not register command rg.getclusterinfo");
        return REDISMODULE_ERR;
    }

    if (RedisModule_CreateCommand(ctx, RG_INNER_MSG_COMMAND, Cluster_OnMsgArrive, "readonly", 0, 0, 0) != REDISMODULE_OK) {
        RedisModule_Log(ctx, "warning", "could not register command "RG_INNER_MSG_COMMAND);
        return REDISMODULE_ERR;
    }

    if (RedisModule_CreateCommand(ctx, RG_INNER_REGISTER_COMMAND, ExecutionPlan_InnerRegister, "readonly", 0, 0, 0) != REDISMODULE_OK) {
        RedisModule_Log(ctx, "warning", "could not register command "RG_INNER_REGISTER_COMMAND);
        return REDISMODULE_ERR;
    }

    if (RedisModule_CreateCommand(ctx, "rg.dumpexecutions", ExecutionPlan_ExecutionsDump, "readonly", 0, 0, 0) != REDISMODULE_OK) {
		RedisModule_Log(ctx, "warning", "could not register command rg.dumpexecutions");
		return REDISMODULE_ERR;
	}

    if (RedisModule_CreateCommand(ctx, "rg.dumpregistrations", ExecutionPlan_DumpRegistrations, "readonly", 0, 0, 0) != REDISMODULE_OK) {
        RedisModule_Log(ctx, "warning", "could not register command rg.dumpregistrations");
        return REDISMODULE_ERR;
    }

    if (RedisModule_CreateCommand(ctx, RG_INNER_UNREGISTER_COMMAND, ExecutionPlan_InnerUnregisterExecution, "readonly", 0, 0, 0) != REDISMODULE_OK) {
        RedisModule_Log(ctx, "warning", "could not register command "RG_INNER_UNREGISTER_COMMAND);
        return REDISMODULE_ERR;
    }

    if (RedisModule_CreateCommand(ctx, "rg.unregister", ExecutionPlan_UnregisterExecution, "readonly", 0, 0, 0) != REDISMODULE_OK) {
        RedisModule_Log(ctx, "warning", "could not register command rg.unregister");
        return REDISMODULE_ERR;
    }

    if (RedisModule_CreateCommand(ctx, "rg.getexecution", ExecutionPlan_ExecutionGet, "readonly", 0, 0, 0) != REDISMODULE_OK) {
		RedisModule_Log(ctx, "warning", "could not register command rg.getexecution");
		return REDISMODULE_ERR;
	}

    if (RedisModule_CreateCommand(ctx, "rg.getresults", Command_GetResults, "readonly", 0, 0, 0) != REDISMODULE_OK) {
		RedisModule_Log(ctx, "warning", "could not register command rg.getresults");
		return REDISMODULE_ERR;
	}

    if (RedisModule_CreateCommand(ctx, "rg.getresultsblocking", Command_GetResultsBlocking, "readonly", 0, 0, 0) != REDISMODULE_OK) {
		RedisModule_Log(ctx, "warning", "could not register command rg.getresultsblocking");
		return REDISMODULE_ERR;
	}

    if (RedisModule_CreateCommand(ctx, "rg.dropexecution", Command_DropExecution, "readonly", 0, 0, 0) != REDISMODULE_OK) {
		RedisModule_Log(ctx, "warning", "could not register command rg.dropexecution");
		return REDISMODULE_ERR;
	}

    if (RedisModule_CreateCommand(ctx, "rg.abortexecution", Command_AbortExecution, "readonly", 0, 0, 0) != REDISMODULE_OK) {
        RedisModule_Log(ctx, "warning", "could not register command rg.abortexecution");
        return REDISMODULE_ERR;
    }

    if (RedisModule_CreateCommand(ctx, "rg.networktest", Command_NetworkTest, "readonly", 0, 0, 0) != REDISMODULE_OK) {
        RedisModule_Log(ctx, "warning", "could not register command rg.networktest");
        return REDISMODULE_ERR;
    }

    if (RedisModule_CreateCommand(ctx, "rg.dumpplugins", Command_DumpPlugins, "readonly", 0, 0, 0) != REDISMODULE_OK) {
        RedisModule_Log(ctx, "warning", "could not register command rg.dumpplugins");
        return REDISMODULE_ERR;
    }

    RedisModule_SubscribeToServerEvent(ctx, RedisModuleEvent_ModuleChange, RedisGears_OnModuleLoad);

    plugins = Gears_dictCreate(&Gears_dictTypeHeapStrings, NULL);
    if (RedisGears_InitializePlugins(ctx) != REDISMODULE_OK){
        RedisModule_Log(ctx, "warning", "RedisGears plugin initialization failed");
        return REDISMODULE_ERR;
    }

    isInitiated = true;
    return REDISMODULE_OK;
}

#ifdef VALGRIND
static void __attribute__((destructor)) RedisGears_Clean(void) {
    // for valgrind check perposes, here we will free memory
    // that confuses the valgrind.
    if(!isInitiated){
        return;
    }
    RedisModuleCtx *ctx = RedisModule_GetThreadSafeContext(NULL);
    LockHandler_Acquire(ctx);
    RedisGearsPy_Clean();
    ExecutionPlan_Clean();
    LockHandler_Release(ctx);
    RedisModule_FreeThreadSafeContext(ctx);
}
#endif
<|MERGE_RESOLUTION|>--- conflicted
+++ resolved
@@ -959,11 +959,7 @@
 int AddToStream(ExecutionCtx* rctx, Record *data, void* arg){
     const char* keyName = RedisGears_KeyRecordGetKey(data, NULL);
     if(strcmp(keyName, "ChangedStream") == 0){
-<<<<<<< HEAD
-        return RedisGears_FilterSuccess;
-=======
         return RedisGears_StepSuccess;
->>>>>>> c1840076
     }
     Record* valRecord = RedisGears_KeyRecordGetVal(data);
     const char* val = RedisGears_StringRecordGet(valRecord, NULL);
@@ -971,11 +967,7 @@
     LockHandler_Acquire(ctx);
     RedisModule_Call(ctx, "xadd", "cccccc", "ChangedStream", "*", "key", keyName, "value", val);
     LockHandler_Release(ctx);
-<<<<<<< HEAD
-    return RedisGears_FilterSuccess;
-=======
     return RedisGears_StepSuccess;
->>>>>>> c1840076
 }
 
 static void RedisGears_OnModuleLoad(struct RedisModuleCtx *ctx, RedisModuleEvent eid, uint64_t subevent, void *data){
