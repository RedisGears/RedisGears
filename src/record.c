--- conflicted
+++ resolved
@@ -10,57 +10,6 @@
 #include "redisgears_python.h"
 #endif
 
-<<<<<<< HEAD
-typedef struct RecordType{
-    size_t id;
-    char* name;
-    size_t size;
-    int (*sendReply)(Record* record, RedisModuleCtx* rctx);
-    int (*serialize)(ExecutionCtx* ctx, Gears_BufferWriter* bw, Record* base);
-    Record* (*deserialize)(ExecutionCtx* ctx, Gears_BufferReader* br);
-    void (*free)(Record* base);
-}RecordType;
-
-typedef struct KeysHandlerRecord{
-    Record base;
-    RedisModuleKey *keyHandler;
-}KeysHandlerRecord;
-
-typedef struct LongRecord{
-    Record base;
-    long num;
-}LongRecord;
-
-typedef struct DoubleRecord{
-    Record base;
-    double num;
-}DoubleRecord;
-
-typedef struct StringRecord{
-    Record base;
-    size_t len;
-    char* str;
-}StringRecord;
-
-typedef struct ListRecord{
-    Record base;
-    Record** records;
-}ListRecord;
-
-typedef struct KeyRecord{
-    Record base;
-    char* key;
-    size_t len;
-    Record* record;
-}KeyRecord;
-
-typedef struct HashSetRecord{
-    Record base;
-    Gears_dict* d;
-}HashSetRecord;
-
-=======
->>>>>>> 700915a4
 RecordType StopRecordType;
 
 Record StopRecord;
@@ -210,16 +159,12 @@
     return REDISMODULE_OK;
 }
 
-<<<<<<< HEAD
+static int AsyncRecord_Serialize(ExecutionCtx* ctx, Gears_BufferWriter* bw, Record* base){
+    RedisModule_Assert(false && "can not serialize async record");
+    return REDISMODULE_OK;
+}
+
 static int HashSetRecord_Serialize(ExecutionCtx* ctx, Gears_BufferWriter* bw, Record* base){
-=======
-static int AsyncRecord_Serialize(Gears_BufferWriter* bw, Record* base, char** err){
-    RedisModule_Assert(false && "can not serialize async record");
-    return REDISMODULE_OK;
-}
-
-static int HashSetRecord_Serialize(Gears_BufferWriter* bw, Record* base, char** err){
->>>>>>> 700915a4
     HashSetRecord* record = (HashSetRecord*)base;
     Gears_dictIterator *iter;
     Gears_dictEntry *entry;
@@ -290,16 +235,12 @@
     return NULL;
 }
 
-<<<<<<< HEAD
-static Record* HashSetRecord_Deserialize(ExecutionCtx* ctx, Gears_BufferReader* br){
-=======
-static Record* AsyncRecord_Deserialize(Gears_BufferReader* br){
+static Record* AsyncRecord_Deserialize(ExecutionCtx* ctx, Gears_BufferReader* br){
     RedisModule_Assert(false && "can not deserialize async record");
     return NULL;
 }
 
-static Record* HashSetRecord_Deserialize(Gears_BufferReader* br){
->>>>>>> 700915a4
+static Record* HashSetRecord_Deserialize(ExecutionCtx* ctx, Gears_BufferReader* br){
     Record* record = RedisGears_HashSetRecordCreate();
     size_t len = RedisGears_BRReadLong(br);
     for(size_t i = 0 ; i < len ; ++i){
@@ -650,6 +591,10 @@
 }
 
 Record* RG_AsyncRecordCreate(ExecutionCtx* ectx, char** err){
+    if(!ectx->step){
+        *err = RG_STRDUP("Can not create gearsFuture outside of step");
+        return NULL;
+    }
     size_t maxSize;
     switch(ectx->step->type){
     case MAP:
