--- conflicted
+++ resolved
@@ -727,7 +727,7 @@
 
 static void ExecutionPlan_Distribute(ExecutionPlan* ep){
     RedisModuleCtx* rctx = RedisModule_GetThreadSafeContext(NULL);
-    ExecutionCtx ectx = ExecutionCtx_Initialize(rctx, ep);
+    ExecutionCtx ectx = ExecutionCtx_Initialize(rctx, ep, NULL);
     Gears_Buffer* buff = Gears_BufferCreate();
     Gears_BufferWriter bw;
     Gears_BufferWriterInit(&bw, buff);
@@ -814,15 +814,6 @@
         if(pctx->pendingCtxs[i]){
             ExecutionPlan_PendingCtxFreeInternals(pctx->pendingCtxs[i]);
         }
-<<<<<<< HEAD
-	    START_TIMER;
-        ExecutionCtx ectx = ExecutionCtx_Initialize(rctx, ep);
-        bool filterRes = step->filter.filter(&ectx, record, step->filter.stepArg.stepArg);
-        if(ectx.err){
-            RedisGears_FreeRecord(record);
-            record = RG_ErrorRecordCreate(ectx.err, strlen(ectx.err));
-            goto end;
-=======
     }
     RG_FREE(pctx->pendingCtxs);
     RG_FREE(pctx);
@@ -875,7 +866,6 @@
         r = Gears_listNodeValue(last);
         if(!r){
             return NULL;
->>>>>>> 700915a4
         }
         Gears_listDelNode(pendingCtx->records, last);
         if(r != &DummyRecord){
@@ -947,7 +937,7 @@
     int filterRes = step->filter.filter(&ectx, record, step->filter.stepArg.stepArg);
     if(ectx.err){
         RedisGears_FreeRecord(record);
-        record = RG_ErrorRecordCreate(ectx.err, strlen(ectx.err) + 1);\
+        record = RG_ErrorRecordCreate(ectx.err, strlen(ectx.err));\
         filterRes = RedisGears_FilterSuccess; // its not really success but we want to error to continue.
     }
 
@@ -1134,7 +1124,7 @@
     Gears_Buffer* buff;
     Gears_BufferWriter bw;
 
-    ExecutionCtx ectx = ExecutionCtx_Initialize(rctx, ep);
+    ExecutionCtx ectx = ExecutionCtx_Initialize(rctx, ep, step);
 
     if(!Cluster_IsClusterMode() || EPIsFlagOn(ep, EFIsLocal)){
         return ExecutionPlan_NextRecord(ep, step->prev, rctx);
@@ -1233,7 +1223,7 @@
 	Gears_Buffer* buff;;
 	Gears_BufferWriter bw;
 
-	ExecutionCtx ectx = ExecutionCtx_Initialize(rctx, ep);
+	ExecutionCtx ectx = ExecutionCtx_Initialize(rctx, ep, step);
 
 	if(!Cluster_IsClusterMode() || EPIsFlagOn(ep, EFIsLocal)){
 		return ExecutionPlan_NextRecord(ep, step->prev, rctx);
@@ -1341,14 +1331,10 @@
     int res = step->forEach.forEach(&ectx, record, step->forEach.stepArg.stepArg);
     if(ectx.err){
         RedisGears_FreeRecord(record);
-<<<<<<< HEAD
         record = RG_ErrorRecordCreate(ectx.err, strlen(ectx.err));
-=======
-        record = RG_ErrorRecordCreate(ectx.err, strlen(ectx.err) + 1);
     }else if(res == RedisGears_FilterHold){
         // the async record to ownership on the record itself so no need to hold it
         record = &WaitRecord;
->>>>>>> 700915a4
     }
 end:
 	ADD_DURATION(step->executionDuration);
@@ -1518,62 +1504,7 @@
 static Record* ExecutionPlan_NextRecord(ExecutionPlan* ep, ExecutionStep* step, RedisModuleCtx* rctx){
     Record* r = NULL;
 
-<<<<<<< HEAD
-    INIT_TIMER;
-    switch(step->type){
-    case READER:
-    	if(array_len(ep->errors) == 0){
-            GETTIME(&_ts);
-            ExecutionCtx ectx = ExecutionCtx_Initialize(rctx, ep);
-    	    r = step->reader.r->next(&ectx, step->reader.r->ctx);
-            GETTIME(&_te);
-    	    step->executionDuration += DURATION;
-    	    if(!r && ectx.err){
-    	        r = RG_ErrorRecordCreate(ectx.err, strlen(ectx.err));
-    	    }
-    	}
-        break;
-    case MAP:
-    	r = ExecutionPlan_MapNextRecord(ep, step, rctx);
-    	break;
-    case FLAT_MAP:
-    	r = ExecutionPlan_FlatMapNextRecord(ep, step, rctx);
-    	break;
-    case FILTER:
-    	r = ExecutionPlan_FilterNextRecord(ep, step, rctx);
-    	break;
-    case EXTRACTKEY:
-    	r = ExecutionPlan_ExtractKeyNextRecord(ep, step, rctx);
-    	break;
-    case GROUP:
-    	r = ExecutionPlan_GroupNextRecord(ep, step, rctx);
-    	break;
-    case REDUCE:
-    	r = ExecutionPlan_ReduceNextRecord(ep, step, rctx);
-    	break;
-    case REPARTITION:
-    	r = ExecutionPlan_RepartitionNextRecord(ep, step, rctx);
-    	break;
-    case COLLECT:
-    	r = ExecutionPlan_CollectNextRecord(ep, step, rctx);
-    	break;
-    case FOREACH:
-    	r = ExecutionPlan_ForEachNextRecord(ep, step, rctx);
-    	break;
-    case LIMIT:
-    	r = ExecutionPlan_LimitNextRecord(ep, step, rctx);
-    	break;
-    case ACCUMULATE:
-    	r = ExecutionPlan_AccumulateNextRecord(ep, step, rctx);
-    	break;
-    case ACCUMULATE_BY_KEY:
-    	r = ExecutionPlan_AccumulateByKeyNextRecord(ep, step, rctx);
-		break;
-    default:
-        RedisModule_Assert(false);
-=======
     if(step->isDone){
->>>>>>> 700915a4
         return NULL;
     }
 
@@ -2285,7 +2216,6 @@
     RedisModuleCtx* rctx = RedisModule_GetThreadSafeContext(NULL);
     LockHandler_Acquire(rctx);
 
-<<<<<<< HEAD
     if(ep->onStartCallback){
         ExecutionCtx ectx = {
                 .rctx = rctx,
@@ -2304,10 +2234,7 @@
         ep->onUnpausedCallback(&ectx, ep->fep->onUnpausedStep.arg.stepArg);
     }
 
-    bool isDone = ExecutionPlan_Execute(ep, rctx);
-=======
     int isDone = ExecutionPlan_Execute(ep, rctx);
->>>>>>> 700915a4
     GETTIME(&_te);
 
     ep->executionDuration += DURATION;
@@ -2457,7 +2384,7 @@
 
     // Execution recieved from another shards is always async
     ExecutionPlan* ep = FlatExecutionPlan_CreateExecution(fep, eid, ExecutionModeAsync, NULL, NULL, NULL);
-    ExecutionCtx ectx = ExecutionCtx_Initialize(ctx, ep);
+    ExecutionCtx ectx = ExecutionCtx_Initialize(ctx, ep, NULL);
     Reader* reader = ExecutionPlan_GetReader(ep);
     if(reader->deserialize(&ectx, reader->ctx, &br) != REDISMODULE_OK){
         RedisModule_Log(ctx, "warning", "Could not deserialize flat execution plan for execution, shard : %s, error='%s'", sender_id, ectx.err);
@@ -2507,7 +2434,7 @@
     }
     size_t stepId = RedisGears_BRReadLong(&br);
     RedisModule_Assert(epIdLen == ID_LEN);
-    ExecutionCtx ectx = ExecutionCtx_Initialize(ctx, ep);
+    ExecutionCtx ectx = ExecutionCtx_Initialize(ctx, ep, NULL);
     Record* r = RG_DeserializeRecord(&ectx, &br);
     WorkerMsg* msg = ExectuionPlan_WorkerMsgCreateAddRecord(ep, stepId, r, COLLECT);
 	ExectuionPlan_WorkerMsgSend(ep->assignWorker, msg);
@@ -2556,7 +2483,7 @@
     }
     size_t stepId = RedisGears_BRReadLong(&br);
     RedisModule_Assert(epIdLen == ID_LEN);
-    ExecutionCtx ectx = ExecutionCtx_Initialize(ctx, ep);
+    ExecutionCtx ectx = ExecutionCtx_Initialize(ctx, ep, NULL);
     Record* r = RG_DeserializeRecord(&ectx, &br);
     WorkerMsg* msg = ExectuionPlan_WorkerMsgCreateAddRecord(ep, stepId, r, REPARTITION);
     ExectuionPlan_WorkerMsgSend(ep->assignWorker, msg);
