--- conflicted
+++ resolved
@@ -937,29 +937,17 @@
     int filterRes = step->filter.filter(&ectx, record, step->filter.stepArg.stepArg);
     if(ectx.err){
         RedisGears_FreeRecord(record);
-<<<<<<< HEAD
-        record = RG_ErrorRecordCreate(ectx.err, strlen(ectx.err));\
-        filterRes = RedisGears_FilterSuccess; // its not really success but we want to error to continue.
-    }
-
-    if(filterRes == RedisGears_FilterFailed){
-=======
         record = RG_ErrorRecordCreate(ectx.err, strlen(ectx.err) + 1);\
         filterRes = RedisGears_StepSuccess; // its not really success but we want to error to continue.
     }
 
     if(filterRes == RedisGears_StepFailed){
->>>>>>> c1840076
         RedisGears_FreeRecord(record);
         record = &DummyRecord; // we let the general loop continue of hold;
         goto end;
     }
 
-<<<<<<< HEAD
-    if(filterRes == RedisGears_FilterHold){
-=======
     if(filterRes == RedisGears_StepHold){
->>>>>>> c1840076
         record = &DummyRecord; // we let the general loop continue of hold;
     }
 end:
@@ -1343,13 +1331,8 @@
     int res = step->forEach.forEach(&ectx, record, step->forEach.stepArg.stepArg);
     if(ectx.err){
         RedisGears_FreeRecord(record);
-<<<<<<< HEAD
         record = RG_ErrorRecordCreate(ectx.err, strlen(ectx.err));
-    }else if(res == RedisGears_FilterHold){
-=======
-        record = RG_ErrorRecordCreate(ectx.err, strlen(ectx.err) + 1);
     }else if(res == RedisGears_StepHold){
->>>>>>> c1840076
         // the async record to ownership on the record itself so no need to hold it
         record = &WaitRecord;
     }
@@ -2233,7 +2216,6 @@
     RedisModuleCtx* rctx = RedisModule_GetThreadSafeContext(NULL);
     LockHandler_Acquire(rctx);
 
-<<<<<<< HEAD
     if(ep->onStartCallback){
         ExecutionCtx ectx = {
                 .rctx = rctx,
@@ -2252,8 +2234,6 @@
         ep->onUnpausedCallback(&ectx, ep->fep->onUnpausedStep.arg.stepArg);
     }
 
-=======
->>>>>>> c1840076
     int isDone = ExecutionPlan_Execute(ep, rctx);
     GETTIME(&_te);
 
