--- conflicted
+++ resolved
@@ -709,30 +709,25 @@
     Gears_BufferWriter bw;
     Gears_BufferWriterInit(&bw, buff);
     size_t len;
-<<<<<<< HEAD
-    int res = FlatExecutionPlan_Serialize(&bw, ep->fep, &ectx.err);
-    if(res != REDISMODULE_OK){
-        if(!ectx.err){
-            ectx.err = RG_STRDUP("unknow");
-        }
-        RedisModule_Log(NULL, "warning", "Failed serializing execution plan, error='%s'", ectx.err);
-        RG_FREE(ectx.err);
-        RedisModule_FreeThreadSafeContext(ectx.rctx);
-        Gears_BufferFree(buff);
-        return;
-    }
-=======
     if(FEPIsFlagOn(ep->fep, FEFRegistered)) {
         // Registered execution plan - serialize id and return.
         RedisGears_BWWriteLong(&bw, 1);
         FlatExecutionPlan_SerializeID(ep->fep, &bw);
     } else {
         RedisGears_BWWriteLong(&bw, 0); // Non Registered execution plan.
-        int res = FlatExecutionPlan_Serialize(&bw, ep->fep, NULL);
-        RedisModule_Assert(res == REDISMODULE_OK); // if we reached here execution must be serialized
+        int res = FlatExecutionPlan_Serialize(&bw, ep->fep, &ectx.err);
+        if(res != REDISMODULE_OK){
+            if(!ectx.err){
+                ectx.err = RG_STRDUP("unknow");
+            }
+            RedisModule_Log(NULL, "warning", "Failed serializing execution plan, error='%s'", ectx.err);
+            RG_FREE(ectx.err);
+            RedisModule_FreeThreadSafeContext(ectx.rctx);
+            Gears_BufferFree(buff);
+            return;
+        }
     }
     
->>>>>>> d4ccb419
     RedisGears_BWWriteBuffer(&bw, ep->id, ID_LEN); // serialize execution id
     ExecutionStep* readerStep = ep->steps[array_len(ep->steps) - 1];
     res = readerStep->reader.r->serialize(&ectx, readerStep->reader.r->ctx, &bw);
