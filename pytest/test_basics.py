--- conflicted
+++ resolved
@@ -370,7 +370,6 @@
     env.assertTrue(map(lambda x: int(x[1].split('-')[1]), res) == [1, 2, 3])
     map(lambda x: env.cmd('rg.dropexecution', x[1]), res)
 
-<<<<<<< HEAD
 
 def testOneKeyScan(env):
     env.skipOnCluster()
@@ -385,8 +384,6 @@
     env.expect('rg.pyexecute', "GB().count().run('x*')").contains(['1'])
 
 
-=======
->>>>>>> 2d42f586
 class testConfig:
     def __init__(self):
         self.env = Env()
@@ -415,8 +412,4 @@
         self.env.assertTrue(res[0].startswith('(error)') and not str(res[1]).startswith('(error)'))
         res = self.env.execute_command('RG.CONFIGSET', 'NoSuchConfig', 1, 'MaxExecutions', 10)
         self.env.assertTrue(res[0].startswith('(error)'))
-<<<<<<< HEAD
-        self.env.expect('RG.CONFIGGET', 'MaxExecutions').equal([10L])
-=======
-        self.env.expect('RG.CONFIGGET', 'MaxExecutions').equal([10L])
->>>>>>> 2d42f586
+        self.env.expect('RG.CONFIGGET', 'MaxExecutions').equal([10L])