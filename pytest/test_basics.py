--- conflicted
+++ resolved
@@ -71,11 +71,7 @@
     def testBasicQuery(self):
         id = self.env.cmd('rg.pyexecute', "GearsBuilder().map(lambda x:str(x)).collect().run()", 'UNBLOCKING')
         res = self.env.cmd('rg.getresultsblocking', id)
-<<<<<<< HEAD
-        res = [yaml.load(r) for r in res[1]]
-=======
-        res = [yaml.full_load(r) for r in res[0]]
->>>>>>> 547cf390
+        res = [yaml.load(r) for r in res[0]]
         for i in range(100):
             self.env.assertContains({'value': str(i), 'key': str(i)}, res)
         self.env.cmd('rg.dropexecution', id)
@@ -83,11 +79,7 @@
     def testBasicFilterQuery(self):
         id = self.env.cmd('rg.pyexecute', 'GearsBuilder().filter(lambda x: int(x["value"]) >= 50).map(lambda x:str(x)).collect().run()', 'UNBLOCKING')
         res = self.env.cmd('rg.getresultsblocking', id)
-<<<<<<< HEAD
-        res = [yaml.load(r) for r in res[1]]
-=======
-        res = [yaml.full_load(r) for r in res[0]]
->>>>>>> 547cf390
+        res = [yaml.load(r) for r in res[0]]
         for i in range(50, 100):
             self.env.assertContains({'value': str(i), 'key': str(i)}, res)
         self.env.cmd('rg.dropexecution', id)
@@ -95,11 +87,7 @@
     def testBasicMapQuery(self):
         id = self.env.cmd('rg.pyexecute', 'GearsBuilder().map(lambda x: x["value"]).map(lambda x:str(x)).collect().run()', 'UNBLOCKING')
         res = self.env.cmd('rg.getresultsblocking', id)
-<<<<<<< HEAD
-        res = [yaml.load(r) for r in res[1]]
-=======
-        res = [yaml.full_load(r) for r in res[0]]
->>>>>>> 547cf390
+        res = [yaml.load(r) for r in res[0]]
         self.env.assertEqual(set(res), set([i for i in range(100)]))
         self.env.cmd('rg.dropexecution', id)
 
