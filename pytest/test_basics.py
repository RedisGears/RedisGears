--- conflicted
+++ resolved
@@ -772,7 +772,7 @@
     env.expect('RG.CONFIGSET', 'test', 'test').contains('OK - value was saved in extra config dictionary')
     env.expect('RG.CONFIGGET', 'test').equal(['test'])
 
-<<<<<<< HEAD
+
 def testInfo(env):
     env.skipOnCluster()
     env.expect('RG.PYEXECUTE', "GB('CommandReader').foreach(lambda x: __import__('time').sleep(2)).register(trigger='test')", 'REQUIREMENTS', 'redis').equal('OK')
@@ -785,7 +785,7 @@
     env.assertTrue(res.has_key('rg_CurrAllocated'))
     env.assertTrue(res.has_key('rg_nexecutions'))
     env.assertTrue(res.has_key('rg_nregistrations'))
-=======
+
 def testSlowlogReportOnRun(env):
     info = env.cmd('info')
     redis_version = info['redis_version'].split('.')
@@ -817,5 +817,4 @@
     res = env.cmd('SLOWLOG', 'GET')
 
     env.assertEqual(len(res), 1)
-    env.assertEqual(res[0][3], ['RG.TRIGGER', 'test'])
->>>>>>> 13bf0679
+    env.assertEqual(res[0][3], ['RG.TRIGGER', 'test'])