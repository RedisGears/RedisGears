from RLTest import Env, Defaults
import sys
import os
import time
from includes import *

from common import getConnectionByEnv
from common import TimeLimit
from common import verifyRegistrationIntegrity
from common import Background
from common import gearsTest

class testUnregister:
    def __init__(self):
        self.env = Env(freshEnv=True)
        self.conn = getConnectionByEnv(self.env)

    def cleanUp(self):
        executions = self.env.cmd('RG.DUMPEXECUTIONS')
        for e in executions:
            self.env.cmd('RG.DROPEXECUTION', e[1])

        # delete all registrations so valgrind check will pass
        registrations = self.env.cmd('RG.DUMPREGISTRATIONS')
        for r in registrations:
            self.env.expect('RG.UNREGISTER', r[1]).equal('OK')

    def testSimpleRegister(self):
        script = '''
GB().filter(lambda r: r['key'] != 'all_keys').repartition(lambda r: 'all_keys').foreach(lambda r: execute('sadd', 'all_keys', r['key'])).register()
        '''
        self.env.expect('RG.PYEXECUTE', script).equal('OK')
        time.sleep(1) # waiting for the execution to reach all shard, in the future we will use acks and return reply only
                      # when it reach all shards
        registrations = self.env.cmd('RG.DUMPREGISTRATIONS')
        self.env.assertEqual(len(registrations), 1)
        registrationID = registrations[0][1]
        self.conn.execute_command('set', 'x', '1')
        time.sleep(1)
        res = self.conn.execute_command('smembers', 'all_keys')
        self.env.assertEqual(res.pop(), 'x')
        executions = self.env.cmd('RG.DUMPEXECUTIONS')
        for e in executions:
            self.env.assertEqual(1, e[5])

        self.cleanUp()

    def testSimpleUnregister(self):
        script = '''
GB().filter(lambda r: r['key'] != 'all_keys').repartition(lambda r: 'all_keys').foreach(lambda r: execute('sadd', 'all_keys', r['key'])).register()
        '''
        self.env.expect('RG.PYEXECUTE', script).equal('OK')
        time.sleep(1) # waiting for the execution to reach all shard, in the future we will use acks and return reply only
                      # when it reach all shards
        registrations = self.env.cmd('RG.DUMPREGISTRATIONS')
        self.env.assertEqual(len(registrations), 1)
        registrationID = registrations[0][1]
        self.conn.execute_command('set', 'x', '1')
        time.sleep(1)
        res = self.conn.execute_command('smembers', 'all_keys')
        self.env.assertEqual(res.pop(), 'x')

        self.env.expect('RG.UNREGISTER', registrationID).equal('OK')
        time.sleep(1) # wait for dump registrations to reach all the shards

        registrations = self.env.cmd('RG.DUMPREGISTRATIONS')
        self.env.assertEqual(len(registrations), 0)

        self.conn.execute_command('set', 'y', '1')
        time.sleep(1)
        res = self.conn.execute_command('smembers', 'all_keys')
        self.env.assertEqual(res.pop(), 'x')

        executions = self.env.cmd('RG.DUMPEXECUTIONS')
        for e in executions:
            self.env.cmd('RG.DROPEXECUTION', e[1])

        # delete all registrations so valgrind check will pass
        registrations = self.env.cmd('RG.DUMPREGISTRATIONS')
        for r in registrations:
            self.env.expect('RG.UNREGISTER', r[1]).equal('OK')

        self.cleanUp()

    def testUnregisterWithStreamReader(self):
        res = self.env.cmd('rg.pyexecute', "GearsBuilder('StreamReader')."
                                      "map(lambda x: x['value'])."
                                      "flatmap(lambda x: [(a[0], a[1]) for a in x.items()])."
                                      "repartition(lambda x: x[0])."
                                      "foreach(lambda x: redisgears.executeCommand('set', x[0], x[1]))."
                                      "map(lambda x: str(x))."
                                      "register('stream1')", 'UNBLOCKING')
        self.env.assertEqual(res, 'OK')
        if(res != 'OK'):
            return

        registrations = self.env.cmd('RG.DUMPREGISTRATIONS')
        self.env.assertEqual(len(registrations), 1)
        registrationID = registrations[0][1]

        time.sleep(1)  # make sure the execution reached to all shards
        self.conn.execute_command('XADD', 'stream1', '*', 'f1', 'v1', 'f2', 'v2')
        res = []
        while len(res) < 1:
            res = self.env.cmd('rg.dumpexecutions')
        for e in res:
            self.env.broadcast('rg.getresultsblocking', e[1])
            self.env.cmd('rg.dropexecution', e[1])
        self.env.assertEqual(self.conn.get('f1'), 'v1')
        self.env.assertEqual(self.conn.get('f2'), 'v2')

        self.env.expect('RG.UNREGISTER', registrationID).equal('OK')
        time.sleep(1)  # make sure the unregister reached to all shards

        registrations = self.env.cmd('RG.DUMPREGISTRATIONS')
        self.env.assertEqual(len(registrations), 0)

        self.conn.execute_command('XADD', 'stream1', '*', 'f3', 'v3', 'f4', 'v4')
        self.env.assertEqual(self.conn.get('f3'), None)
        self.env.assertEqual(self.conn.get('f4'), None)

        executions = self.env.cmd('RG.DUMPEXECUTIONS')
        for e in executions:
            self.env.cmd('RG.DROPEXECUTION', e[1])

        # delete all registrations so valgrind check will pass
        registrations = self.env.cmd('RG.DUMPREGISTRATIONS')
        for r in registrations:
            self.env.expect('RG.UNREGISTER', r[1]).equal('OK')

        self.cleanUp()

@gearsTest(skipOnCluster=True)
def testMaxExecutionPerRegistrationStreamReader(env):
    env.cmd('RG.CONFIGSET', 'MaxExecutionsPerRegistration', 1)
    env.expect('rg.pyexecute', "GB('StreamReader').register('s')").ok()

    for i in range(20):
        env.cmd('xadd', 's', '*', 'foo', 'bar')

    try:
        with TimeLimit(2):
            currLen = 0
            while currLen != 1:
                currLen = len(env.cmd('rg.dumpexecutions'))
                time.sleep(0.1)
    except Exception as e:
        env.assertTrue(False, message='Could not wait for all executions to be dropped')

    registrations = env.cmd('RG.DUMPREGISTRATIONS')
    for r in registrations:
        env.expect('RG.UNREGISTER', r[1], ).equal('OK')

@gearsTest(skipOnCluster=True)
def testMaxExecutionPerRegistrationKeysReader(env):
    env.cmd('RG.CONFIGSET', 'MaxExecutionsPerRegistration', 1)
    env.expect('rg.pyexecute', "GB().register('*')").ok()

    for i in range(20):
        env.cmd('set', 'x%d' % i, '1')

    try:
        with TimeLimit(2):
            currLen = 0
            while currLen != 1:
                currLen = len(env.cmd('rg.dumpexecutions'))
                time.sleep(0.1)
    except Exception as e:
        env.assertTrue(False, message='Could not wait for all executions to be dropped')

    registrations = env.cmd('RG.DUMPREGISTRATIONS')
    for r in registrations:
        env.expect('RG.UNREGISTER', r[1], ).equal('OK')

@gearsTest(skipOnCluster=True, envArgs={'moduleArgs': 'executionThreads 1'})
def testUnregisterKeysReaderWithAbortExecutions(env):
    infinitScript = '''
counter = 0
def InfinitLoop(r):
    import time
    global counter
    counter+=1
    while counter > 3: # enter an infinit loop on the third time
        time.sleep(0.1)
    return r
GB().map(InfinitLoop).register('*', mode='async_local')
    '''
    env.expect('rg.pyexecute', infinitScript).ok()

    env.cmd('set', 'x', '1')
    env.cmd('set', 'y', '1')
    env.cmd('set', 'z', '1')
    env.cmd('set', 'l', '1') # infinit loop
    env.cmd('set', 'm', '1') # pending execution

    registrationInfo = env.cmd('RG.DUMPREGISTRATIONS')
    registrationId = registrationInfo[0][1]

    try:
        with TimeLimit(2):
            done = False
            while not done:
                registrationInfo = env.cmd('RG.DUMPREGISTRATIONS')
                if registrationInfo[0][7][3] == 5 and registrationInfo[0][7][5] == 3:
                    done = True
                time.sleep(0.1)
    except Exception as e:
        env.assertTrue(False, message='Could not wait for all executions')

    # create another execution, make sure its pending
    eid = env.cmd('rg.pyexecute', 'GB("KeysOnlyReader").run()', 'UNBLOCKING')

    executionsInfo = env.cmd('RG.DUMPEXECUTIONS')
    env.assertEqual(len([a[3] for a in executionsInfo if a[3] == 'done']), 3)
    env.assertEqual(len([a[3] for a in executionsInfo if a[3] == 'running']), 1)
    env.assertEqual(len([a[3] for a in executionsInfo if a[3] == 'created']), 2)

    env.expect('RG.UNREGISTER', registrationId, 'abortpending').ok()

    try:
        with TimeLimit(2):
            done = False
            while not done:
                exeutions = env.cmd('RG.DUMPEXECUTIONS')
                for e in exeutions:
                    # we need to abort the running execution, it was not aborted
                    # on RG.UNREGISTER
                    if e[3] == 'running':
                        try:
                            env.cmd('RG.ABORTEXECUTION', e[1])
                        except Exception:
                            pass
                if len(exeutions) == 1:
                    done = True
                time.sleep(0.1)
    except Exception as e:
        env.assertTrue(False, message='Could not wait for executions to be deleted')
    env.assertEqual(len(env.cmd('RG.DUMPEXECUTIONS')), 1)

    try:
        with TimeLimit(2):
            executionStatus = None
            while executionStatus != 'done':
                time.sleep(0.1)
                executionStatus = env.cmd('RG.GETEXECUTION', eid)[0][3][1]
    except Exception as e:
        env.assertTrue(False, message='Could not wait for execution to finish')

    env.cmd('RG.DROPEXECUTION', eid)

@gearsTest(skipOnCluster=True, envArgs={'moduleArgs': 'executionThreads 1'})
def testUnregisterStreamReaderWithAbortExecutions(env):
    infinitScript = '''
counter = 0
def InfinitLoop(r):
    import time
    global counter
    counter+=1
    while counter > 3: # enter an infinit loop on the third time
        time.sleep(0.1)
    return r
GB('StreamReader').map(InfinitLoop).register('s', mode='async_local', onFailedPolicy='abort')
    '''
    env.expect('rg.pyexecute', infinitScript).ok()

    env.cmd('xadd', 's', '*', 'foo', 'bar')

    # we have this part to make sure no two events will enter the same execution
    # because the first write triggers the background event that reads all the data 
    # from the stream.
    try:
        with TimeLimit(4):
            done = False
            while not done:
                registrationInfo = env.cmd('RG.DUMPREGISTRATIONS')
                if registrationInfo[0][7][3] == 3 and registrationInfo[0][7][5] == 3:
                    done = True
                time.sleep(0.1)
    except Exception as e:
        env.assertTrue(False, message='Could not wait for all executions to finished')

    env.cmd('xadd', 's', '*', 'foo', 'bar')
    env.cmd('xadd', 's', '*', 'foo', 'bar')
    env.cmd('xadd', 's', '*', 'foo', 'bar') # infinit loop
    env.cmd('xadd', 's', '*', 'foo', 'bar') # pending execution

    registrationInfo = env.cmd('RG.DUMPREGISTRATIONS')
    registrationId = registrationInfo[0][1]

    try:
        with TimeLimit(4):
            done = False
            while not done:
                registrationInfo = env.cmd('RG.DUMPREGISTRATIONS')
                if registrationInfo[0][7][3] == 7 and registrationInfo[0][7][5] == 5:
                    done = True
                time.sleep(0.1)
    except Exception as e:
        env.assertTrue(False, message='Could not wait for all executions')

    # create another execution, make sure its pending
    eid = env.cmd('rg.pyexecute', 'GB("KeysOnlyReader").run()', 'UNBLOCKING')

    executionsInfo = env.cmd('RG.DUMPEXECUTIONS')
    env.assertEqual(len([a[3] for a in executionsInfo if a[3] == 'done']), 5)
    env.assertEqual(len([a[3] for a in executionsInfo if a[3] == 'running']), 1)
    env.assertEqual(len([a[3] for a in executionsInfo if a[3] == 'created']), 2)

    env.expect('RG.UNREGISTER', registrationId, 'abortpending').ok()

    try:
        with TimeLimit(2):
            while True:
                exeutions = env.cmd('RG.DUMPEXECUTIONS')
                for e in exeutions:
                    # we need to abort the running execution, it was not aborted
                    # on RG.UNREGISTER
                    if e[3] == 'running':
                        try:
                            env.cmd('RG.ABORTEXECUTION', e[1])
                        except Exception:
                            pass
                if len(exeutions) == 1:
                    break
                time.sleep(0.1)
    except Exception as e:
        env.assertTrue(False, message='Could not wait for all executions to finished')

    try:
        with TimeLimit(2):
            executionStatus = None
            while executionStatus != 'done':
                time.sleep(0.1)
                executionStatus = env.cmd('RG.GETEXECUTION', eid)[0][3][1]
    except Exception as e:
        env.assertTrue(False, message='Could not wait for execution to finish')

    env.cmd('RG.DROPEXECUTION', eid)

@gearsTest()
def testBasicStream(env):
    conn = getConnectionByEnv(env)
    res = env.cmd('rg.pyexecute', "GearsBuilder()."
                                  "filter(lambda x:x['key'] != 'values' and x['type'] != 'empty')."
                                  "repartition(lambda x: 'values')."
                                  "foreach(lambda x: redisgears.executeCommand('lpush', 'values', x['value']))."
                                  "register('*')", 'UNBLOCKING')
    env.assertEqual(res, 'OK')
    if(res != 'OK'):
        return
    verifyRegistrationIntegrity(env)
    conn.execute_command('set', 'x', '1')
    conn.execute_command('set', 'y', '2')
    conn.execute_command('set', 'z', '3')
    res = []
    while len(res) < 6:
        res = env.cmd('rg.dumpexecutions')
    for e in res:
        env.broadcast('rg.getresultsblocking', e[1])
        env.cmd('rg.dropexecution', e[1])
    env.assertEqual(set(conn.lrange('values', '0', '-1')), set(['1', '2', '3']))

    # delete all registrations so valgrind check will pass
    registrations = env.cmd('RG.DUMPREGISTRATIONS')
    for r in registrations:
         env.expect('RG.UNREGISTER', r[1]).equal('OK')

@gearsTest()
def testBasicStreamRegisterOnPrefix(env):
    conn = getConnectionByEnv(env)
    env.expect('rg.pyexecute', "GearsBuilder('StreamReader')."
                               "map(lambda x: str(x['value']))."
                               "repartition(lambda x: 'new_key')."
                               "foreach(lambda x: redisgears.executeCommand('set', 'new_key', x))."
                               "register('s*')").ok()

    time.sleep(0.5)  # make sure the execution reached to all shards

    conn.execute_command('xadd', 'stream1', '*', 'name', 'test')
    res = []

    try:
        with TimeLimit(5):
            res = ''
            while res is None or "{'name': 'test'}" not in res:
                res = conn.get('new_key')
    except Exception:
        env.assertTrue(False, message='Failed get correct data from new_key')

    conn.execute_command('xadd', 'stream2', '*', 'name', 'test1')

    try:
        with TimeLimit(5):
            res = ''
            while res is None or "{'name': 'test1'}" not in res:
                res = conn.get('new_key')
    except Exception:
        env.assertTrue(False, message='Failed get correct data from new_key')

    conn.execute_command('xadd', 'rstream1', '*', 'name', 'test2')
    env.assertContains("{'name': 'test1'}", conn.get('new_key'))

    time.sleep(0.1) # waiting for all the execution to be fully created on all the shards

    # delete all registrations and executions so valgrind check will pass
    executions = env.cmd('RG.DUMPEXECUTIONS')
    for r in executions:
        env.broadcast('rg.getresultsblocking', r[1])
        env.expect('RG.DROPEXECUTION', r[1]).equal('OK')

    registrations = env.cmd('RG.DUMPREGISTRATIONS')
    for r in registrations:
        env.expect('RG.UNREGISTER', r[1]).equal('OK')

    time.sleep(0.1) # wait for registration to unregister
    # todo: remove the need for this

@gearsTest()
def testBasicStreamProcessing(env):
    conn = getConnectionByEnv(env)
    res = env.cmd('rg.pyexecute', "GearsBuilder('StreamReader')."
                                  "flatmap(lambda x: [(a[0], a[1]) for a in x['value'].items()])."
                                  "repartition(lambda x: x[0])."
                                  "foreach(lambda x: redisgears.executeCommand('set', x[0], x[1]))."
                                  "map(lambda x: str(x))."
                                  "register('stream1')", 'UNBLOCKING')
    env.assertEqual(res, 'OK')
    if(res != 'OK'):
        return
    time.sleep(0.5)  # make sure the registration reached to all shards
    env.cmd('XADD', 'stream1', '*', 'f1', 'v1', 'f2', 'v2')
    try:
        with TimeLimit(5):
            while True:
                if conn.get('f1') != 'v1':
                    continue
                if conn.get('f2') != 'v2':
                    continue
                break
    except Exception:
        env.assertTrue(False, message='Failed waiting for keys to updated')

@gearsTest()
def testRegistersOnPrefix(env):
    conn = getConnectionByEnv(env)
    env.cmd('rg.pyexecute', "GB()."
                            "filter(lambda x: x['type'] != 'empty')."
                            "map(lambda x: ('pref2:' + x['key'].split(':')[1], x['value']))."
                            "repartition(lambda x: x[0])."
                            "foreach(lambda x: execute('set', x[0], x[1]))."
                            "register(regex='pref1:*')")

    time.sleep(0.1) ## wait for registration to get to all shards

    conn.set('pref1:x', '1')
    conn.set('pref1:y', '2')
    conn.set('pref1:z', '3')

    res = []
    while len(res) < 3:
        res = env.cmd('rg.dumpexecutions')
        res = [r for r in res if r[3] == 'done']

    env.assertEqual(conn.get('pref2:x'), '1')
    env.assertEqual(conn.get('pref2:y'), '2')
    env.assertEqual(conn.get('pref2:z'), '3')

    executions = env.cmd('RG.DUMPEXECUTIONS')
    for r in executions:
         env.expect('RG.DROPEXECUTION', r[1]).equal('OK')

    registrations = env.cmd('RG.DUMPREGISTRATIONS')
    for r in registrations:
         env.expect('RG.UNREGISTER', r[1]).equal('OK')

@gearsTest()
def testRegistersSurviveRestart(env):
    conn = getConnectionByEnv(env)
    env.cmd('rg.pyexecute', "GB().filter(lambda x: 'NumOfKeys' not in x['key'])."
                            "foreach(lambda x: execute('incrby', 'NumOfKeys{%s}' % (hashtag()), ('-1' if x['event'] == 'del' else '1')))."
                            "register(mode='async_local')")

    # todo: change it not to use sleep
    time.sleep(0.5) # wait for registration to reach all the shards

    for _ in env.reloading_iterator():
        for i in range(20):
            conn.set(str(i), str(i))

        res = 0
        while res < 40:
            res = int(env.cmd('rg.pyexecute', "GB('ShardsIDReader').map(lambda x: len([r for r in execute('rg.dumpexecutions') if r[3] == 'done'])).aggregate(0, lambda a, x: x, lambda a, x: a + x).run()")[0][0])

        for i in range(20):
            conn.delete(str(i))

        res = 0
        while res < 80:
            res = int(env.cmd('rg.pyexecute', "GB('ShardsIDReader').map(lambda x: len([r for r in execute('rg.dumpexecutions') if r[3] == 'done'])).aggregate(0, lambda a, x: x, lambda a, x: a + x).run()")[0][0])

        # wait for all executions to finish

        numOfKeys = env.cmd('rg.pyexecute', "GB().map(lambda x: int(x['value'])).aggregate(0, lambda a, x: x, lambda a, x: a + x).run('NumOfKeys*')")[0][0]
        env.assertEqual(numOfKeys, '0')


    # deleting all executions from all the shards, execution list are not identical so we use gears to clear it.
    res = env.cmd('rg.pyexecute', "GB('ShardsIDReader').flatmap(lambda x: [r[1] for r in execute('rg.dumpexecutions')]).foreach(lambda x: execute('RG.DROPEXECUTION', x)).run()")

    registrations = env.cmd('RG.DUMPREGISTRATIONS')
    for r in registrations:
        env.expect('RG.UNREGISTER', r[1]).equal('OK')

@gearsTest(envArgs={'useSlaves': True, 'env': 'oss'})
def testRegistersReplicatedToSlave(env):
    if env.envRunner.debugger is not None:
        env.skip() # valgrind is not working correctly with replication
    conn = getConnectionByEnv(env)
    env.cmd('rg.pyexecute', "GB().filter(lambda x: x['key'] != 'NumOfKeys')."
                            "foreach(lambda x: execute('incrby', 'NumOfKeys', ('1' if 'value' in x.keys() else '-1')))."
                            "register()")

    time.sleep(0.5) # wait for registration to reach all the shards

    slaveConn = env.getSlaveConnection()
    try:
        with TimeLimit(5):
            res = []
            while len(res) < 1:
                res = slaveConn.execute_command('RG.DUMPREGISTRATIONS')
    except Exception:
        env.assertTrue(False, message='Failed waiting for Execution to reach slave')

    for i in range(5):
        conn.set(str(i), str(i))

    try:
        with TimeLimit(5):
            numOfKeys = '0'
            while numOfKeys != '5':
                numOfKeys = conn.get('NumOfKeys')
    except Exception:
        env.assertTrue(False, message='Failed waiting for keys to update')
    

    ## make sure registrations did not run on slave (if it did NumOfKeys would get to 200)
    try:
        with TimeLimit(5):
            numOfKeys = '0'
            while numOfKeys != '5':
                numOfKeys = slaveConn.get('NumOfKeys')
    except Exception:
        env.assertTrue(False, message='Failed waiting for keys to update')

    ## make sure registrations did not run on slave (if it did NumOfKeys would get to 200)
    try:
        with TimeLimit(5):
            done = False
            while not done:
                done = True
                executions = env.cmd('RG.DUMPEXECUTIONS')
                for r in executions:
                    try:
                        env.cmd('RG.DROPEXECUTION', r[1])
                    except Exception:
                        done = False
    except Exception:
        env.assertTrue(False, message='Failed dropping all the executions')

    registrations = env.cmd('RG.DUMPREGISTRATIONS')
    for r in registrations:
         env.expect('RG.UNREGISTER', r[1]).equal('OK')

    try:
        with TimeLimit(5):
            res = slaveConn.execute_command('RG.DUMPREGISTRATIONS')
            while len(res) > 0:
                res = slaveConn.execute_command('RG.DUMPREGISTRATIONS')
    except Exception:
        env.assertTrue(False, message='Failed waiting for registration to unregister on slave')

@gearsTest(skipOnCluster=True)
def testSyncRegister(env):
    conn = getConnectionByEnv(env)
    env.cmd('rg.pyexecute', "GB().filter(lambda x: x['key'] != 'NumOfKeys')."
                            "foreach(lambda x: execute('incrby', 'NumOfKeys', ('1' if 'value' in x.keys() else '-1')))."
                            "register(mode='sync')")

    for i in range(100):
        conn.set(str(i), str(i))

    env.assertEqual(conn.get('NumOfKeys'), '100')

    executions = env.cmd('RG.DUMPEXECUTIONS')
    for r in executions:
         env.expect('RG.DROPEXECUTION', r[1]).equal('OK')

    registrations = env.cmd('RG.DUMPREGISTRATIONS')
    for r in registrations:
         env.expect('RG.UNREGISTER', r[1]).equal('OK')

@gearsTest()
def testOnRegisteredCallback(env):
    conn = getConnectionByEnv(env)
    env.cmd('rg.pyexecute', "GB()."
                            "register(mode='async_local', onRegistered=lambda: execute('set', 'registered{%s}' % (hashtag()), '1'))")
    time.sleep(0.5) # make sure registered on all shards
    env.expect('rg.pyexecute', "GB().map(lambda x: x['value']).collect().distinct().run('registered*')").equal([['1'], []])

    executions = env.cmd('RG.DUMPEXECUTIONS')
    for r in executions:
         env.expect('RG.DROPEXECUTION', r[1]).equal('OK')

    registrations = env.cmd('RG.DUMPREGISTRATIONS')
    for r in registrations:
         env.expect('RG.UNREGISTER', r[1]).equal('OK')

@gearsTest(skipOnCluster=True)
def testStreamReaderDoNotLoseValues(env):
    conn = getConnectionByEnv(env)
    env.cmd('rg.pyexecute', "GB('StreamReader')."
                            "foreach(lambda x: execute('incr', 'NumOfElements'))."
                            "register(regex='s', batch=5)")

    for i in range(5):
        conn.execute_command('xadd', 's', '*', 'foo', 'bar')

    try:
        with TimeLimit(10):
            num = 0
            while num is None or int(num) != 5:
                num = conn.get('NumOfElements')
                time.sleep(0.1)
    except Exception as e:
        env.assertTrue(False, message='Failed waiting for NumOfElements to reach 5')

    # lets add 4 more elements, no execution will be triggered.
    for i in range(4):
        conn.execute_command('xadd', 's', '*', 'foo', 'bar')

    env.dumpAndReload()

    try:
        with TimeLimit(5):
            num = 0
            while num is None or int(num) != 9:
                num = conn.get('NumOfElements')
                time.sleep(0.1)
    except Exception as e:
        env.assertTrue(False, message='Failed waiting for NumOfElements to reach 9')

    executions = env.cmd('RG.DUMPEXECUTIONS')
    for r in executions:
         env.expect('RG.DROPEXECUTION', r[1]).equal('OK')

    registrations = env.cmd('RG.DUMPREGISTRATIONS')
    for r in registrations:
         env.expect('RG.UNREGISTER', r[1]).equal('OK')

@gearsTest(envArgs={'useAof': True, 'env': 'oss'})
def testStreamReaderWithAof(env):
    conn = getConnectionByEnv(env)
    env.cmd('rg.pyexecute', "GB('StreamReader').repartition(lambda x: 'NumOfElements')."
                            "foreach(lambda x: execute('incr', 'NumOfElements'))."
                            "register(regex='s', batch=5)")

    time.sleep(0.5) # wait for reach all shards

    for i in range(5):
        conn.execute_command('xadd', 's', '*', 'foo', 'bar')

    try:
        with TimeLimit(10):
            num = 0
            while num is None or int(num) != 5:
                num = conn.get('NumOfElements')
                time.sleep(0.1)
    except Exception as e:
        env.assertTrue(False, message='Failed waiting for NumOfElements to reach 5')

    # lets add 4 more elements, no execution will be triggered.
    for i in range(4):
        conn.execute_command('xadd', 's', '*', 'foo', 'bar')

    env.restartAndReload()

    # execution should be triggered on start for the rest of the elements
    # make sure it complited
    try:
        with TimeLimit(5):
            num = 0
            while num is None or int(num) != 9:
                num = conn.get('NumOfElements')
                time.sleep(0.1)
    except Exception as e:
        env.assertTrue(False, message='Failed waiting for NumOfElements to reach 9')

    executions = env.cmd('RG.DUMPEXECUTIONS')
    for r in executions:
         env.expect('RG.DROPEXECUTION', r[1]).equal('OK')

    registrations = env.cmd('RG.DUMPREGISTRATIONS')
    for r in registrations:
         env.expect('RG.UNREGISTER', r[1]).equal('OK')

@gearsTest(skipOnCluster=True)
def testStreamReaderTrimming(env):
    env.cmd('rg.pyexecute', "GB('StreamReader')."
                            "foreach(lambda x: execute('incr', 'NumOfElements'))."
                            "register(regex='stream', batch=3)")

    for i in range(3):
        env.execute_command('xadd', 'stream', '*', 'foo', 'bar')

    try:
        with TimeLimit(10):
            num = 0
            while num is None or int(num) != 3:
                num = env.execute_command('get', 'NumOfElements')
                time.sleep(0.1)
    except Exception as e:
        env.assertTrue(False, message='Failed waiting for NumOfElements to reach 3')

    env.expect('XLEN', 'stream').equal(0)

    executions = env.cmd('RG.DUMPEXECUTIONS')
    for r in executions:
         env.expect('RG.DROPEXECUTION', r[1]).equal('OK')

    registrations = env.cmd('RG.DUMPREGISTRATIONS')
    for r in registrations:
         env.expect('RG.UNREGISTER', r[1]).equal('OK')

@gearsTest(envArgs={'useSlaves': True, 'env': 'oss'})
def testStreamReaderRestartOnSlave(env):
    script = '''
import time
def FailedOnMaster(r):
    numSlaves = int(execute('info', 'replication').split('\\n')[2].split(':')[1])
    currNum = execute('get', 'NumOfElements')
    if currNum is not None:
        currNum = int(currNum)
    if currNum == 5 and numSlaves == 1:
        execute('set', 'inside_loop', '1')
        raise Exception('stop')
    execute('incr', 'NumOfElements')
GB('StreamReader').foreach(FailedOnMaster).register(regex='stream', batch=3, onFailedPolicy='abort')
'''
    if env.envRunner.debugger is not None:
        env.skip() # valgrind is not working correctly with replication
    slaveConn = env.getSlaveConnection()
    masterConn = env.getConnection()
    env.cmd('rg.pyexecute', script)
    time.sleep(0.5) # wait for registration to reach all the shards

    for i in range(3):
        env.execute_command('xadd', 'stream', '*', 'foo', 'bar')

    try:
        with TimeLimit(10):
            num = 0
            while num is None or int(num) != 3:
                num = env.execute_command('get', 'NumOfElements')
                time.sleep(0.1)
    except Exception as e:
        env.assertTrue(False, message='Failed waiting for NumOfElements to reach 3')

    for i in range(3):
        env.execute_command('xadd', 'stream', '*', 'foo', 'bar')

    try:
        with TimeLimit(10):
            num = 0
            while num is None or int(num) != 5:
                num = env.execute_command('get', 'NumOfElements')
                time.sleep(0.1)
            inside_loop = False
            while not inside_loop:
                inside_loop = env.execute_command('get', 'inside_loop') == '1'
                time.sleep(0.1)
    except Exception as e:
        env.assertTrue(False, message='Failed waiting for NumOfElements to reach 5')

    slaveConn.execute_command('SLAVEOF', 'NO', 'ONE') # slave should become master here and continue the execution

    try:
        with TimeLimit(10):
            num = 0
            while num is None or int(num) != 8:
                num = slaveConn.execute_command('get', 'NumOfElements')
                time.sleep(0.1)
    except Exception as e:
        env.assertTrue(False, message='Failed waiting for NumOfElements to reach 8 on slave')

@gearsTest()
def testKeysReaderEventTypeFilter(env):
    conn = getConnectionByEnv(env)

    # count how many lpush and rpush happened
    env.cmd('rg.pyexecute', "GB().repartition(lambda x: 'counter')."
                            "filter(lambda x: 'value' in x.keys() and x['type'] != 'empty')."
                            "foreach(lambda x: execute('incr', 'counter'))."
                            "register(regex='*', eventTypes=['lpush', 'rpush'])")

    time.sleep(0.5) # wait for reach all shards

    conn.lpush('l', '1')
    conn.rpush('l', '1')

    try:
        with TimeLimit(10):
            counter = 0
            while counter is None or int(counter) != 2:
                counter = conn.get('counter')
                time.sleep(0.1)
    except Exception as e:
        print e
        env.assertTrue(False, message='Failed waiting for counter to reach 2')

    ## make sure other commands are not triggers executions
    conn.set('x', '1')

    try:
        with TimeLimit(2):
            counter = 0
            while counter is None or int(counter) != 3:
                counter = conn.get('counter')
                time.sleep(0.1)
            env.assertTrue(False, message='Counter reached 3 while not expected')
    except Exception as e:
        pass

    executions = env.cmd('RG.DUMPEXECUTIONS')
    for r in executions:
         env.expect('RG.DROPEXECUTION', r[1]).equal('OK')

    registrations = env.cmd('RG.DUMPREGISTRATIONS')
    for r in registrations:
         env.expect('RG.UNREGISTER', r[1]).equal('OK')

@gearsTest()
def testKeysReaderKeyTypeFilter(env):
    conn = getConnectionByEnv(env)

    # count how many lpush and rpush happened
    env.cmd('rg.pyexecute', "GB().repartition(lambda x: 'counter')."
                            "filter(lambda x: x['type'] != 'empty')."
                            "foreach(lambda x: execute('incr', 'counter'))."
                            "register(regex='*', keyTypes=['list'])")

    time.sleep(0.5) # wait for registration reach all shards

    conn.lpush('l', '1')
    conn.rpush('l', '1')

    try:
        with TimeLimit(10):
            counter = 0
            while counter is None or int(counter) != 2:
                counter = conn.get('counter')
                time.sleep(0.1)
    except Exception as e:
        env.assertTrue(False, message='Failed waiting for counter to reach 2')

    ## make sure other commands are not triggers executions
    conn.set('x', '1')

    try:
        with TimeLimit(2):
            counter = 0
            while counter is None or int(counter) != 3:
                counter = conn.get('counter')
                time.sleep(0.1)
            env.assertTrue(False, message='Counter reached 3 while not expected')
    except Exception as e:
        pass

    executions = env.cmd('RG.DUMPEXECUTIONS')
    for r in executions:
         env.expect('RG.DROPEXECUTION', r[1]).equal('OK')

    registrations = env.cmd('RG.DUMPREGISTRATIONS')
    for r in registrations:
         env.expect('RG.UNREGISTER', r[1]).equal('OK')

@gearsTest(skipOnCluster=True)
def testSteamReaderAbortOnFailure(env):

    # count how many lpush and rpush happened
    env.cmd('rg.pyexecute', "GB('StreamReader').foreach(lambda r: blalala)."
                            "register(regex='s', mode='async_local', onFailedPolicy='abort')")

    env.expect('xadd', 's', '*', 'foo', 'bar')
    env.expect('xadd', 's', '*', 'foo', 'bar')
    env.expect('xadd', 's', '*', 'foo', 'bar')


    try:
        with TimeLimit(2):
            while True:
                registrations = env.cmd('rg.DUMPREGISTRATIONS')
                if registrations[0][7][15] == 'ABORTED':
                    break
    except Exception as e:
        env.assertTrue(False, message='Failed waiting for registration to abort')

    for r in registrations:
         env.expect('RG.UNREGISTER', r[1]).equal('OK')

@gearsTest()
def testStreamTrimming(env):
    conn = getConnectionByEnv(env)

    # {06S} is going to first slot
    env.cmd('rg.pyexecute', "GB('StreamReader').register('s1{06S}', mode='async_local')")
    env.cmd('rg.pyexecute', "GB('StreamReader').register('s2{06S}', mode='async_local', trimStream=False)")

    time.sleep(0.5) # wait for registration to reach all the shards

    env.cmd('XADD s2{06S} * foo bar')
    env.cmd('XADD s1{06S} * foo bar')
    

    try:
        with TimeLimit(2):
            while True:
                len = env.cmd('XLEN s1{06S}')
                if int(len) == 0:
                    break
    except Exception as e:
        env.assertTrue(False, message='Could not wait for s1{06S} len to reach zero')

    env.assertEqual(env.cmd('XLEN s2{06S}'), 1)

    try:
        with TimeLimit(4):
            isDone = False
            while not isDone:
                isDone = True
                executions = env.cmd('RG.DUMPEXECUTIONS')
                for r in executions:
                    try:
                        res = env.cmd('RG.DROPEXECUTION', r[1])
                    except Exception:
                        res = 'error'
                    if res != 'OK':
                        isDone = False
                        time.sleep(0.1)
    except Exception as e:
        env.assertTrue(False, message='Could not drop all executions')

    registrations = env.cmd('RG.DUMPREGISTRATIONS')
    for r in registrations:
         env.expect('RG.UNREGISTER', r[1]).equal('OK')

@gearsTest()
def testCommandReaderBasic(env):
    conn = getConnectionByEnv(env)
    env.expect('RG.PYEXECUTE', "GB('CommandReader').flatmap(lambda x: x).distinct().sort().register(trigger='test1')").ok()
    env.expect('RG.TRIGGER', 'test1', 'this', 'is', 'a', 'test').equal(['a', 'is', 'test', 'test1', 'this'])
    env.expect('RG.PYEXECUTE', "GB('CommandReader').flatmap(lambda x: x).distinct().sort().register(trigger='test2', mode='sync')").ok()
    env.expect('RG.TRIGGER', 'test2', 'this', 'is', 'a', 'test').equal(['a', 'is', 'test', 'test2', 'this'])
    env.expect('RG.PYEXECUTE', "GB('CommandReader').flatmap(lambda x: x).distinct().sort().register(trigger='test3', mode='async_local')").ok()
    env.expect('RG.TRIGGER', 'test3', 'this', 'is', 'a', 'test').equal(['a', 'is', 'test', 'test3', 'this'])

@gearsTest()
def testCommandReaderCluster(env):
    conn = getConnectionByEnv(env)
    env.expect('RG.PYEXECUTE', "GB('CommandReader').count().register(trigger='GetNumShard')").ok()
    env.expect('RG.TRIGGER', 'GetNumShard').equal([str(env.shardsCount)])

@gearsTest(skipOnCluster=True)
def testCommandReaderWithCountBy(env):
    env.expect('RG.PYEXECUTE', "GB('CommandReader').flatmap(lambda x: x[1:]).countby(lambda x: x).register(trigger='test1')").ok()
    env.expect('RG.TRIGGER', 'test1', 'a', 'a', 'a').equal(["{'key': 'a', 'value': 3}"])

    # we need to check twice to make sure the execution reset are not causing issues
    env.expect('RG.TRIGGER', 'test1', 'a', 'a', 'a').equal(["{'key': 'a', 'value': 3}"])

@gearsTest()
def testKeyReaderRegisterDontReadValues(env):
    conn = getConnectionByEnv(env)
    env.expect('RG.PYEXECUTE', "GB('KeysReader').foreach(lambda x: x.pop('event', None)).repartition(lambda x: 'l').foreach(lambda x: execute('lpush', 'l', str(x))).register(readValue=False, eventTypes=['set'])").ok()

    time.sleep(0.5) # make sure registration reached all shards

    conn.execute_command('set', 'x', '1')
    conn.execute_command('set', 'y', '2')
    conn.execute_command('set', 'z', '3')


    try:
        with TimeLimit(4):
            while True:
                res = conn.execute_command('lrange', 'l', '0', '-1')
                if set(res) == set(["{'key': 'z'}", "{'key': 'y'}", "{'key': 'x'}"]):
                    break
                time.sleep(0.1)
    except Exception as e:
        env.assertTrue(False, message='Failed waiting for list to popultae')

@gearsTest()
def testCommandOverrideHset(env):
    conn = getConnectionByEnv(env)
    script = '''
import time
def doHset(x):
    x += ['__time', time.time()]
    return call_next(*x[1:])
GB("CommandReader").map(doHset).register(hook="hset", mode="sync")
    '''
    env.expect('rg.pyexecute', script).ok()

    verifyRegistrationIntegrity(env)

    conn.execute_command('hset', 'h1', 'foo', 'bar')
    conn.execute_command('hset', 'h2', 'foo', 'bar')
    conn.execute_command('hset', 'h3', 'foo', 'bar')

    res = conn.execute_command('hget', 'h1', '__time')
    env.assertNotEqual(res, None)

    res = conn.execute_command('hget', 'h2', '__time')
    env.assertNotEqual(res, None)

    res = conn.execute_command('hget', 'h3', '__time')
    env.assertNotEqual(res, None)

@gearsTest()
def testCommandOverrideHsetMultipleTimes(env):
    conn = getConnectionByEnv(env)
    script1 = '''
import time
def doHset(x):
    x += ['__time1', time.time()]
    return call_next(*x[1:])
GB("CommandReader").map(doHset).register(hook="hset", mode="sync")
    '''
    env.expect('rg.pyexecute', script1).ok()

    script2 = '''
import time
def doHset(x):
    x += ['__time2', time.time()]
    return call_next(*x[1:])
GB("CommandReader").map(doHset).register(hook="hset", mode="sync")
    '''
    env.expect('rg.pyexecute', script2).ok()

    verifyRegistrationIntegrity(env)

    conn.execute_command('hset', 'h1', 'foo', 'bar')
    conn.execute_command('hset', 'h2', 'foo', 'bar')
    conn.execute_command('hset', 'h3', 'foo', 'bar')

    res = conn.execute_command('hget', 'h1', '__time1')
    env.assertNotEqual(res, None)

    res = conn.execute_command('hget', 'h2', '__time1')
    env.assertNotEqual(res, None)

    res = conn.execute_command('hget', 'h3', '__time1')
    env.assertNotEqual(res, None)

    res = conn.execute_command('hget', 'h1', '__time2')
    env.assertNotEqual(res, None)

    res = conn.execute_command('hget', 'h2', '__time2')
    env.assertNotEqual(res, None)

    res = conn.execute_command('hget', 'h3', '__time2')
    env.assertNotEqual(res, None)

@gearsTest()
def testCommandOverrideHsetByKeyPrefix(env):
    conn = getConnectionByEnv(env)
    script1 = '''
import time
def doHset(x):
    x += ['__time1', time.time()]
    return call_next(*x[1:])
GB("CommandReader").map(doHset).register(hook="hset", mode="sync", keyprefix='h')
    '''
    env.expect('rg.pyexecute', script1).ok()

    script2 = '''
import time
def doHset(x):
    x += ['__time2', time.time()]
    return call_next(*x[1:])
GB("CommandReader").map(doHset).register(hook="hset", mode="sync", keyprefix='h', convertToStr=False)
    '''
    env.expect('rg.pyexecute', script2).ok()

    verifyRegistrationIntegrity(env)

    conn.execute_command('hset', 'h1', 'foo', 'bar')
    conn.execute_command('hset', 'h2', 'foo', 'bar')
    conn.execute_command('hset', 'h3', 'foo', 'bar')
    conn.execute_command('hset', 'b1', 'foo', 'bar')

    res = conn.execute_command('hget', 'h1', '__time1')
    env.assertNotEqual(res, None)

    res = conn.execute_command('hget', 'h2', '__time1')
    env.assertNotEqual(res, None)

    res = conn.execute_command('hget', 'h3', '__time1')
    env.assertNotEqual(res, None)

    res = conn.execute_command('hget', 'h1', '__time2')
    env.assertNotEqual(res, None)

    res = conn.execute_command('hget', 'h2', '__time2')
    env.assertNotEqual(res, None)

    res = conn.execute_command('hget', 'h3', '__time2')
    env.assertNotEqual(res, None)

    res = conn.execute_command('hget', 'b1', '__time1')
    env.assertEqual(res, None)

    res = conn.execute_command('hget', 'b1', '__time2')
    env.assertEqual(res, None)

@gearsTest()
def testAwaitOnAnotherExcecution(env):
    script = '''
async def doTest(x):
    res = await GB().map(lambda x: x['key']).run()
    if len(res[1]) > 0:
        raise Exception(res[1][0])
    return res[0]

GB("CommandReader").map(doTest).flatmap(lambda x: x).sort().register(trigger="test", mode="async_local")
    '''
    conn = getConnectionByEnv(env)
    env.expect('rg.pyexecute', script).ok()

    verifyRegistrationIntegrity(env)

    conn.execute_command('set', 'x', '1')
    conn.execute_command('set', 'y', '2')
    conn.execute_command('set', 'z', '3')

    env.expect('rg.trigger', 'test').equal(['x', 'y', 'z'])

@gearsTest(envArgs={'useSlaves': True, 'env': 'oss'})
def testHookNotTriggerOnReplicationLink(env):
    if env.envRunner.debugger is not None:
        env.skip() # valgrind is not working correctly with replication
    script = '''
def doHset(x):
    execute('hincrby', x[1], '__updated', '1')
    return call_next(*x[1:])

GB("CommandReader").map(doHset).register(hook="hset", convertToStr=False)
    '''
    env.expect('rg.pyexecute', script).ok()

    env.expect('hset', 'h', 'foo', 'bar').equal(1)

    env.expect('hget', 'h', '__updated').equal('1')

    slaveConn = env.getSlaveConnection()

    try:
        with TimeLimit(4):
            while True:
                res = slaveConn.execute_command('hget', 'h', '__updated')
                if res == '1':
                    break
                time.sleep(0.1)
    except Exception as e:
        env.assertTrue(False, message='Failed waiting for data to sync to slave')

@gearsTest()
def testMultipleRegistrationsSameBuilderWithKeysReader(env):
    script = '''
gb = GB().foreach(lambda x: execute('del', x['key']))
gb.register(prefix='foo', readValue=False, mode='sync')
gb.register(prefix='bar', readValue=False, mode='sync')
    '''
    conn = getConnectionByEnv(env)
    env.expect('rg.pyexecute', script).ok()

    verifyRegistrationIntegrity(env)

    conn.execute_command('set', 'foo', '1')
    conn.execute_command('set', 'bar', '2')
    env.assertEqual(conn.execute_command('get', 'foo'), None)
    env.assertEqual(conn.execute_command('get', 'bar'), None)

@gearsTest()
def testMultipleRegistrationsSameBuilderWithStreamReader(env):
    script = '''
gb = GB('StreamReader').foreach(lambda x: execute('hset', '{%s}_hash' % x['key'], *sum([[k,v] for k,v in x['value'].items()], [])))
gb.register(prefix='foo', mode='sync')
gb.register(prefix='bar', mode='sync')
    '''
    conn = getConnectionByEnv(env)
    env.expect('rg.pyexecute', script).ok()

    verifyRegistrationIntegrity(env)

    conn.execute_command('xadd', 'foo', '*', 'x', '1')
    conn.execute_command('xadd', 'bar', '*', 'x', '1')
    env.assertEqual(conn.execute_command('hgetall', '{foo}_hash'), {'x': '1'})
    env.assertEqual(conn.execute_command('hgetall', '{bar}_hash'), {'x': '1'})

@gearsTest()
def testMultipleRegistrationsSameBuilderWithCommandReader(env):
    script = '''
import time

gb = GB('CommandReader').foreach(lambda x: call_next(x[1], '_time', time.time(), *x[2:]))
gb.register(hook='hset', mode='sync')
gb.register(hook='hmset', mode='sync')
    '''
    conn = getConnectionByEnv(env)
    env.expect('rg.pyexecute', script).ok()

    verifyRegistrationIntegrity(env)

    conn.execute_command('hset', 'h1', 'x', '1')
    conn.execute_command('hmset', 'h2', 'x', '1')
    env.assertNotEqual(conn.execute_command('hget', 'h1', '_time'), None)
    env.assertNotEqual(conn.execute_command('hget', 'h2', '_time'), None)

@gearsTest(skipOnCluster=True)
def testDeleteStreamDurringRun(env):
    script = '''
import time

GB("StreamReader").foreach(lambda x: time.sleep(2)).register(prefix='s')
    '''
    env.expect('rg.pyexecute', script).ok()

    verifyRegistrationIntegrity(env)

    env.cmd('xadd', 's', '*', 'foo', 'bar')
    time.sleep(1)
    env.cmd('flushall')

    # make sure all executions are done without crashing
    registration = env.cmd('RG.DUMPREGISTRATIONS')[0]
    while registration[7][3] != registration[7][5]:
        time.sleep(0.1)
        registration = env.cmd('RG.DUMPREGISTRATIONS')[0]

class testKeysReaderWithCommands():
    def __init__(self):
        self.env = Env()
        self.conn = getConnectionByEnv(self.env)

    def setUp(self):
        registrations = self.env.cmd('RG.DUMPREGISTRATIONS')
        for r in registrations:
            self.env.expect('RG.UNREGISTER', r[1]).equal('OK')

    def testKeysReaderWithCommandsOption(self):
        script = '''
GB().foreach(lambda x: override_reply('key does not exists')).register(eventTypes=['keymiss'], commands=['get', 'mget'], mode='sync')
        '''
        self.env.expect('rg.pyexecute', script).ok()

        verifyRegistrationIntegrity(self.env)
        
        res = self.conn.execute_command('get', 'x')
        self.env.assertEqual(res, 'key does not exists')

    def testKeysReaderWithCommandsOptionOnAsynLocalExecution(self):
        script = '''
GB().foreach(lambda x: override_reply('key does not exists')).register(eventTypes=['keymiss'], commands=['get', 'mget'], mode='async_local')
        '''
        self.env.expect('rg.pyexecute', script).ok()

        verifyRegistrationIntegrity(self.env)
        
        res = self.conn.execute_command('get', 'x')
        self.env.assertEqual(res, 'key does not exists')

    def testKeysReaderWithCommandsOptionOnAsynExecution(self):
        script = '''
GB().foreach(lambda x: override_reply('key does not exists')).register(eventTypes=['keymiss'], commands=['get', 'mget'], mode='async')
        '''
        self.env.expect('rg.pyexecute', script).ok()

        verifyRegistrationIntegrity(self.env)
        
        res = self.conn.execute_command('get', 'x')
        self.env.assertEqual(res, 'key does not exists')

    def testKeysReaderWithCommandsOptionOnAsynLocalExecutionOnMultiExec(self):
        self.env.skipOnCluster()
        script = '''
GB().foreach(lambda x: override_reply('key does not exists')).register(eventTypes=['keymiss'], commands=['get', 'mget'], mode='async_local')
        '''
        self.env.expect('rg.pyexecute', script).ok()

        verifyRegistrationIntegrity(self.env)


        self.env.cmd('multi')
        self.env.cmd('get', 'x')
        self.env.expect('exec').equal([None])

    def testKeysReaderWithCommandsOptionOnSynExecutionOnMultiExec(self):
        self.env.skipOnCluster()
        script = '''
GB().foreach(lambda x: override_reply('key does not exists')).register(eventTypes=['keymiss'], commands=['get', 'mget'], mode='sync')
        '''
        self.env.expect('rg.pyexecute', script).ok()

        verifyRegistrationIntegrity(self.env)


        self.env.cmd('multi')
        self.env.cmd('get', 'x')
        self.env.expect('exec').equal(['key does not exists'])

    def testKeysReaderWithCommandsOptionOnAsyncAwait(self):
        script = '''
async def OverrideReply(x):
    res = await GB('ShardsIDReader').run()
    override_reply(len(res))

GB().foreach(OverrideReply).register(eventTypes=['keymiss'], commands=['get', 'mget'], mode='async')
        '''
        self.env.expect('rg.pyexecute', script).ok()

        verifyRegistrationIntegrity(self.env)
        
        res = self.conn.execute_command('get', 'x')
        self.env.assertEqual(res, 2)

    def testKeysReaderWithCommandsOptionWithKeyPrefix(self):
        script = '''
async def OverrideReply(x):
    res = await GB('ShardsIDReader').run()
    override_reply(len(res))

GB().foreach(OverrideReply).register(prefix='test*', eventTypes=['keymiss'], commands=['get', 'mget'], mode='async')
        '''
        self.env.expect('rg.pyexecute', script).ok()

        verifyRegistrationIntegrity(self.env)
        
        res = self.conn.execute_command('get', 'x')
        self.env.assertEqual(res, None)

        res = self.conn.execute_command('get', 'test1')
        self.env.assertEqual(res, 2)

    def testKeysReaderWithCommandsUnregister(self):
        script = '''
async def OverrideReply(x):
    res = await GB('ShardsIDReader').run()
    override_reply(len(res))

GB().foreach(OverrideReply).register(prefix='test*', eventTypes=['keymiss'], commands=['get', 'mget'], mode='async')
        '''
        self.env.expect('rg.pyexecute', script).ok()

        verifyRegistrationIntegrity(self.env)
        
        res = self.conn.execute_command('get', 'x')
        self.env.assertEqual(res, None)

        res = self.conn.execute_command('get', 'test1')
        self.env.assertEqual(res, 2)

        registrations = self.env.cmd('RG.DUMPREGISTRATIONS')
        for r in registrations:
            self.env.expect('RG.UNREGISTER', r[1]).equal('OK')

        res = self.conn.execute_command('get', 'test1')
        self.env.assertEqual(res, None)

        self.env.expect('rg.pyexecute', script).ok()

        verifyRegistrationIntegrity(self.env)

        res = self.conn.execute_command('get', 'test1')
        self.env.assertEqual(res, 2)

@gearsTest(skipOnCluster=True)
def testCommandReaderInOrder(env):
    script = '''
import time

def SleepIfNeeded(x):
    if x[2] == 'x':
        time.sleep(0.5)

GB('CommandReader').foreach(SleepIfNeeded).map(lambda x: execute('lpush', x[1], x[2])).register(trigger='test_inorder', mode='async_local', inorder=True)

GB('CommandReader').foreach(SleepIfNeeded).map(lambda x: execute('lpush', x[1], x[2])).register(trigger='test_not_inorder', mode='async_local')
    '''
    env.expect('rg.pyexecute', script).ok()

    verifyRegistrationIntegrity(env)

    for _ in env.reloading_iterator():
        conn1 = env.getConnection()
        conn2 = env.getConnection()

        def RunTestNotInOrderX():
            conn1.execute_command('RG.TRIGGER', 'test_not_inorder', 'l', 'x')

        def RunTestNotInOrderY():
            conn2.execute_command('RG.TRIGGER', 'test_not_inorder', 'l', 'y')

        try:
            with Background(RunTestNotInOrderX) as bk1:
                time.sleep(0.1) # make sure X is sent first
                with Background(RunTestNotInOrderY) as bk2:
                    with TimeLimit(50):
                        while bk1.isAlive or bk2.isAlive:
                            time.sleep(0.1)
        except Exception as e:
            env.assertTrue(False, message='Failed wait for RunTestNotInOrder to finish: %s' % str(e))

        env.expect('lrange', 'l', '0', '-1').equal(['x', 'y'])

        env.cmd('flushall')

        def RunTestInOrderX():
            conn1.execute_command('RG.TRIGGER', 'test_inorder', 'l', 'x')

        def RunTestInOrderY():
            conn2.execute_command('RG.TRIGGER', 'test_inorder', 'l', 'y')

        try:
            with Background(RunTestInOrderX) as bk1:
                time.sleep(0.1) # make sure X is sent first
                with Background(RunTestInOrderY) as bk2:
                    with TimeLimit(50):
                        while bk1.isAlive or bk2.isAlive:
                            time.sleep(0.1)
        except Exception as e:  
            env.assertTrue(False, message='Failed wait for RunTestInOrder to finish: %s' % str(e))

        env.expect('lrange', 'l', '0', '-1').equal(['y', 'x'])

        env.cmd('flushall')

@gearsTest(skipOnCluster=True)
def testStreamReaderNotTriggerEventsOnReplica(env):
    env.expect('RG.PYEXECUTE', "GB('StreamReader').map(lambda x: x['error']).register(onFailedPolicy='retry', onFailedRetryInterval=1)").equal('OK')
    env.expect('xadd', 's', '*', 'foo', 'bar')
    
    res1 = env.cmd('RG.DUMPREGISTRATIONS')[0][7][3]
    time.sleep(2)
    res2 = env.cmd('RG.DUMPREGISTRATIONS')[0][7][3]
    env.assertTrue(res1 < res2)
    
    env.cmd('SLAVEOF', 'localhost', '6380')
    time.sleep(2)
    res1 = env.cmd('RG.DUMPREGISTRATIONS')[0][7][3]
    time.sleep(2)
    res2 = env.cmd('RG.DUMPREGISTRATIONS')[0][7][3]
    env.assertEqual(res1, res2)

    env.cmd('SLAVEOF', 'no', 'one')
    time.sleep(2)
    res1 = env.cmd('RG.DUMPREGISTRATIONS')[0][7][3]
    time.sleep(2)
    res2 = env.cmd('RG.DUMPREGISTRATIONS')[0][7][3]
    env.assertTrue(res1 < res2)

    env.cmd('SLAVEOF', 'localhost', '6380')
    time.sleep(2)
    res1 = env.cmd('RG.DUMPREGISTRATIONS')[0][7][3]
    time.sleep(2)
    res2 = env.cmd('RG.DUMPREGISTRATIONS')[0][7][3]
    env.assertEqual(res1, res2)

    env.cmd('SLAVEOF', 'no', 'one')

@gearsTest(skipOnCluster=True)
def testMOD1960(env):
    env.cmd('xadd', 's', '*', 'foo', 'bar')
    env.expect('rg.pyexecute', "GB('StreamReader').foreach(lambda x: execute('set', 'x', '1')).register(mode='sync')").ok()
    try:
        with TimeLimit(4):
            while True:
                res = env.cmd('get', 'x')
                if res == '1':
                    break
                time.sleep(0.1)
    except Exception as e:
        env.assertTrue(False, message='Failed waiting for x to be updated')

@gearsTest(skipCleanups=True, skipCallback=lambda: Defaults.num_shards != 3)
def testStreamReaderOnUninitializedCluster(env):
    conn = getConnectionByEnv(env)

    # we know that s3 goes to the second shard
    conn.execute_command('xadd', 's3', '*', 'foo', 'bar')

    env.broadcast('CONFIG', 'set', 'cluster-node-timeout', '100')

    conn1 = env.getConnection(shardId=1)
    conn2 = env.getConnection(shardId=2)

    # close shard 1 to get cluster to a down state
    env.envRunner.shards[0].stopEnv()

    try:
        with TimeLimit(1):
            while True:
                res = conn2.execute_command('CLUSTER', 'INFO')
                if 'cluster_state:fail' in str(res):
                    break
                time.sleep(0.1)
    except Exception as e:
        env.assertTrue(False, message='Failed waiting for down cluster state (%s)' % (str(e)))

    conn2.execute_command('RG.PYEXECUTE', "GB('StreamReader').register()")

    # make sure no executions are created
    try:
        with TimeLimit(1):
            while True:
                res = conn2.execute_command('RG.DUMPEXECUTIONS')
                if len(res) != 0:
                    print(res)
                    env.assertEqual(len(res), 0)
                    break
    except Exception as e:
        pass

    # restart the shard
    env.envRunner.shards[0].startEnv()
    conn1.execute_command('RG.REFRESHCLUSTER')

    # make sure execution is eventually created
    try:
        with TimeLimit(5):
            while True:
                res = conn2.execute_command('RG.DUMPEXECUTIONS')
                if len(res) >= 1:
                    break
                time.sleep(0.1)
    except Exception as e:
        env.assertTrue(False, message='Failed waiting for execution to start (%s)' % (str(e)))

<<<<<<< HEAD
@gearsTest(skipOnCluster=True)
def testStreamReaderOnUninitializedCluster(env):
    script = '''
g = 1
def f1():
    global g
    g = g + 1
    print(id(globals()))
    return g

def f(x):
    global g
    g = g + 1
    print(id(globals()))
    return f1()

GB('CommandReader').map(f).register(trigger='test', convertToStr=False)
GB('CommandReader').map(f).register(trigger='test1', convertToStr=False)
    '''
    env.expect('rg.pyexecute', script).ok()
    verifyRegistrationIntegrity(env)

    for _ in env.reloading_iterator():
        env.expect('RG.TRIGGER', 'test').equal([3])
        env.expect('RG.TRIGGER', 'test1').equal([5])
=======
@gearsTest(skipCallback=lambda: Defaults.num_shards != 2)
def testMissEventOnClusterKeepsClusterErrors(env):
    env.expect('RG.PYEXECUTE', "GB().register(commands=['get'], eventTypes=['keymiss'])").equal('OK')
    verifyRegistrationIntegrity(env)

    conn1 = env.getConnection(shardId=1)

    try:
        conn1.execute_command('get', 'x')
    except Exception as e:
        env.assertContains('MOVED', str(e))

@gearsTest(skipCallback=lambda: Defaults.num_shards != 2)
def testCommandHookOnClusterKeepsClusterErrors(env):
    env.expect('RG.PYEXECUTE', "GB('CommandReader').register(hook='get', mode='sync')").equal('OK')
    verifyRegistrationIntegrity(env)

    conn1 = env.getConnection(shardId=1)

    try:
        conn1.execute_command('get', 'x')
        env.assertTrue(False, message='No error raised')
    except Exception as e:
        env.assertContains('MOVED', str(e))

@gearsTest(skipCallback=lambda: Defaults.num_shards != 2)
def testRGTriggerOnKey(env):
    conn2 = env.getConnection(shardId=2)
    env.expect('rg.pyexecute', "GB('CommandReader').foreach(lambda x: print('fooooooooooooo')).map(lambda x: execute('set', x[1], x[2])).register(trigger='my_set', mode='sync')").ok()
    verifyRegistrationIntegrity(env)

    env.expect('RG.TRIGGERONKEY', 'my_set', 'x', '1').error().contains('')
    conn2.execute_command('RG.TRIGGERONKEY', 'my_set', 'x', '1')

    env.assertEqual(conn2.execute_command('get', 'x'), '1')
>>>>>>> da700b27
<|MERGE_RESOLUTION|>--- conflicted
+++ resolved
@@ -1546,9 +1546,44 @@
     except Exception as e:
         env.assertTrue(False, message='Failed waiting for execution to start (%s)' % (str(e)))
 
-<<<<<<< HEAD
+@gearsTest(skipCallback=lambda: Defaults.num_shards != 2)
+def testMissEventOnClusterKeepsClusterErrors(env):
+    env.expect('RG.PYEXECUTE', "GB().register(commands=['get'], eventTypes=['keymiss'])").equal('OK')
+    verifyRegistrationIntegrity(env)
+
+    conn1 = env.getConnection(shardId=1)
+
+    try:
+        conn1.execute_command('get', 'x')
+    except Exception as e:
+        env.assertContains('MOVED', str(e))
+
+@gearsTest(skipCallback=lambda: Defaults.num_shards != 2)
+def testCommandHookOnClusterKeepsClusterErrors(env):
+    env.expect('RG.PYEXECUTE', "GB('CommandReader').register(hook='get', mode='sync')").equal('OK')
+    verifyRegistrationIntegrity(env)
+
+    conn1 = env.getConnection(shardId=1)
+
+    try:
+        conn1.execute_command('get', 'x')
+        env.assertTrue(False, message='No error raised')
+    except Exception as e:
+        env.assertContains('MOVED', str(e))
+
+@gearsTest(skipCallback=lambda: Defaults.num_shards != 2)
+def testRGTriggerOnKey(env):
+    conn2 = env.getConnection(shardId=2)
+    env.expect('rg.pyexecute', "GB('CommandReader').foreach(lambda x: print('fooooooooooooo')).map(lambda x: execute('set', x[1], x[2])).register(trigger='my_set', mode='sync')").ok()
+    verifyRegistrationIntegrity(env)
+
+    env.expect('RG.TRIGGERONKEY', 'my_set', 'x', '1').error().contains('')
+    conn2.execute_command('RG.TRIGGERONKEY', 'my_set', 'x', '1')
+
+    env.assertEqual(conn2.execute_command('get', 'x'), '1')
+
 @gearsTest(skipOnCluster=True)
-def testStreamReaderOnUninitializedCluster(env):
+def testGlobalsDictionaryOnDeserialization(env):
     script = '''
 g = 1
 def f1():
@@ -1572,40 +1607,3 @@
     for _ in env.reloading_iterator():
         env.expect('RG.TRIGGER', 'test').equal([3])
         env.expect('RG.TRIGGER', 'test1').equal([5])
-=======
-@gearsTest(skipCallback=lambda: Defaults.num_shards != 2)
-def testMissEventOnClusterKeepsClusterErrors(env):
-    env.expect('RG.PYEXECUTE', "GB().register(commands=['get'], eventTypes=['keymiss'])").equal('OK')
-    verifyRegistrationIntegrity(env)
-
-    conn1 = env.getConnection(shardId=1)
-
-    try:
-        conn1.execute_command('get', 'x')
-    except Exception as e:
-        env.assertContains('MOVED', str(e))
-
-@gearsTest(skipCallback=lambda: Defaults.num_shards != 2)
-def testCommandHookOnClusterKeepsClusterErrors(env):
-    env.expect('RG.PYEXECUTE', "GB('CommandReader').register(hook='get', mode='sync')").equal('OK')
-    verifyRegistrationIntegrity(env)
-
-    conn1 = env.getConnection(shardId=1)
-
-    try:
-        conn1.execute_command('get', 'x')
-        env.assertTrue(False, message='No error raised')
-    except Exception as e:
-        env.assertContains('MOVED', str(e))
-
-@gearsTest(skipCallback=lambda: Defaults.num_shards != 2)
-def testRGTriggerOnKey(env):
-    conn2 = env.getConnection(shardId=2)
-    env.expect('rg.pyexecute', "GB('CommandReader').foreach(lambda x: print('fooooooooooooo')).map(lambda x: execute('set', x[1], x[2])).register(trigger='my_set', mode='sync')").ok()
-    verifyRegistrationIntegrity(env)
-
-    env.expect('RG.TRIGGERONKEY', 'my_set', 'x', '1').error().contains('')
-    conn2.execute_command('RG.TRIGGERONKEY', 'my_set', 'x', '1')
-
-    env.assertEqual(conn2.execute_command('get', 'x'), '1')
->>>>>>> da700b27
