--- conflicted
+++ resolved
@@ -1749,8 +1749,7 @@
             if 'lastEstimatedLagMS' in d.keys():
                 env.assertEqual(d['lastEstimatedLagMS'], 0)
             if 'avgEstimatedLagMS' in d.keys():
-<<<<<<< HEAD
-                env.assertContains('nan', d['avgEstimatedLagMS'])
+                env.assertContains('0', d['avgEstimatedLagMS'])
             
 @gearsTest()
 def testPauseUnpause(env):
@@ -1916,8 +1915,4 @@
     for i in range(1, env.shardsCount + 1, 1):
         c = env.getConnection(i)
         res = c.execute_command('ping')
-        env.assertEqual(res, True)
-=======
-                env.assertContains('0', d['avgEstimatedLagMS'])
-            
->>>>>>> 48371f96
+        env.assertEqual(res, True)