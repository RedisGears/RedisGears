from RLTest import Env
import time
from includes import *
from common import gearsTest

class testGenericErrors:
    def __init__(self):
        self.env = Env()


    def testInvalidSyntax(self):
        self.env.expect('rg.pyexecute', '1defs + GearsBuilder().notexists()').error().contains("invalid syntax")


    def testScriptError(self):
        self.env.expect('rg.pyexecute', 'GearsBuilder().notexists()').error().contains("notexists")


    def testBuilderCreationWithUnexistingReader(self):
        self.env.expect('rg.pyexecute', 'GB("unexists").accumulate(lambda a, x: 1 + (a if a else 0)).run()').error().contains('reader does not exists')

    def testTwoExecutionsInOneScript(self):
        script = '''
GB().run()
GB().run()
'''
        self.env.expect('rg.pyexecute', script).error().contains('more then 1')

    def testRegistrationFailureOnSerialization(self):
        script1 = '''
import redis
r = redis.Redis('localhost', '6381')

def test(x):
    r.set('x', '1')
    return x

GB().map(test).register()
'''
        script2 = '''
import redis
r = redis.Redis('localhost', '6381')

def test(x):
    r.set('x', '1')
    return x

GB('StreamReader').map(test).register()
'''
        self.env.expect('rg.pyexecute', script1, 'REQUIREMENTS', 'redis==3.5.3').error().contains('Error occured when serialized a python callback')
        self.env.expect('rg.pyexecute', script2, 'REQUIREMENTS', 'redis==3.5.3').error().contains('Error occured when serialized a python callback')

@gearsTest()
def testRunFailureOnSerialization(env):
    if env.shardsCount < 2:
        env.skip()
    conn = getConnectionByEnv(env)
    script1 = '''
import redis
r = redis.Redis('localhost', 6381) # set none existing port to avoid deadlock

def test(x):
    r.set('x', '1')
    return x

GB().map(test).run()
'''

    script2 = '''
import redis
r = redis.Redis('localhost', 6381) # set none existing port to avoid deadlock

def test(x):
    r.set('x', '1')
    return x

GB('StreamReader').map(test).run()
'''
    env.expect('rg.pyexecute', script1).error().contains('Error occured when serialized a python callback')
    env.expect('rg.pyexecute', script2).error().contains('Error occured when serialized a python callback')


class testStepsErrors:
    def __init__(self):
        self.env = Env()
        self.conn = getConnectionByEnv(self.env)
        self.conn.execute_command('set', 'x', '1')
        self.conn.execute_command('set', 'y', '1')

    def testForEachError(self):
        res = self.env.cmd('rg.pyexecute', 'GearsBuilder().foreach(lambda x: notexists(x)).collect().run()')
        self.env.assertLessEqual(1, res[1])


    def testGroupByError(self):
        res = self.env.cmd('rg.pyexecute', 'GearsBuilder().groupby(lambda x: "str", lambda a, x, k: notexists(x)).collect().run()')
        self.env.assertLessEqual(1, res[1])


    def testBatchGroupByError(self):
        res = self.env.cmd('rg.pyexecute', 'GearsBuilder().batchgroupby(lambda x: "str", lambda x, k: notexists(x)).collect().run()')
        self.env.assertLessEqual(1, res[1])


    def testExtractorError(self):
        res = self.env.cmd('rg.pyexecute', 'GearsBuilder().groupby(lambda x: notexists(x), lambda a, x, k: 1).collect().run()')
        self.env.assertLessEqual(1, res[1])


    def testAccumulateError(self):
        res = self.env.cmd('rg.pyexecute', 'GearsBuilder().accumulate(lambda a, x: notexists(a, x)).collect().run()')
        self.env.assertLessEqual(1, res[1])

    def testAccumulateError2(self):
        script = '''
callNum = 0
def secondCallFailed(a, x):
    global callNum
    if callNum > 0:
        raise Exception('failed')
    callNum+=1
    return x
GearsBuilder().accumulate(secondCallFailed).collect().run()
        '''
        res = self.env.cmd('rg.pyexecute', script)
        self.env.assertLessEqual(1, res[1])

    def testAccumulatebyError(self):
        script = '''
callNum = 0
def secondCallFailed(k, a, x):
    global callNum
    if callNum > 0:
        raise Exception('failed')
    callNum+=1
    return x
GearsBuilder().aggregateby(lambda x: 'test', 0, secondCallFailed, secondCallFailed).collect().run()
        '''
        res = self.env.cmd('rg.pyexecute', script)
        self.env.assertLessEqual(1, res[1])

    def testAggregateByError(self):
        res = self.env.cmd('rg.pyexecute', 'GearsBuilder().aggregateby(lambda x: "1",{},lambda k, a, x: (x["kaka"] if x["key"]=="y" else x), lambda k, a, x: (x["kaka"] if x["key"]=="y" else x)).run()')
        self.env.assertLessEqual(1, res[1])

    def testMapError(self):
        res = self.env.cmd('rg.pyexecute', 'GearsBuilder().map(lambda x: notexists(x)).collect().run()')
        self.env.assertLessEqual(1, res[1])


    def testFlatMapError(self):
        res = self.env.cmd('rg.pyexecute', 'GearsBuilder().flatmap(lambda x: notexists(x)).collect().run()')
        self.env.assertLessEqual(1, res[1])


    def testFilterError(self):
        res = self.env.cmd('rg.pyexecute', 'GearsBuilder().filter(lambda x: notexists(x)).collect().run()')
        self.env.assertLessEqual(1, res[1])


    def testRepartitionError(self):
        res = self.env.cmd('rg.pyexecute', 'GearsBuilder().repartition(lambda x: notexists(x)).repartition(lambda x: notexists(x)).collect().run()')
        self.env.assertLessEqual(1, res[1])

@gearsTest()
def testCommandReaderWithRun(env):
    env.expect('rg.pyexecute', 'GB("CommandReader").run()').error().contains('reader do not support run')

@gearsTest()
def testCommandReaderWithBadArgs(env):
    env.expect('rg.pyexecute', 'GB("CommandReader").register("test")').error().contains('no trigger or hook argument was given')
    env.expect('rg.pyexecute', 'GB("CommandReader").register(trigger=1)').error().contains('trigger argument is not string')

@gearsTest()
def testCommandReaderRegisterSameCommand(env):
    env.expect('rg.pyexecute', 'GB("CommandReader").register(trigger="command")').ok()
    env.expect('rg.pyexecute', 'GB("CommandReader").register(trigger="command")').error().contains('trigger already registered')

@gearsTest()
def testCommandReaderRegisterWithExcpetionCommand(env):
    env.expect('rg.pyexecute', 'GB("CommandReader").foreach(lambda x: noexists).register(trigger="command")').ok()
    env.expect('rg.trigger', 'command').error().contains("'noexists' is not defined")

@gearsTest()
def testNoSerializableRegistrationWithAllReaders(env):
    script = '''
import redis
r = redis.Redis('localhost', 6381)
GB('%s').map(lambda x: r).register(trigger='test')
    '''
    env.expect('RG.PYEXECUTE', script % 'KeysReader', 'REQUIREMENTS', 'redis==3.5.3').error()
    env.expect('RG.PYEXECUTE', script % 'StreamReader', 'REQUIREMENTS', 'redis==3.5.3').error()
    env.expect('RG.PYEXECUTE', script % 'CommandReader', 'REQUIREMENTS', 'redis==3.5.3').error()

@gearsTest()
def testExtraUnknownArgumentsReturnError(env):
    env.expect('RG.PYEXECUTE', 'GB().run()', 'exta', 'unknown', 'arguments').error()

class testStepsWrongArgs:
    def __init__(self):
        self.env = Env()
        self.conn = getConnectionByEnv(self.env)

    def testRegisterWithWrongRegexType(self):
        self.env.expect('rg.pyexecute', 'GB().register(1)').error().contains('regex argument must be a string')

    def testRegisterWithWrongEventKeysTypesList(self):
        self.env.expect('rg.pyexecute', 'GB().register(regex="*", eventTypes=1)').error().contains('not iterable')
        self.env.expect('rg.pyexecute', 'GB().register(regex="*", keyTypes=1)').error().contains('not iterable')
        self.env.expect('rg.pyexecute', 'GB().register(regex="*", eventTypes=[1, 2, 3])').error().contains('type is not string')
        self.env.expect('rg.pyexecute', 'GB().register(regex="*", keyTypes=[1, 2, 3])').error().contains('type is not string')

    def testRegisterWithWrongCommandsParam(self):
        self.env.expect('rg.pyexecute', 'GB().register(regex="*", commands=1)').error().contains('not iterable')
        self.env.expect('rg.pyexecute', 'GB().register(regex="*", commands=[1,2,3])').error().contains('type is not string')

    def testGearsBuilderWithWrongBuilderArgType(self):
        self.env.expect('rg.pyexecute', 'GB(1).run()').error().contains('reader argument must be a string')

    def testExecuteWithWrongCommandArgType(self):
        self.env.expect('rg.pyexecute', 'execute(1)').error().contains('the given command must be a string')

    def testTimeEventWithWrongCallbackArg(self):
        self.env.expect('rg.pyexecute', 'registerTE(2, 2)').error().contains('callback must be a function')

    def testTimeEventWithWrongTimeArg(self):
        self.env.expect('rg.pyexecute', 'registerTE("2", lambda x: str(x))').error().contains('time argument must be a long')

    def testMapWrongArgs(self):
        self.env.expect('rg.pyexecute', 'GB().map(1, 2).run()').error().contains('wrong number of args')
        self.env.expect('rg.pyexecute', 'GB().map(1).run()').error().contains('argument must be a function')


    def testFilterWrongArgs(self):
        self.env.expect('rg.pyexecute', 'GB().filter(1, 2).run()').error().contains('wrong number of args')
        self.env.expect('rg.pyexecute', 'GB().filter(1).run()').error().contains('argument must be a function')


    def testGroupByWrongArgs(self):
        self.env.expect('rg.pyexecute', 'GB().groupby(1, 2, 3).run()').error().contains('wrong number of args')
        self.env.expect('rg.pyexecute', 'GB().groupby(1, 2).run()').error().contains('argument must be a function')


    def testBatchGroupByWrongArgs(self):
        self.env.expect('rg.pyexecute', 'GB().batchgroupby(1, 2, 3).run()').error().contains('wrong number of args')
        self.env.expect('rg.pyexecute', 'GB().batchgroupby(1, 2).run()').error().contains('argument must be a function')


    def testCollectWrongArgs(self):
        self.env.expect('rg.pyexecute', 'GB().collect(1, 2, 3).run()').error().contains('wrong number of args')


    def testForEachWrongArgs(self):
        self.env.expect('rg.pyexecute', 'GB().foreach(1, 2).run()').error().contains('wrong number of args')
        self.env.expect('rg.pyexecute', 'GB().foreach(1).run()').error().contains('argument must be a function')


    def testRepartitionWrongArgs(self):
        self.env.expect('rg.pyexecute', 'GB().repartition(1, 2).run()').error().contains('wrong number of args')
        self.env.expect('rg.pyexecute', 'GB().repartition(1).run()').error().contains('argument must be a function')


    def testLimitWrongArgs(self):
        self.env.expect('rg.pyexecute', 'GB().limit().run()').error().contains('wrong number of args')
        self.env.expect('rg.pyexecute', 'GB().limit(1, 2, 3).run()').error().contains('wrong number of args')
        self.env.expect('rg.pyexecute', 'GB().limit("awdwada").run()').error().contains('argument must be a number')
        self.env.expect('rg.pyexecute', 'GB().limit(1, "kakaka").run()').error().contains('argument must be a number')


    def testAccumulateWrongArgs(self):
        self.env.expect('rg.pyexecute', 'GB().accumulate(1, 2).run()').error().contains('wrong number of args')
        self.env.expect('rg.pyexecute', 'GB().accumulate(1).run()').error().contains('argument must be a function')


    def testAvgWrongArgs(self):
        self.env.expect('rg.pyexecute', 'GB().avg(1).run()').error().contains('argument must be a function')


    def testPyReaderWithWrongArgument(self):
        self.env.expect('rg.pyexecute', 'GB("PythonReader").run("*")').error().contains('pyreader argument must be a functio')
        self.env.expect('rg.pyexecute', 'GB("PythonReader").run()').error().contains('pyreader argument must be a functio')
        self.env.expect('rg.pyexecute', 'GB("PythonReader", "*").run()').error().contains('pyreader argument must be a functio')
        self.env.expect('rg.pyexecute', 'GB("PythonReader", shardReaderCallback).run("*")').error().contains('pyreader argument must be a functio')

    def testStreamReaderBadFromIdFormat(self):
        self.conn.execute_command('XADD', 's', '*', 'foo', 'bar', 'foo1', 'bar1')
        self.env.expect('rg.pyexecute', 'GearsBuilder("StreamReader").run("s", fromId="test")').equal([[], ['ERR Invalid stream ID specified as stream command argument']])

    def testStreamReaderBadFromId(self):
        self.env.expect('rg.pyexecute', 'GearsBuilder("StreamReader").run("s", fromId=1)').error()

    def testKeysReaderNoScanBadValue(self):
        self.env.expect('rg.pyexecute', 'GearsBuilder().run(noScan=1)').error()

    def testKeysReaderReadValueBadValue(self):
        self.env.expect('rg.pyexecute', 'GearsBuilder().run(readValue=1)').error()

    def testOnRegisteredBadValue(self):
        self.env.expect('rg.pyexecute', 'GearsBuilder().register(onRegistered=1)').error()

    def testRegisterModeBadValue(self):
        self.env.expect('rg.pyexecute', 'GearsBuilder().register(mode=1)').error()
        self.env.expect('rg.pyexecute', 'GearsBuilder().register(mode="test")').error()

    def testRegisterPrefixBadValue(self):
        self.env.expect('rg.pyexecute', 'GearsBuilder().register(prefix=1)').error()

    def testStreamReaderBatchBadValue(self):
        self.env.expect('rg.pyexecute', 'GearsBuilder("StreamReader").register(batch="test")').error()

    def testStreamReaderBatchBadValue(self):
        self.env.expect('rg.pyexecute', 'GearsBuilder("StreamReader").register(batch="test")').error()

    def testStreamReaderDurationBadValue(self):
        self.env.expect('rg.pyexecute', 'GearsBuilder("StreamReader").register(duration="test")').error()

    def testStreamReaderOnFailedPolicyBadValue(self):
        self.env.expect('rg.pyexecute', 'GearsBuilder("StreamReader").register(onFailedPolicy="test")').error()
        self.env.expect('rg.pyexecute', 'GearsBuilder("StreamReader").register(onFailedPolicy=1)').error()

    def testStreamReaderOnFailedRetryIntervalBadValue(self):
        self.env.expect('rg.pyexecute', 'GearsBuilder("StreamReader").register(onFailedRetryInterval="test")').error()

    def testStreamReaderTrimStreamBadValue(self):
        self.env.expect('rg.pyexecute', 'GearsBuilder("StreamReader").register(trimStream="test")').error()
        
    def testKeysReadeReadValueBadValue(self):
        self.env.expect('rg.pyexecute', 'GearsBuilder().register(readValue=1)').error()

    def testKeysOnlyReadeBadCount(self):
        res = self.env.cmd('rg.pyexecute', 'GearsBuilder("KeysOnlyReader").run(count="noNunber")')
        self.env.assertContains('value is not an integer', res[1][0])

    def testKeysOnlyReadeBadPatternGenerator(self):
        res = self.env.cmd('rg.pyexecute', 'GearsBuilder("KeysOnlyReader").run(patternGenerator="adwaw")')
        self.env.assertContains('object is not callable', res[1][0])


class testGetExecutionErrorReporting:
    def __init__(self):
        self.env = Env()
        conn = getConnectionByEnv(self.env)
        conn.execute_command('set', '0', 'falsE')
        conn.execute_command('set', '1', 'truE')
        conn.execute_command('set', '', 'mebbE')


    def testErrorShouldBeReportedWithTracebackAttempted(self):
        self.env.cmd('RG.CONFIGSET', 'PythonAttemptTraceback', 1)
        id = self.env.cmd('RG.PYEXECUTE', 'GearsBuilder().repartition(lambda x: notexists(x)).repartition(lambda x: notexists(x)).collect().run()', 'UNBLOCKING')
        time.sleep(1)
        res = self.env.cmd('RG.GETEXECUTION', id)
        errors = res[0][3][9]
        for error in errors:
            self.env.assertContains("name \'notexists\' is not defined", error)
        self.env.cmd('RG.DROPEXECUTION', id)


    def testErrorShouldBeReportedWithTracebackNotAttempted(self):
        self.env.cmd('RG.CONFIGSET', 'PythonAttemptTraceback', 0)
        id = self.env.cmd('RG.PYEXECUTE', 'GearsBuilder().repartition(lambda x: notexists(x)).repartition(lambda x: notexists(x)).collect().run()', 'UNBLOCKING')
        time.sleep(1)
        res = self.env.cmd('RG.GETEXECUTION', id)
        errors = res[0][3][9]
        for error in errors:
            self.env.assertContains("name 'notexists' is not defined", error)
        self.env.cmd('RG.DROPEXECUTION', id)
        self.env.cmd('RG.CONFIGSET', 'PythonAttemptTraceback', 1)

@gearsTest()
def testCommandReaderWithPrefixRaiseError(env):
    env.expect('rg.pyexecute', 'GB("CommandReader").register(hook="test", keyprefix="foo")').error().contains('Can not override an unexisting command')

@gearsTest()
def testCommandReaderOverrideCommandWithMovableKeysRaiseError(env):
    env.expect('rg.pyexecute', 'GB("CommandReader").register(hook="xread", keyprefix="foo")').error().contains('Can not override a command with moveable keys by key prefix')

@gearsTest()
def testCommandReaderOverrideMultiRaiseError(env):
    env.expect('rg.pyexecute', 'GB("CommandReader").register(hook="multi")').error().contains('Can not override a command which are not allowed inside a script')
    
@gearsTest()
def testCommandReaderOverrideExecRaiseError(env):
    env.expect('rg.pyexecute', 'GB("CommandReader").register(hook="exec")').error().contains('Can not override a command which are not allowed inside a script')

@gearsTest()
def testCommandReaderOverrideBlpopRaiseError(env):
    env.expect('rg.pyexecute', 'GB("CommandReader").register(hook="blpop")').error().contains('Can not override a command which are not allowed inside a script')

@gearsTest()
def testKeysReaderWithUnexistingCommandRaiseError(env):
    env.expect('rg.pyexecute', 'GB().register(commands=["test"])').error().contains('bad reply')

@gearsTest()
def testKeysReaderOverrideCommandWithMovableKeysRaiseError(env):
    env.expect('rg.pyexecute', 'GB().register(commands=["xread"])').error().contains('Can not hook a command with moveable keys by key prefix')
    
@gearsTest()
def testKeysReaderOverrideMultiRaiseError(env):
    env.expect('rg.pyexecute', 'GB().register(commands=["multi"])').error().contains('Can not hook a command which are not allowed inside a script')

@gearsTest()    
def testKeysReaderOverrideExecRaiseError(env):
    env.expect('rg.pyexecute', 'GB().register(commands=["exec"])').error().contains('Can not hook a command which are not allowed inside a script')

@gearsTest()
def testKeysReaderOverrideBlpopRaiseError(env):
    env.expect('rg.pyexecute', 'GB().register(commands=["blpop"])').error().contains('Can not hook a command which are not allowed inside a script')

@gearsTest()
def testCallNextOnMapWrongScopes(env):
    res = env.cmd('rg.pyexecute', "GB('ShardsIDReader').map(lambda r: call_next(r)).run()")
    env.assertIn('Can not get CommandHook ctx', res[1][0])

@gearsTest()
def testCallNextOnFilterWrongScopes(env):
    res = env.cmd('rg.pyexecute', "GB('ShardsIDReader').filter(lambda r: call_next(r)).run()")
    env.assertIn('Can not get CommandHook ctx', res[1][0])

@gearsTest()
def testCallNextOnForeachWrongScopes(env):
    res = env.cmd('rg.pyexecute', "GB('ShardsIDReader').foreach(lambda r: call_next(r)).run()")
    env.assertIn('Can not get CommandHook ctx', res[1][0])

@gearsTest()
def testCallNextOnFlatmapWrongScopes(env):
    res = env.cmd('rg.pyexecute', "GB('ShardsIDReader').flatmap(lambda r: call_next(r)).run()")
    env.assertIn('Can not get CommandHook ctx', res[1][0])

@gearsTest()
def testCallNextOnAccumulateWrongScopes(env):
    res = env.cmd('rg.pyexecute', "GB('ShardsIDReader').accumulate(lambda a,r: call_next(r)).run()")
    env.assertIn('Can not get CommandHook ctx', res[1][0])

@gearsTest()
def testCallNextOnAccumulatebyWrongScopes(env):
    res = env.cmd('rg.pyexecute', "GB('ShardsIDReader').groupby(lambda x: x, lambda k,a,r: call_next(r)).run()")
    env.assertIn('Can not get CommandHook ctx', res[1][0])

@gearsTest()
def testCallNextOnWrongScopes(env):
    env.expect('rg.pyexecute', 'call_next()').error().contains('Can not get CommandHook ctx')

@gearsTest()
def testCallNextOnCoroWrongScope(env):
    script = '''
import asyncio

async def doTest(x):
    return call_next()

GB("ShardsIDReader").map(doTest).run()
    '''

    res = env.cmd('rg.pyexecute', script)
    err = res[1][0]
    env.assertContains(err, 'Can not get CommandHook ctx')

@gearsTest()
def testAwaitIsNotAllowedInsideAtomicBlock(env):
    script = '''
import asyncio

async def doTest(x):
    with atomic():
        return await asyncio.sleep(1)

GB("ShardsIDReader").map(doTest).run()
    '''

    res = env.cmd('rg.pyexecute', script)
    err = res[1][0]
    env.assertContains(err, 'await is not allow inside atomic block')

<<<<<<< HEAD
def testAwaitIsNotAllowedInsideMultiExecExecution(env):
=======
@gearsTest()
def testAwaitIsNotAllowedInsideSyncExecution(env):
>>>>>>> cee78fe7
    script = '''
import asyncio

async def doTest(x):
    await asyncio.sleep(1)
    return x

GB("CommandReader").map(doTest).register(trigger='test', mode='sync')
    '''

    env.cmd('rg.pyexecute', script)
    env.cmd('multi')
    env.cmd('rg.trigger', 'test')
    res = env.cmd('exec')
    env.assertContains('Creating async record is not allow', str(res[0]))

@gearsTest()
def testCommandOverrideWithMoreThenSingleResultReturnError(env):
    script = '''
GB("CommandReader").flatmap(lambda x: x).register(hook='hset', mode='sync')
    '''

    env.cmd('rg.pyexecute', script)
    env.expect('hset', 'h', 'foo', 'bar').error().contains('Command hook must return exactly one result')

@gearsTest()
def testCannotOverrideNoneSyncRegisration(env):
    script = '''
GB("CommandReader").flatmap(lambda x: x).register(hook='hset')
    '''

    env.expect('rg.pyexecute', script).equal('OK')
    env.expect('rg.pyexecute', script).error().contains('Can not override a none sync registration')<|MERGE_RESOLUTION|>--- conflicted
+++ resolved
@@ -472,12 +472,8 @@
     err = res[1][0]
     env.assertContains(err, 'await is not allow inside atomic block')
 
-<<<<<<< HEAD
+@gearsTest()
 def testAwaitIsNotAllowedInsideMultiExecExecution(env):
-=======
-@gearsTest()
-def testAwaitIsNotAllowedInsideSyncExecution(env):
->>>>>>> cee78fe7
     script = '''
 import asyncio
 
