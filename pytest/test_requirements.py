from RLTest import Env
from common import getConnectionByEnv
from common import TimeLimit
import uuid
from includes import *

def testDependenciesInstall():
    env = Env(moduleArgs='CreateVenv 1')
    conn = getConnectionByEnv(env)
    res = env.cmd('RG.PYEXECUTE', "GB('ShardsIDReader')."
                            "map(lambda x: str(__import__('redisgraph')))."
                            "collect().distinct().run()", 'REQUIREMENTS', 'redisgraph')
    env.assertEqual(len(res[0]), env.shardsCount)
    env.assertEqual(len(res[1]), 0)
    env.assertContains("<module 'redisgraph'", res[0][0])

def testDependenciesInstallWithVersionGreater():
    env = Env(moduleArgs='CreateVenv 1')
    conn = getConnectionByEnv(env)
    res = env.cmd('RG.PYEXECUTE', "GB('ShardsIDReader')."
                            "map(lambda x: str(__import__('redis')))."
                            "collect().distinct().run()", 'REQUIREMENTS', 'redis>=3')
    env.assertEqual(len(res[0]), env.shardsCount)
    env.assertEqual(len(res[1]), 0)
    env.assertContains("<module 'redis'", res[0][0])

def testDependenciesInstallWithVersionEqual():
    env = Env(moduleArgs='CreateVenv 1')
    conn = getConnectionByEnv(env)
    res = env.cmd('RG.PYEXECUTE', "GB('ShardsIDReader')."
                            "map(lambda x: str(__import__('redis')))."
                            "collect().distinct().run()", 'REQUIREMENTS', 'redis==3')
    env.assertEqual(len(res[0]), env.shardsCount)
    env.assertEqual(len(res[1]), 0)
    env.assertContains("<module 'redis'", res[0][0])

def testDependenciesInstallFailure():
    env = Env(moduleArgs='CreateVenv 1')
    conn = getConnectionByEnv(env)
    env.expect('RG.PYEXECUTE', "GB('ShardsIDReader')."
                               "map(lambda x: __import__('redisgraph'))."
                               "collect().distinct().run()", 'REQUIREMENTS', str(uuid.uuid4())).error().contains('satisfy requirements')

def testDependenciesWithRegister():
    env = Env(moduleArgs='CreateVenv 1')
    env.skipOnCluster()
    env.expect('RG.PYEXECUTE', "GB()."
                               "map(lambda x: __import__('redisgraph'))."
                               "collect().distinct().register()", 'REQUIREMENTS', 'redisgraph').ok()

    for _ in env.reloading_iterator():
        res = env.cmd('RG.PYEXECUTE', "GB('ShardsIDReader')."
                                      "map(lambda x: str(__import__('redisgraph')))."
                                      "collect().distinct().run()")
        env.assertEqual(len(res[0]), env.shardsCount)
        env.assertEqual(len(res[1]), 0)
        env.assertContains("<module 'redisgraph'", res[0][0])

def testDependenciesBasicExportImport():
    env = Env(moduleArgs='CreateVenv 1')
    conn = getConnectionByEnv(env)

    #disable rdb save
    res, err = env.cmd('RG.PYEXECUTE', "GB('ShardsIDReader').foreach(lambda x: execute('config', 'set', 'save', '')).run()")
    
    env.expect('RG.PYEXECUTE', "import redisgraph", 'REQUIREMENTS', 'redisgraph').ok()
    md, data = env.cmd('RG.PYEXPORTREQ', 'redisgraph', decode_responses=False) # contains binary content
    env.assertEqual(md[5], b'yes')
    env.assertEqual(md[7], b'yes')
    env.stop()
    env.start()
    conn = getConnectionByEnv(env)
    env.expect('RG.PYDUMPREQS').equal([])
    env.expect('RG.PYIMPORTREQ', *data).equal('OK')
    res, err = env.cmd('RG.PYEXECUTE', "GB('ShardsIDReader').flatmap(lambda x: execute('RG.PYDUMPREQS')).run()")
    env.assertEqual(len(err), 0)
    env.assertEqual(len(res), env.shardsCount)
    for r in res:
        env.assertContains("'IsDownloaded', 'yes', 'IsInstalled', 'yes'", r)

def testDependenciesReplicatedToSlave():
    env = Env(useSlaves=True, env='oss', moduleArgs='CreateVenv 1')
    if env.envRunner.debugger is not None:
        env.skip() # valgrind is not working correctly with replication

    env.expect('RG.PYEXECUTE', "import redisgraph", 'REQUIREMENTS', 'redisgraph').ok()

    slaveConn = env.getSlaveConnection()
    try:
        with TimeLimit(5):
            res = []
            while len(res) < 1:
                res = slaveConn.execute_command('RG.PYDUMPREQS')
            env.assertEqual(len(res), 1)
            env.assertEqual(res[0][5], 'yes')
            env.assertEqual(res[0][7], 'yes')
    except Exception:
        env.assertTrue(False, message='Failed waiting for requirement to reach slave')

def testDependenciesSavedToRDB():
    env = Env(moduleArgs='CreateVenv 1')
    conn = getConnectionByEnv(env)
    env.expect('RG.PYEXECUTE', "import redisgraph", 'REQUIREMENTS', 'redisgraph').ok()
    for _ in env.reloading_iterator():
        res, err = env.cmd('RG.PYEXECUTE', "GB('ShardsIDReader').flatmap(lambda x: execute('RG.PYDUMPREQS')).run()")
        env.assertEqual(len(err), 0)
        env.assertEqual(len(res), env.shardsCount)
        for r in res:
            env.assertContains("'IsDownloaded', 'yes', 'IsInstalled', 'yes'", r)

def testAof(env):
    env = Env(moduleArgs='CreateVenv 1', useAof=True)
    conn = getConnectionByEnv(env)
    env.expect('RG.PYEXECUTE', "import redisgraph", 'REQUIREMENTS', 'redisgraph').ok()

    res, err = env.cmd('RG.PYEXECUTE', "GB('ShardsIDReader').flatmap(lambda x: execute('RG.PYDUMPREQS')).run()")
    env.assertEqual(len(err), 0)
    env.assertEqual(len(res), env.shardsCount)
    for r in res:
        env.assertContains("'IsDownloaded', 'yes', 'IsInstalled', 'yes'", r)

    env.broadcast('debug', 'loadaof')

    res, err = env.cmd('RG.PYEXECUTE', "GB('ShardsIDReader').flatmap(lambda x: execute('RG.PYDUMPREQS')).run()")
    env.assertEqual(len(err), 0)
    env.assertEqual(len(res), env.shardsCount)
    for r in res:
        env.assertContains("'IsDownloaded', 'yes', 'IsInstalled', 'yes'", r)    

def testDependenciesImportSerializationError():
    env = Env(moduleArgs='CreateVenv 1')
    conn = getConnectionByEnv(env)
<<<<<<< HEAD
    env.expect('RG.PYEXECUTE', "import rejson", 'REQUIREMENTS', 'rejson').ok()
    md, data = env.cmd('RG.PYEXPORTREQ', 'rejson', decode_responses=False) # contains binary content
=======
    env.expect('RG.PYEXECUTE', "import rejson", 'REQUIREMENTS', 'rejson', 'redis==3').ok()
    md, data = env.cmd('RG.PYEXPORTREQ', 'rejson')
    data = b''.join(data)
>>>>>>> 67c4b2d5
    for i in range(len(data) - 1):
        env.expect('RG.PYIMPORTREQ', data[:i]).error()<|MERGE_RESOLUTION|>--- conflicted
+++ resolved
@@ -130,13 +130,8 @@
 def testDependenciesImportSerializationError():
     env = Env(moduleArgs='CreateVenv 1')
     conn = getConnectionByEnv(env)
-<<<<<<< HEAD
-    env.expect('RG.PYEXECUTE', "import rejson", 'REQUIREMENTS', 'rejson').ok()
-    md, data = env.cmd('RG.PYEXPORTREQ', 'rejson', decode_responses=False) # contains binary content
-=======
     env.expect('RG.PYEXECUTE', "import rejson", 'REQUIREMENTS', 'rejson', 'redis==3').ok()
     md, data = env.cmd('RG.PYEXPORTREQ', 'rejson')
     data = b''.join(data)
->>>>>>> 67c4b2d5
     for i in range(len(data) - 1):
         env.expect('RG.PYIMPORTREQ', data[:i]).error()