--- conflicted
+++ resolved
@@ -327,12 +327,8 @@
     except Exception as e:  
         env.assertTrue(False, message='Failed waiting for WaitForKeyChange to reach unblock')
 
-<<<<<<< HEAD
+@gearsTest()
 def testSimpleAsyncOnLocalExecutions(env):
-=======
-@gearsTest()
-def testSimpleAsyncOnSyncExecution(env):
->>>>>>> cee78fe7
     conn = getConnectionByEnv(env)
     script = '''
 fdata = []
@@ -978,7 +974,7 @@
 
     env.expect('RG.PYEXECUTE', script).equal([[str(env.shardsCount)], []])
 
-<<<<<<< HEAD
+@gearsTest()
 def testAsyncAwaitWithSyncExecution(env):
     conn = getConnectionByEnv(env)
     script = '''
@@ -996,6 +992,7 @@
 
     env.expect('RG.TRIGGER', 'test').equal(['1'])    
 
+@gearsTest()
 def testAsyncAwaitWithSyncExecutionInMultiExec(env):
     conn = getConnectionByEnv(env)
     script = '''
@@ -1019,9 +1016,7 @@
     env.cmd('RG.TRIGGER', 'test')
     env.expect('exec').equal([['multi']])    
 
-=======
-@gearsTest()
->>>>>>> cee78fe7
+@gearsTest()
 def testAsyncAwaitOnUnallowRepartitionStep(env):
     conn = getConnectionByEnv(env)
     script = '''
