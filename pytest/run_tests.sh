#!/bin/bash

[[ $V == 1 || $VERBOSE == 1 ]] && set -x
[[ $IGNERR == 1 ]] || set -e

HERE="$(cd "$(dirname "${BASH_SOURCE[0]}")" >/dev/null 2>&1 && pwd)"
ROOT=$(cd $HERE/..; pwd)
READIES=$ROOT/deps/readies
. $READIES/shibumi/defs

OP=""
[[ $NOP == 1 ]] && OP=echo

[[ -z $MOD ]] && MOD="$ROOT/redisgears.so"
if [[ ! -f $MOD ]]; then
	eprint "No Gears module at $MOD"
	exit 1
fi

[[ -z $GEARSPY_PATH ]] && GEARSPY_PATH=$ROOT/gears_python.so
if [[ ! -f $GEARSPY_PATH ]]; then
	eprint "No Gears Python plugin at $GEARSPY_PATH"
	exit 1
fi

export ENV_PREFIX=${ENV_PREFIX:-oss}
module_suffix=".so"

[[ $ENV_PREFIX != oss ]] && module_suffix=".zip"

if [[ $VALGRIND == 1 ]]; then
	MORE_ARGS="--use-valgrind --vg-suppressions ../leakcheck.supp"
else
	MORE_ARGS=""
fi

run_tests() {
	local shards=$1
	shift

	if [[ $shards == 0 ]]; then
		echo "No cluster on $ENV_PREFIX"
		local env="$ENV_PREFIX"
	else
		echo "Cluster mode, $shards shard"
		MOD=${MOD/.so/$module_suffix}
		local shards_arg="--shards-count $shards"
		local env="${ENV_PREFIX}-cluster"
	fi
<<<<<<< HEAD
	python3 -m RLTest --clear-logs --module $MOD --module-args "Plugin $GEARSPY_PATH" --env $env $shards_arg $MORE_ARGS $TEST_ARGS "$@"
=======
	$OP python2 -m RLTest --clear-logs --module $MOD --module-args "ExecutionMaxIdleTime 10000 Plugin $GEARSPY_PATH" --env $env $shards_arg $MORE_ARGS $TEST_ARGS "$@"
>>>>>>> 441beeba
}

cd $HERE
mkdir -p logs
if [[ -z $SHARDS ]]; then
	run_tests 0 "$@"
	run_tests 1 "$@"
	run_tests 2 "$@"
	run_tests 3 "$@"
else
	run_tests $SHARDS "$@"
fi<|MERGE_RESOLUTION|>--- conflicted
+++ resolved
@@ -47,11 +47,7 @@
 		local shards_arg="--shards-count $shards"
 		local env="${ENV_PREFIX}-cluster"
 	fi
-<<<<<<< HEAD
-	python3 -m RLTest --clear-logs --module $MOD --module-args "Plugin $GEARSPY_PATH" --env $env $shards_arg $MORE_ARGS $TEST_ARGS "$@"
-=======
-	$OP python2 -m RLTest --clear-logs --module $MOD --module-args "ExecutionMaxIdleTime 10000 Plugin $GEARSPY_PATH" --env $env $shards_arg $MORE_ARGS $TEST_ARGS "$@"
->>>>>>> 441beeba
+	$OP python3 -m RLTest --clear-logs --module $MOD --module-args "ExecutionMaxIdleTime 10000 Plugin $GEARSPY_PATH" --env $env $shards_arg $MORE_ARGS $TEST_ARGS "$@"
 }
 
 cd $HERE
