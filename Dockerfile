# BUILD redisfab/redisgears:${VERSION}-${ARCH}-${OSNICK}

ARG REDIS_VER=6.2.4

# OSNICK=bionic|stretch|buster
ARG OSNICK=buster

# OS=debian:buster-slim|debian:stretch-slim|ubuntu:bionic
ARG OS=debian:buster-slim

# ARCH=x64|arm64v8|arm32v7
ARG ARCH=x64

ARG PACK=0
ARG TEST=0

#----------------------------------------------------------------------------------------------
FROM redisfab/redis:${REDIS_VER}-${ARCH}-${OSNICK} AS redis
FROM ${OS} AS builder

ARG OSNICK
ARG OS
ARG ARCH
ARG REDIS_VER

RUN echo "Building for ${OSNICK} (${OS}) for ${ARCH}"

WORKDIR /build
COPY --from=redis /usr/local/ /usr/local/

ADD . /build

<<<<<<< HEAD
RUN ./deps/readies/bin/getpy3
=======
RUN ./deps/readies/bin/getupdates
RUN ./deps/readies/bin/getpy2
>>>>>>> 441beeba
RUN ./system-setup.py
RUN bash -l -c "make fetch SHOW=1"
RUN bash -l -c "make all SHOW=1"
RUN ./getver > artifacts/VERSION

ARG PACK
ARG TEST

RUN if [ "$PACK" = "1" ]; then bash -l -c "make pack"; fi
RUN if [ "$TEST" = "1" ]; then \
		bash -l -c "TEST= make test" ;\
		tar -C  /build/pytest/logs/ -czf /build/artifacts/pytest-logs-${ARCH}-${OSNICK}.tgz . ;\
	fi

#----------------------------------------------------------------------------------------------
FROM redisfab/redis:${REDIS_VER}-${ARCH}-${OSNICK}

ARG OSNICK
ARG OS
ARG ARCH
ARG REDIS_VER
ARG PACK

ENV REDIS_MODULES /var/opt/redislabs/lib/modules

RUN mkdir -p $REDIS_MODULES/ /var/opt/redislabs/artifacts
RUN chown -R redis:redis /var/opt/redislabs

COPY --from=builder --chown=redis:redis /build/redisgears.so $REDIS_MODULES/
COPY --from=builder --chown=redis:redis /build/bin/linux-${ARCH}-release/python3_* /var/opt/redislabs/modules/rg/python3/
COPY --from=builder --chown=redis:redis /build/bin/linux-${ARCH}-release/gears_python/gears_python.so /var/opt/redislabs/modules/rg/plugin/

# This is needed in order to allow extraction of artifacts from platform-specific build
# There is no use in removing this directory if $PACK !=1, because image side will only
#   increase if `docker build --squash` if not used.
# COPY --from=builder /build/artifacts/VERSION /var/opt/redislabs/artifacts/VERSION
# COPY --from=builder /build/artifacts/snapshot/ /var/opt/redislabs/artifacts/snapshot
COPY --from=builder /build/artifacts/ /var/opt/redislabs/artifacts

RUN	set -e ;\
	cd /var/opt/redislabs/modules/rg/ ;\
	ln -s python3 python3_`cat /var/opt/redislabs/artifacts/VERSION`

RUN if [ ! -z $(command -v apt-get) ]; then apt-get -qq update; apt-get -q install -y git; fi
RUN if [ ! -z $(command -v yum) ]; then yum install -y git; fi

CMD ["--loadmodule", "/var/opt/redislabs/lib/modules/redisgears.so", "Plugin", "/var/opt/redislabs/modules/rg/plugin/gears_python.so"]<|MERGE_RESOLUTION|>--- conflicted
+++ resolved
@@ -30,12 +30,8 @@
 
 ADD . /build
 
-<<<<<<< HEAD
+RUN ./deps/readies/bin/getupdates
 RUN ./deps/readies/bin/getpy3
-=======
-RUN ./deps/readies/bin/getupdates
-RUN ./deps/readies/bin/getpy2
->>>>>>> 441beeba
 RUN ./system-setup.py
 RUN bash -l -c "make fetch SHOW=1"
 RUN bash -l -c "make all SHOW=1"
